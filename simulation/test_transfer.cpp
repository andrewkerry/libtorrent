--- conflicted
+++ resolved
@@ -52,9 +52,6 @@
 
 namespace lt = libtorrent;
 
-<<<<<<< HEAD
-const int connect_socks = 2;
-
 std::string make_ep_string(char const* address, bool const is_v6
 	, char const* port)
 {
@@ -67,8 +64,6 @@
 	return ret;
 }
 
-=======
->>>>>>> d896e9ba
 template <typename Setup, typename HandleAlerts, typename Test>
 void run_test(
 	Setup const& setup
@@ -194,29 +189,6 @@
 	);
 }
 
-<<<<<<< HEAD
-TORRENT_TEST(socks5_tcp_accept)
-{
-	using namespace libtorrent;
-	run_test(
-		[](lt::session& ses0, lt::session& ses1)
-		{
-			// this time, the session accepting the connection is listening on a
-			// socks5 BIND session
-			set_proxy(ses1, settings_pack::socks5);
-			filter_ips(ses0);
-		},
-		[](lt::session&, lt::alert const*) {},
-		[](std::shared_ptr<lt::session> ses[2]) {
-			TEST_EQUAL(is_seed(*ses[0]), true);
-		},
-		connect_socks
-	);
-}
-
-
-=======
->>>>>>> d896e9ba
 TORRENT_TEST(encryption_tcp)
 {
 	using namespace libtorrent;
