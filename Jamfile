--- conflicted
+++ resolved
@@ -967,13 +967,8 @@
 		# this cast tells boost build that the header files really *are* cpp files
 		# otherwise the object rule doesn't know which language to interpret them as
 		obj header-build/$(target).o : [ cast.cast _ cpp : $(target) ]
-<<<<<<< HEAD
-			: <library>/torrent <cxxflags>-fsyntax-only
+			: <library>torrent <cxxflags>-fsyntax-only
 			: <cxxstd>17 ;
-=======
-			: <library>torrent <cxxflags>-fsyntax-only
-			: <cxxstd>14 ;
->>>>>>> 3914684d
 		explicit header-build/$(target).o ;
 		header_targets += $(target) ;
 	}
