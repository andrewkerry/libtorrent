version: "{build}"
branches:
  only:
  - master
  - RC_1_1
  - RC_1_0
os: Visual Studio 2015
clone_depth: 1
environment:
  matrix:
  - variant: test_debug
    compiler: msvc-14.0
    model: 64
    sim: 1
  - variant: test_debug
    compiler: msvc-14.0
    model: 32
  - variant: test_release
    compiler: msvc-14.0
    model: 64
    python: 1
    ssl: openssl
    crypto: libcrypto
    linkflags: 'linkflags="/LIBPATH:C:\\openssl-1.0.1p-vs2015\\lib64"'
    include: 'include="c:\\openssl-1.0.1p-vs2015\\include"'
  - variant: test_debug
    compiler: gcc
    model: 32
    ssl: openssl
    crypto: libcrypto
    linkflags: 'linkflags="-LC:\\OpenSSL-Win32\\lib"'
    include: 'include="c:\\OpenSSL-Win32\\include"'

install:
- if defined sim ( git submodule update --init --recursive )
- set ROOT_DIRECTORY=%CD%
- cd %ROOT_DIRECTORY%
- if %compiler% == msvc-14.0 if defined ssl if not exist openssl-1.0.1p-vs2015.7z (
    echo downloading openssl-2015
    & appveyor DownloadFile "http://www.npcglib.org/~stathis/downloads/openssl-1.0.1p-vs2015.7z"
  )
- if %compiler% == msvc-14.0 if defined ssl (
    echo extracting openssl-2015
    & 7z x -oc:\ -aoa openssl-1.0.1p-vs2015.7z > nul
    & copy c:\openssl-1.0.1p-vs2015\lib64\ssleay32MT.lib c:\openssl-1.0.1p-vs2015\lib64\ssleay32.lib
    & copy c:\openssl-1.0.1p-vs2015\lib64\libeay32MT.lib c:\openssl-1.0.1p-vs2015\lib64\libeay32.lib
    & copy c:\openssl-1.0.1p-vs2015\lib\ssleay32MT.lib c:\openssl-1.0.1p-vs2015\lib\ssleay32.lib
    & copy c:\openssl-1.0.1p-vs2015\lib\libeay32MT.lib c:\openssl-1.0.1p-vs2015\lib\libeay32.lib
  )
- if not defined ssl ( set ssl=off )
- if not defined crypto ( set crypto=built-in )
- if not defined linkflags ( set linkflags="" )
- if not defined include ( set include="" )
- cd %ROOT_DIRECTORY%
<<<<<<< HEAD
- set BOOST_ROOT=c:\Libraries\boost_1_59_0
=======
- set BOOST_ROOT=c:\Libraries\boost_1_63_0
>>>>>>> 116802fc
- set BOOST_BUILD_PATH=%BOOST_ROOT%\tools\build
- echo %BOOST_ROOT%
- echo %BOOST_BUILD_PATH%
- set PATH=%PATH%;%BOOST_BUILD_PATH%\src\engine\bin.ntx86
- ps: '"using msvc : 14.0 ;`nusing gcc : : : <cxxflags>-std=c++11 ;`nusing python : 3.5 : c:\\Python35-x64 : c:\\Python35-x64\\include : c:\\Python35-x64\\libs ;`n" | Set-Content $env:HOMEDRIVE\$env:HOMEPATH\user-config.jam'
- type %HOMEDRIVE%%HOMEPATH%\user-config.jam
- cd %ROOT_DIRECTORY%
- set PATH=c:\msys64\mingw32\bin;%PATH%
- g++ --version
- python --version
- echo %ROOT_DIRECTORY%
- cd %BOOST_BUILD_PATH%\src\engine
- build.bat >nul
- cd %ROOT_DIRECTORY%

cache:
- openssl-1.0.1p-vs2015.7z

build_script:
# examples
- cd %ROOT_DIRECTORY%\examples
- b2.exe --hash warnings-as-errors=on -j2 %compiler% address-model=%model% debug-iterators=on picker-debugging=on invariant-checks=full variant=%variant% %linkflags% %include% link=shared ssl=%ssl% crypto=%crypto%

# tools
- cd %ROOT_DIRECTORY%\tools
- b2.exe --hash warnings-as-errors=on -j2 %compiler% address-model=%model% debug-iterators=on picker-debugging=on invariant-checks=full variant=%variant% %linkflags% %include% link=shared ssl=%ssl% crypto=%crypto%

# test
- cd %ROOT_DIRECTORY%\test
- b2.exe --hash warnings-as-errors=on -j2 %compiler% address-model=%model% debug-iterators=on picker-debugging=on invariant-checks=full variant=%variant% %linkflags% %include% link=shared ssl=%ssl% crypto=%crypto% win-tests test_upnp test_natpmp testing.execute=off

# python binding
- cd %ROOT_DIRECTORY%\bindings\python
# we use 64 bit python builds
- if defined python (
  b2.exe --hash warnings-as-errors=on -j2 %compiler% address-model=%model% debug-iterators=on picker-debugging=on invariant-checks=full variant=%variant% %linkflags% %include% link=shared ssl=%ssl% crypto=%crypto% libtorrent-link=shared stage_module install-dependencies=on 
  )

# simulations
- cd %ROOT_DIRECTORY%\simulation
- if defined sim (
  b2.exe --hash warnings-as-errors=on -j2 %compiler% address-model=%model% debug-iterators=on picker-debugging=on invariant-checks=full variant=%variant% %linkflags% %include% link=shared crypto=built-in testing.execute=off
  )

test_script:
- cd %ROOT_DIRECTORY%\test
- appveyor-retry b2.exe -l400 --hash warnings-as-errors=on -j2 %compiler% address-model=%model% debug-iterators=on picker-debugging=on invariant-checks=full variant=%variant% %linkflags% %include% link=shared ssl=%ssl% crypto=%crypto% win-tests

- cd %ROOT_DIRECTORY%\bindings\python
# we use 64 bit python build
- if defined python ( c:\Python35-x64\python.exe test.py )

# simulation tests
- cd %ROOT_DIRECTORY%\simulation
- if defined sim (
  b2.exe --hash warnings-as-errors=on -j2 %compiler% address-model=%model% debug-iterators=on picker-debugging=on invariant-checks=full variant=%variant% %linkflags% %include% link=shared crypto=built-in
  )<|MERGE_RESOLUTION|>--- conflicted
+++ resolved
@@ -52,11 +52,7 @@
 - if not defined linkflags ( set linkflags="" )
 - if not defined include ( set include="" )
 - cd %ROOT_DIRECTORY%
-<<<<<<< HEAD
-- set BOOST_ROOT=c:\Libraries\boost_1_59_0
-=======
 - set BOOST_ROOT=c:\Libraries\boost_1_63_0
->>>>>>> 116802fc
 - set BOOST_BUILD_PATH=%BOOST_ROOT%\tools\build
 - echo %BOOST_ROOT%
 - echo %BOOST_BUILD_PATH%
