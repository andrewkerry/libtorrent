version: "{build}"
branches:
  only:
    - master
    - RC_2_0
    - RC_1_2
    - RC_1_1
image: Visual Studio 2019
clone_depth: 1
environment:
  matrix:
    - cmake: 1
    - variant: debug
      compiler: msvc
      model: 64
      sim: 1
    - variant: debug
      compiler: msvc
      model: 32
      bjam: 1
    - variant: release
      compiler: msvc
      model: 64
      python: 1
      python_dist: 1
      crypto: openssl
      ssl_lib: c:\OpenSSL-v111-Win64\lib
      ssl_include: c:\OpenSSL-v111-Win64\include
      bjam: 1
    - variant: release
      compiler: msvc
      model: 64
      crypto: openssl
<<<<<<< HEAD
      webtorrent: on
      ssl_lib: c:\OpenSSL-v111-Win64\lib
      ssl_include: c:\OpenSSL-v111-Win64\include
=======
      ssl_lib: /usr/local/include
      ssl_include: /usr/local/lib
>>>>>>> 2c14db2f
      bjam: 1
      test_target: deterministic-tests

artifacts:
  - path: bindings/python/dist/*
    name: python-module

install:
  - git submodule update --init --recursive
  - set ROOT_DIRECTORY=%CD%
  - cd %ROOT_DIRECTORY%
  - if not defined compiler ( set compiler="" )
  - if not defined linking ( set linking="shared" )
  - if not defined crypto ( set crypto=built-in )
  - if not defined webtorrent ( set webtorrent=off )
  - if not defined ssl_lib ( set ssl_lib=c:\ )
  - if not defined ssl_include ( set ssl_include=c:\ )
  - if not defined test_target ( set test_target="" )
  - cd %ROOT_DIRECTORY%
  - set BOOST_ROOT=c:\Libraries\boost_1_71_0
  - set BOOST_BUILD_PATH=%BOOST_ROOT%\tools\build
  - echo %BOOST_ROOT%
  - echo %BOOST_BUILD_PATH%
  - set PATH=%PATH%;%BOOST_BUILD_PATH%
  - ps: '"using msvc ;`nusing python : 3.6 : c:\\Python36-x64 : c:\\Python36-x64\\include : c:\\Python36-x64\\libs ;`n" | Set-Content $env:HOMEDRIVE\$env:HOMEPATH\user-config.jam'
  - type %HOMEDRIVE%%HOMEPATH%\user-config.jam
  - cd %ROOT_DIRECTORY%
  - set PATH=c:\Python36-x64;%PATH%
  - set PYTHON_INTERPRETER=c:\Python36-x64\python.exe
  - python --version
  - python -m pip install websockets
  - echo %ROOT_DIRECTORY%
  - cd %BOOST_BUILD_PATH%
  - bootstrap.bat >nul
  - cd %ROOT_DIRECTORY%

build_script:
  # examples
  - cd %ROOT_DIRECTORY%\examples
  - if defined bjam (
    b2.exe --hash warnings=all warnings-as-errors=on -j %NUMBER_OF_PROCESSORS% %compiler% address-model=%model% picker-debugging=on invariant-checks=full variant=%variant% link=%linking% crypto=%crypto% webtorrent=%webtorrent% asserts=on export-extra=on openssl-include=%ssl_include% openssl-lib=%ssl_lib%
    )

  # tools
  - cd %ROOT_DIRECTORY%\tools
  - if defined bjam (
    b2.exe --hash warnings=all warnings-as-errors=on -j %NUMBER_OF_PROCESSORS% %compiler% address-model=%model% picker-debugging=on invariant-checks=full variant=%variant% link=%linking% crypto=%crypto% webtorrent=%webtorrent% asserts=on export-extra=on openssl-include=%ssl_include% openssl-lib=%ssl_lib%
    )

  # test
  - cd %ROOT_DIRECTORY%\test
  - if defined bjam (
    b2.exe --hash warnings=all warnings-as-errors=on -j %NUMBER_OF_PROCESSORS% %compiler% address-model=%model% picker-debugging=on invariant-checks=full variant=%variant% link=%linking% crypto=%crypto% webtorrent=%webtorrent% asserts=on export-extra=on testing.execute=off openssl-include=%ssl_include% openssl-lib=%ssl_lib%
    )

  # python binding
  - cd %ROOT_DIRECTORY%\bindings\python
  # we use 64 bit python builds
  # boost.python itself doesn't build warning free, so we can't build
  # with warnings-as-errors
  - if defined python (
    b2.exe --hash warnings=all -j %NUMBER_OF_PROCESSORS% %compiler% address-model=%model% picker-debugging=on invariant-checks=full variant=%variant% link=shared crypto=%crypto% webtorrent=%webtorrent% asserts=on export-extra=on libtorrent-link=%linking% stage_module stage_dependencies openssl-include=%ssl_include% openssl-lib=%ssl_lib%
    )
  - if defined python_dist (
    c:\Python36-x64\python.exe setup.py bdist --format=msi
    )

  # simulations
  - cd %ROOT_DIRECTORY%\simulation
  - if defined sim (
    b2.exe --hash warnings=all warnings-as-errors=on -j %NUMBER_OF_PROCESSORS% %compiler% address-model=%model% debug-iterators=off picker-debugging=on invariant-checks=full debug boost-link=default link=static crypto=built-in define=BOOST_ASIO_DISABLE_IOCP asserts=on testing.execute=off
    )

  # minimal support for cmake build
  # we need to build the boost libraries we use with C++17
  # and stage it for cmake to pick up
  - if defined cmake (
    cd %BOOST_ROOT% &&
    b2.exe cxxstd=17 release --with-python --with-system --layout=system address-model=64 link=shared stage &&
    cd %ROOT_DIRECTORY% &&
    mkdir build &&
    cd build &&
    cmake -DBOOST_LIBRARYDIR=%BOOST_ROOT%\stage\lib -DCMAKE_CXX_STANDARD=17 -Dbuild_tests=ON -Dbuild_examples=ON -Dbuild_tools=ON -Dpython-bindings=%python% -Dboost-python-module-name="python" -Dskip-python-runtime-test=true -DPython_ADDITIONAL_VERSIONS="2.7" -G "Visual Studio 16 2019" -A x64 .. &&
    cmake --build . --config Release --parallel %NUMBER_OF_PROCESSORS% -- -verbosity:minimal
    )

test_script:
  - cd %ROOT_DIRECTORY%\test
  - if defined bjam (
<<<<<<< HEAD
    appveyor-retry b2.exe -l500 --hash warnings=all warnings-as-errors=on -j %NUMBER_OF_PROCESSORS% %compiler% address-model=%model% picker-debugging=on invariant-checks=full variant=%variant% link=%linking% crypto=%crypto% webtorrent=%webtorrent% asserts=on export-extra=on win-tests openssl-include=%ssl_include% openssl-lib=%ssl_lib%
=======
    appveyor-retry b2.exe -l500 --hash openssl-lib=%ssl_lib% openssl-include=%ssl_include% warnings=all warnings-as-errors=on -j %NUMBER_OF_PROCESSORS% %compiler% address-model=%model% picker-debugging=on invariant-checks=full variant=%variant% link=shared crypto=%crypto% asserts=on export-extra=on %test_target%
>>>>>>> 2c14db2f
    )

  - cd %ROOT_DIRECTORY%\bindings\python
  # we use 64 bit python build
  - if defined python (
    copy dependencies\*.* .
    & c:\Python36-x64\python.exe test.py -b
    )

  - if defined cmake (
    appveyor-retry ctest
    )

  # simulation tests
  # debug iterators are turned off here because msvc has issues with noexcept
  # specifiers when debug iterators are enabled. Specifically, constructors that
  # allocate memory are still marked as noexcept. That results in program
  # termination
  # the IOCP backend in asio appears to have an issue where it hangs under
  # certain unexpected terminations (through exceptions)
  - cd %ROOT_DIRECTORY%\simulation
  - if defined sim (
    b2.exe --hash warnings-as-errors=on -j %NUMBER_OF_PROCESSORS% %compiler% address-model=%model% debug-iterators=off picker-debugging=on invariant-checks=full debug boost-link=default link=static crypto=built-in define=BOOST_ASIO_DISABLE_IOCP asserts=on
    )<|MERGE_RESOLUTION|>--- conflicted
+++ resolved
@@ -31,14 +31,9 @@
       compiler: msvc
       model: 64
       crypto: openssl
-<<<<<<< HEAD
       webtorrent: on
       ssl_lib: c:\OpenSSL-v111-Win64\lib
       ssl_include: c:\OpenSSL-v111-Win64\include
-=======
-      ssl_lib: /usr/local/include
-      ssl_include: /usr/local/lib
->>>>>>> 2c14db2f
       bjam: 1
       test_target: deterministic-tests
 
@@ -128,11 +123,7 @@
 test_script:
   - cd %ROOT_DIRECTORY%\test
   - if defined bjam (
-<<<<<<< HEAD
-    appveyor-retry b2.exe -l500 --hash warnings=all warnings-as-errors=on -j %NUMBER_OF_PROCESSORS% %compiler% address-model=%model% picker-debugging=on invariant-checks=full variant=%variant% link=%linking% crypto=%crypto% webtorrent=%webtorrent% asserts=on export-extra=on win-tests openssl-include=%ssl_include% openssl-lib=%ssl_lib%
-=======
-    appveyor-retry b2.exe -l500 --hash openssl-lib=%ssl_lib% openssl-include=%ssl_include% warnings=all warnings-as-errors=on -j %NUMBER_OF_PROCESSORS% %compiler% address-model=%model% picker-debugging=on invariant-checks=full variant=%variant% link=shared crypto=%crypto% asserts=on export-extra=on %test_target%
->>>>>>> 2c14db2f
+    appveyor-retry b2.exe -l500 --hash warnings=all warnings-as-errors=on -j %NUMBER_OF_PROCESSORS% %compiler% address-model=%model% picker-debugging=on invariant-checks=full variant=%variant% link=%linking% crypto=%crypto% webtorrent=%webtorrent% asserts=on export-extra=on openssl-include=%ssl_include% openssl-lib=%ssl_lib% %test_target%
     )
 
   - cd %ROOT_DIRECTORY%\bindings\python
