import os
import shutil
import hashlib
from random import shuffle
import struct

corpus_dirs = [
    'torrent_info', 'upnp', 'gzip', 'base32decode', 'base32encode',
    'base64encode', 'bdecode_node', 'convert_from_native', 'convert_to_native',
    'dht_node', 'escape_path', 'escape_string', 'file_storage_add_file',
    'http_parser', 'lazy_bdecode', 'parse_int', 'parse_magnet_uri', 'resume_data',
    'sanitize_path', 'utf8_codepoint', 'utp',
<<<<<<< HEAD
    'verify_encoding', 'peer_conn', 'add_torrent']
=======
    'verify_encoding', 'peer_conn', 'idna', 'parse_url']
>>>>>>> 0ad0f29a

for p in corpus_dirs:
    try:
        os.makedirs(os.path.join('corpus', p))
    except Exception as e:
        print(e)

torrent_dir = '../test/test_torrents'
for f in os.listdir(torrent_dir):
    shutil.copy(os.path.join(torrent_dir, f), os.path.join('corpus', 'torrent_info'))

xml_tests = [
    '<a blah="b"></a>', '<a b=c></a>', '<a b"c"></a>', '<a b="c></a>',
    '<![CDATA[<sender>John Smith</sender>]]>', '<![CDATA[<sender>John S',
    '<!-- comment -->', '<empty></empty>', '<tag',
    '''<?xml version="1.0" encoding="ISO-8859-1" ?>
<xs:schema xmlns:xs="http://www.w3.org/2001/XMLSchema"></xs:schema>''',
    '<selfclosing />']

for x in xml_tests:
    name = hashlib.sha1(x.encode('ascii')).hexdigest()
    with open(os.path.join('corpus', 'upnp', name), 'w+') as f:
        f.write(x)

gzip_dir = '../test'
for f in ['zeroes.gz', 'corrupt.gz', 'invalid1.gz']:
    shutil.copy(os.path.join(gzip_dir, f), os.path.join('corpus', 'gzip'))

idna = ['....', 'xn--foo-.bar', 'foo.xn--bar-.com', 'Xn--foobar-', 'XN--foobar-', '..xnxn--foobar-']

counter = 0
for i in idna:
    open(os.path.join('corpus', 'idna', '%d' % counter), 'w+').write(i)
    counter += 1

urls = ['https://user:password@example.com:8080/path?query']

counter = 0
for i in urls:
    open(os.path.join('corpus', 'parse_url', '%d' % counter), 'w+').write(i)
    counter += 1

# generate peer protocol messages
messages = []


def add_length(msg):
    return struct.pack('>I', len(msg)) + msg


def add_reserved(msg):
    return b'\0\0\0\0\0\x18\0\x05' + msg


# extended handshake
def add_extended_handshake(msg):
    ext_handshake = b'd1:md11:ut_metadatai1e11:lt_donthavei2e12:ut_holepunch' + \
        b'i3e11:upload_onlyi4ee11:upload_onlyi1e10:share_modei1e4:reqqi1234e6:yourip4:0000e'
    return add_length(struct.pack('BB', 20, 0) + ext_handshake) + msg


# request
for i in range(101):
    for j in range(-1, 1):
        messages.append(add_length(struct.pack('>Biii', 6, i, j, 0x4000)))

# cancel
for i in range(101):
    for j in range(-1, 1):
        messages.append(add_length(struct.pack('>Biii', 8, i, j, 0x4000)))

# piece
for i in range(101):
    messages.append(add_length(struct.pack('>Bii', 7, i, 0) + (b'a' * 0x4000)))

# single-byte
for i in range(256):
    messages.append(add_length(struct.pack('B', i)))

# reject
for i in range(101):
    messages.append(add_length(struct.pack('>Biii', 16, i, 0, 0x4000)))

# suggest
for i in range(101):
    messages.append(add_length(struct.pack('>Bi', 13, i)))

# allow-fast
for i in range(101):
    messages.append(add_length(struct.pack('>Bi', 17, i)))

# have
for i in range(101):
    messages.append(add_length(struct.pack('>Bi', 4, i)))

# DHT-port
for i in range(101):
    messages.append(add_length(struct.pack('>BH', 9, i * 10)))

# hash request
for i in range(-10, 200, 20):
    for j in range(-1, 1):
        for k in range(-1, 1):
            for m in range(-1, 1):
                for n in range(-1, 1):
                    messages.append(add_length(struct.pack('>Biiiii', 21, i, j, k, m, n)))

# hash reject
for i in range(-10, 200, 20):
    for j in range(-1, 1):
        for k in range(-1, 1):
            for m in range(-1, 1):
                for n in range(-1, 1):
                    messages.append(add_length(struct.pack('>Biiiii', 23, i, j, k, m, n)))

# hash
for i in range(-10, 200, 20):
    for j in range(-1, 1):
        messages.append(add_length(struct.pack('>Biiiii', 22, i, j, 0, 2, 0) + (b'0' * 32 * 5)))

# lt_dont_have
messages.append(add_extended_handshake(add_length(struct.pack('>BBi', 20, 7, -1))))
messages.append(add_extended_handshake(add_length(struct.pack('>BBi', 20, 7, 0))))
messages.append(add_extended_handshake(add_length(struct.pack('>BBi', 20, 7, 0x7fffffff))))

# share mode
messages.append(add_extended_handshake(add_length(struct.pack('BBB', 20, 8, 255))))
messages.append(add_extended_handshake(add_length(struct.pack('BBB', 20, 8, 0))))
messages.append(add_extended_handshake(add_length(struct.pack('BBB', 20, 8, 1))))

# holepunch
for i in range(0, 2):
    for j in range(0, 1):
        messages.append(add_extended_handshake(add_length(struct.pack('>BBBBiH', 20, 4, i, j, 0, 0))))
        messages.append(add_extended_handshake(add_length(struct.pack('>BBBBiiH', 20, 4, i, j, 0, 0, 0))))

# upload only
for i in range(0, 1):
    messages.append(add_extended_handshake(add_length(struct.pack('BBB', 20, 3, i))))

# bitfields
bitfield_len = (100 + 7) // 8

for i in range(256):
    messages.append(add_length(struct.pack('B', 5) + (struct.pack('B', i) * bitfield_len)))

mixes = []

for i in range(200):
    shuffle(messages)
    mixes.append(b''.join(messages[1:20]))

messages += mixes

for m in messages:
    f = open('corpus/peer_conn/%s' % hashlib.sha1(m).hexdigest(), 'wb+')
    f.write(add_reserved(m))
    f.close()<|MERGE_RESOLUTION|>--- conflicted
+++ resolved
@@ -10,11 +10,7 @@
     'dht_node', 'escape_path', 'escape_string', 'file_storage_add_file',
     'http_parser', 'lazy_bdecode', 'parse_int', 'parse_magnet_uri', 'resume_data',
     'sanitize_path', 'utf8_codepoint', 'utp',
-<<<<<<< HEAD
-    'verify_encoding', 'peer_conn', 'add_torrent']
-=======
-    'verify_encoding', 'peer_conn', 'idna', 'parse_url']
->>>>>>> 0ad0f29a
+    'verify_encoding', 'peer_conn', 'add_torrent', 'idna', 'parse_url']
 
 for p in corpus_dirs:
     try:
