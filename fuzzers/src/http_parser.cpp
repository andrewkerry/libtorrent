/*

Copyright (c) 2019, Arvid Norberg
All rights reserved.

Redistribution and use in source and binary forms, with or without
modification, are permitted provided that the following conditions
are met:

    * Redistributions of source code must retain the above copyright
      notice, this list of conditions and the following disclaimer.
    * Redistributions in binary form must reproduce the above copyright
      notice, this list of conditions and the following disclaimer in
      the documentation and/or other materials provided with the distribution.
    * Neither the name of the author nor the names of its
      contributors may be used to endorse or promote products derived
      from this software without specific prior written permission.

THIS SOFTWARE IS PROVIDED BY THE COPYRIGHT HOLDERS AND CONTRIBUTORS "AS IS"
AND ANY EXPRESS OR IMPLIED WARRANTIES, INCLUDING, BUT NOT LIMITED TO, THE
IMPLIED WARRANTIES OF MERCHANTABILITY AND FITNESS FOR A PARTICULAR PURPOSE
ARE DISCLAIMED. IN NO EVENT SHALL THE COPYRIGHT OWNER OR CONTRIBUTORS BE
LIABLE FOR ANY DIRECT, INDIRECT, INCIDENTAL, SPECIAL, EXEMPLARY, OR
CONSEQUENTIAL DAMAGES (INCLUDING, BUT NOT LIMITED TO, PROCUREMENT OF
SUBSTITUTE GOODS OR SERVICES; LOSS OF USE, DATA, OR PROFITS; OR BUSINESS
INTERRUPTION) HOWEVER CAUSED AND ON ANY THEORY OF LIABILITY, WHETHER IN
CONTRACT, STRICT LIABILITY, OR TORT (INCLUDING NEGLIGENCE OR OTHERWISE)
ARISING IN ANY WAY OUT OF THE USE OF THIS SOFTWARE, EVEN IF ADVISED OF THE
POSSIBILITY OF SUCH DAMAGE.

*/

#include "libtorrent/http_parser.hpp"
<<<<<<< HEAD
=======
#include "libtorrent/version.hpp"
#include "libtorrent/string_view.hpp"

void feed_bytes(lt::http_parser& parser, lt::string_view str)
{
	for (int chunks = 1; chunks < 70; ++chunks)
	{
		parser.reset();
		lt::string_view recv_buf;
		for (;;)
		{
			int const chunk_size = std::min(chunks, int(str.size() - recv_buf.size()));
			if (chunk_size == 0) break;
			recv_buf = str.substr(0, recv_buf.size() + std::size_t(chunk_size));
			bool error = false;
			parser.incoming(recv_buf, error);
			if (error) break;
		}
	}
}
>>>>>>> a80f458a

extern "C" int LLVMFuzzerTestOneInput(uint8_t const* data, size_t size)
{
	lt::http_parser p;
<<<<<<< HEAD
	bool error;
	p.incoming({reinterpret_cast<char const*>(data), int(size)}, error);
=======
	feed_bytes(p, {reinterpret_cast<char const*>(data), size});
>>>>>>> a80f458a
	return 0;
}
<|MERGE_RESOLUTION|>--- conflicted
+++ resolved
@@ -31,9 +31,6 @@
 */
 
 #include "libtorrent/http_parser.hpp"
-<<<<<<< HEAD
-=======
-#include "libtorrent/version.hpp"
 #include "libtorrent/string_view.hpp"
 
 void feed_bytes(lt::http_parser& parser, lt::string_view str)
@@ -53,16 +50,10 @@
 		}
 	}
 }
->>>>>>> a80f458a
 
 extern "C" int LLVMFuzzerTestOneInput(uint8_t const* data, size_t size)
 {
 	lt::http_parser p;
-<<<<<<< HEAD
-	bool error;
-	p.incoming({reinterpret_cast<char const*>(data), int(size)}, error);
-=======
 	feed_bytes(p, {reinterpret_cast<char const*>(data), size});
->>>>>>> a80f458a
 	return 0;
 }
