<<<<<<< HEAD
	* expose session_params in python bindings
	* fix (deprecated) use of add_torrent_params::info_hash
	* fix issue creating and loading v2 torrents with empty files. Improves
	  conformance to BEP52 reference implementation

* 2.0.3 released

	* add new torrent_file_with_hashes() which includes piece layers for
	  creating .torrent files
	* add file_prio_alert, posted when file priorities are updated
	* fix issue where set_piece_hashes() would not propagate file errors
	* add missing python binding for event_t
	* add work-around for systems without fseeko() (such as Android)
	* add convenience header libtorrent/libtorrent.hpp
	* increase default max_allowed_in_request_queue
	* fix loading non-ascii filenames on windows with torrent_info constructor (2.0 regression)
	* add std::hash<> specialization for info_hash_t
	* fix integer overflow in hash_picker and properly restrict max file sizes in torrents
	* strengthen SSRF mitigation for web seeds

* 2.0.2 released

	* add v1() and v2() functions to torrent_info
	* fix piece_layers() to work for single-piece files
	* fix python binding regression in session constructor flags
	* fix unaligned piece requests in mmap_storage
	* improve client_data_t ergonomics
	* fix issue with concurrent access to part files

* 2.0.1 released

	* fix attribute in single-file v2 torrent creation
	* fix padding for empty files in v2 torrent creation
	* add function to ask a file_storage whether it's v2 or not
	* fix mtime field when creating single-file v2 torrents
	* fix performance regression in checking files
	* disable use of SetFileValidData() by default (windows). A new setting
	  allows enabling it

2.0 released

	* dropped depenency on iconv
	* deprecate set_file_hash() in torrent creator, as it's superceded by v2 torrents
	* deprecate mutable access to info_section in torrent_info
	* removed deprecated lazy_entry/lazy_bdecode
	* stats_alert deprecated
	* remove bittyrant choking algorithm
	* update userdata in add_torrent_params to be type-safe and add to torrent_handle
	* add ip_filter to session_params
	* added support for wolfSSL for SHA-1 hash and HTTPS (no Torrents over SSL)
	* requires OpenSSL minimum version 1.0.0 with SNI support
	* deprecated save_state() and load_state() on session in favour of new
	  write_session_params() and read_session_params()
	* added support for BitTorrent v2 (see docs/upgrade_to_2.0.html)
	* create_torrent() pad_file_limit parameter removed
	* create_torrent() merkle- and optimize-alignment flags removed
	* merkle_tree removed from add_torrent_params
	* announce_entry expose information per v1 and v2 info-hash announces
	* deprecated sha1_hash info_hash members on torrent_removed_alert,
	  torrent_deleted_alert, torrent_delete_failed_alert and add_torrent_params
	* undeprecate error_file_metadata for torrent errors related to its metadata
	* remove support for adding a torrent under a UUID (used for previous RSS support)
	* remove deprecated feature to add torrents by file:// URL
	* remove deprecated feature to download .torrent file from URL
	* requires boost >= 1.66 to build
	* update networking API to networking TS compatible boost.asio
	* overhauled disk I/O subsystem to use memory mapped files (where available)
	* libtorrent now requires C++14 to build
	* added support for GnuTLS for HTTPS and torrents over SSL
=======
>>>>>>> 33a10d5a

1.2.14 released

	* improve handling of seed flag in PEX messages
	* fix issue of accruing unlimited DHT node candidates when DHT is disabled
	* fix bug in parsing chunked encoding
	* fix incorrect reporting of active_duration when entering graceful-pause
	* fix python binding for functions taking string_view
	* fix python binding for torrent_info constructor overloads
	* issue python deprecation warnings for some deprecated functions in the python bindings
	* fix python binding for torrent_info::add_url_seed, add_tracker and add_http_seed

1.2.13 released

	* Use /etc/ssl/cert.pem to validate HTTPS connections on MacOS
	* allow no-interest timeouts of peer connections before all connections slots are full
	* fix issue where a DHT message would count as an incoming connection
	* fix issue when failing to parse outgoing_interfaces setting
	* fix super-seeding issue that could cause a segfault
	* fix data race in python binding of session::get_torrent_status()
	* fix need_save_resume_data() for renaming files, share-mode, upload-mode,
	  disable- pex, lsd, and dht.
	* fix incoming TCP connections when using tracker-only proxy
	* fix issue with paths starting with ./
	* fix integer overflow when setting a high DHT upload rate limit
	* improve Path MTU discovery logic in uTP
	* fix overflow issue when rlimit_nofile is set to infinity
	* fix issue in python binding interpreting int settings > INT_MAX
	* Fix cxxflags and linkflags injection via environment variables

1.2.12 released

	* fix loading of DHT node ID from previous session on startup
	* use getrandom(), when available, and fall back to /dev/urandom
	* fix python binding for "value" in dht put alerts
	* fix bug in python binding for dht_put_mutable_item
	* fix uTP issue acking FIN packets
	* validate HTTPS certificates by default (trackers and web seeds)
	* load SSL certificates from windows system certificate store, to authenticate trackers
	* introduce mitigation for Server Side Request Forgery in tracker and web seed URLs
	* fix error handling for pool allocation failure

1.2.11 released

	* fix issue with moving the session object
	* deprecate torrent_status::allocating. This state is no longer used
	* fix bug creating torrents with symbolic links
	* remove special case to save metadata in resume data unconditionally when added throught magnet link
	* fix bugs in mutable-torrent support (reusing identical files from different torrents)
	* fix incorrectly inlined move-assignment of file_storage
	* add session::paused flag, and the ability to construct a session in paused mode
	* fix session-pause causing tracker announces to fail
	* fix peer-exchange flags bug
	* allow saving resume data before metadata has been downloaded (for magnet links)
	* record blocks in the disk queue as downloaded in the resume data
	* fix bug in set_piece_deadline() when set in a zero-priority piece
	* fix issue in URL parser, causing issues with certain tracker URLs
	* use a different error code than host-unreachable, when skipping tracker announces

1.2.10 released

	* fix regression in python binding for move_storage()
	* improve stat_file() performance on Windows
	* fix issue with loading invalid torrents with only 0-sized files
	* fix to avoid large stack allocations

1.2.9 released

	* add macro TORRENT_CXX11_ABI for clients building with C++14 against
	  libtorrent build with C++11
	* refreshed m4 scripts for autotools
	* removed deprecated wstring overloads on non-windows systems
	* drop dependency on Unicode's ConvertUTF code (which had a license
	  incompatible with Debian)
	* fix bugs exposed on big-endian systems
	* fix detection of hard-links not being supported by filesystem
	* fixed resume data regression for seeds with prio 0 files

1.2.8 released

	* validate UTF-8 encoding of client version strings from peers
	* don't time out tracker announces as eagerly while resolving hostnames
	* fix NAT-PMP shutdown issue
	* improve hostname lookup by merging identical lookups
	* fix network route enumeration for large routing tables
	* fixed issue where pop_alerts() could return old, invalid alerts
	* fix issue when receiving have-all message before the metadata
	* don't leave lingering part files handles open
	* disallow calling add_piece() during checking
	* fix incorrect filename truncation at multi-byte character
	* always announce listen port 1 when using a proxy

1.2.7 released

	* add set_alert_fd in python binding, to supersede set_alert_notify
	* fix bug in part files > 2 GiB
	* add function to clear the peer list for a torrent
	* fix resume data functions to save/restore more torrent flags
	* limit number of concurrent HTTP announces
	* fix queue position for force_rechecking a torrent that is not auto-managed
	* improve rate-based choker documentation, and minor tweak
	* undeprecate upnp_ignore_nonrouters (but refering to devices on our subnet)
	* increase default tracker timeout
	* retry failed socks5 server connections
	* allow UPnP lease duration to be changed after device discovery
	* fix IPv6 address change detection on Windows

1.2.6 released

	* fix peer timeout logic
	* simplify proxy handling. A proxy now overrides listen_interfaces
	* fix issues when configured to use a non-default choking algorithm
	* fix issue in reading resume data
	* revert NXDOMAIN change from 1.2.4
	* don't open any listen sockets if listen_interfaces is empty or misconfigured
	* fix bug in auto disk cache size logic
	* fix issue with outgoing_interfaces setting, where bind() would be called twice
	* add build option to disable share-mode
	* support validation of HTTPS trackers
	* deprecate strict super seeding mode
	* make UPnP port-mapping lease duration configurable
	* deprecate the bittyrant choking algorithm
	* add build option to disable streaming

1.2.5 release

	* announce port=1 instead of port=0, when there is no listen port
	* fix LSD over IPv6
	* support TCP_NOTSENT_LOWAT on Linux
	* fix correct interface binding of local service discovery multicast
	* fix issue with knowing which interfaces to announce to trackers and DHT
	* undeprecate settings_pack::dht_upload_rate_limit

1.2.4 release

	* fix binding TCP and UDP sockets to the same port, when specifying port 0
	* fix announce_to_all_trackers and announce_to_all_tiers behavior
	* fix suggest_read_cache setting
	* back-off tracker hostname looksups resulting in NXDOMAIN
	* lower SOCKS5 UDP keepalive timeout
	* fix external IP voting for multi-homed DHT nodes
	* deprecate broadcast_lsd setting. Just use multicast
	* deprecate upnp_ignore_nonrouters setting
	* don't attempt sending event=stopped if event=start never succeeded
	* make sure &key= stays consistent between different source IPs (as mandated by BEP7)
	* fix binding sockets to outgoing interface
	* add new socks5_alert to trouble shoot SOCKS5 proxies

1.2.3 release

	* fix erroneous event=completed tracker announce when checking files
	* promote errors in parsing listen_interfaces to post listen_failed_alert
	* fix bug in protocol encryption/obfuscation
	* fix buffer overflow in SOCKS5 UDP logic
	* fix issue of rapid calls to file_priority() clobbering each other
	* clear tracker errors on success
	* optimize setting with unlimited unchoke slots
	* fixed restoring of trackers, comment, creation date and created-by in resume data
	* fix handling of torrents with too large pieces
	* fixed division by zero in anti-leech choker
	* fixed bug in torrent_info::swap

1.2.2 release

	* fix cases where the disable_hash_checks setting was not honored
	* fix updating of is_finished torrent status, when changing piece priorities
	* fix regression in &left= reporting when adding a seeding torrent
	* fix integer overflow in http parser
	* improve sanitation of symlinks, to support more complex link targets
	* add DHT routing table affinity for BEP 42 nodes
	* add torrent_info constructor overloads to control torrent file limits
	* feature to disable DHT, PEX and LSD per torrent
	* fix issue where trackers from magnet links were not included in create_torrent()
	* make peer_info::client a byte array in python binding
	* pick contiguous pieces from peers with high download rate
	* fix error handling of moving storage to a drive letter that isn't mounted
	* fix HTTP Host header when using proxy

1.2.1 release

	* add dht_pkt_alert and alerts_dropped_alert to python bindings
	* fix python bindins for block_uploaded_alert
	* optimize resolving duplicate filenames in loading torrent files
	* fix python binding of dht_settings
	* tighten up various input validation checks
	* fix create_torrent python binding
	* update symlinks to conform to BEP 47
	* fix python bindings for peer_info
	* support creating symlinks, for torrents with symlinks in them
	* fix error in seed_mode flag
	* support magnet link parameters with number siffixes
	* consistently use "lt" namespace in examples and documentation
	* fix Mingw build to use native cryptoAPI
	* uPnP/NAT-PMP errors no longer set the client's advertised listen port to zero

1.2 release

	* requires boost >= 1.58 to build
	* tweak heuristic of how to interpret url seeds in multi-file torrents
	* support &ipv4= tracker argument for private torrents
	* renamed debug_notification to connect_notification
	* when updating listen sockets, only post alerts for new ones
	* deprecate anonymous_mode_alert
	* deprecated force_proxy setting (when set, the proxy is always used)
	* add support for Port Control Protocol (PCP)
	* deliver notification of alerts being dropped via alerts_dropped_alert
	* deprecated alert::progress_notification alert category, split into
	  finer grained categories
	* update plugin interface functions for improved type-safety
	* implemented support magnet URI extension, select specific file indices
	  for download, BEP53
	* make tracker keys multi-homed. remove set_key() function on session.
	* add flags()/set_flags()/unset_flags() to torrent_handle, deprecate individual functions
	* added alert for block being sent to the send buffer
	* drop support for windows compilers without std::wstring
	* implemented support for DHT info hash indexing, BEP51
	* removed deprecated support for file_base in file_storage
	* added support for running separate DHT nodes on each network interface
	* added support for establishing UTP connections on any network interface
	* added support for sending tracker announces on every network interface
	* introduce "lt" namespace alias
	* need_save_resume_data() will no longer return true every 15 minutes
	* make the file_status interface explicitly public types
	* added resolver_cache_timeout setting for internal host name resolver
	* make parse_magnet_uri take a string_view instead of std::string
	* deprecate add_torrent_params::url field. use parse_magnet_uri instead
	* optimize download queue management
	* deprecated (undocumented) file:// urls
	* add limit for number of web seed connections
	* added support for retrieval of DHT live nodes
	* complete UNC path support
	* add packets pool allocator
	* remove disk buffer pool allocator
	* fix last_upload and last_download overflow after 9 hours in past
	* python binding add more add_torrent_params fields and an invalid key check
	* introduce introduce distinct types for peer_class_t, piece_index_t and
	  file_index_t.
	* fix crash caused by empty bitfield
	* removed disk-access-log build configuration
	* removed mmap_cache feature
	* strengthened type safety in handling of piece and file indices
	* deprecate identify_client() and fingerprint type
	* make sequence number for mutable DHT items backed by std::int64_t
	* tweaked storage_interface to have stronger type safety
	* deprecate relative times in torrent_status, replaced by std::chrono::time_point
	* refactor in alert types to use more const fields and more clear API
	* changed session_stats_alert counters type to signed (std::int64_t)
	* remove torrent eviction/ghost torrent feature
	* include target in DHT lookups, when queried from the session
	* improve support for HTTP redirects for web seeds
	* use string_view in entry interface
	* deprecate "send_stats" property on trackers (since lt_tracker extension has
	  been removed)
	* remove deprecate session_settings API (use settings_pack instead)
	* improve file layout optimization when creating torrents with padfiles
	* remove remote_dl_rate feature
	* source code migration from boost::shared_ptr to std::shared_ptr
	* storage_interface API changed to use span and references
	* changes in public API to work with std::shared_ptr<torrent_info>
	* extensions API changed to use span and std::shared_ptr
	* plugin API changed to handle DHT requests using string_view
	* removed support for lt_trackers and metadata_transfer extensions
	  (pre-dating ut_metadata)
	* support windows' CryptoAPI for SHA-1
	* separated ssl and crypto options in build
	* remove lazy-bitfield feature
	* simplified suggest-read-cache feature to not depend on disk threads
	* removed option to disable contiguous receive buffers
	* deprecated public to_hex() and from_hex() functions
	* separated address and port fields in listen alerts
	* added support for parsing new x.pe parameter from BEP 9
	* peer_blocked_alert now derives from peer_alert
	* transitioned exception types to system_error
	* made alerts move-only
	* move files one-by-one when moving storage for a torrent
	* removed RSS support
	* removed feature to resolve country for peers
	* added support for BEP 32, "IPv6 extension for DHT"
	* overhauled listen socket and UDP socket handling, improving multi-home
	  support and bind-to-device
	* resume data is now communicated via add_torrent_params objects
	* added new read_resume_data()/write_resume_data functions to write bencoded,
	  backwards compatible resume files
	* removed deprecated fields from add_torrent_params
	* deprecate "resume_data" field in add_torrent_params
	* improved support for bind-to-device
	* deprecated ssl_listen, SSL sockets are specified in listen_interfaces now
	* improved support for listening on multiple sockets and interfaces
	* resume data no longer has timestamps of files
	* require C++11 to build libtorrent

	* replace use of boost-endian with boost-predef

1.1.12 release

	* uTP performance fixes

1.1.11 release

	* fix move_storage with save_path with a trailing slash
	* fix tracker announce issue, advertising port 0 in secondary IPv6 announce
	* fix missing boost/noncopyable.hpp includes
	* fix python binding for torrent_info::creation_date()

1.1.10 release

	* fix issue in udp_socket with unusual socket failure
	* split progress_notification alert category into file-, piece- and block progress
	* utp close-reason fix
	* exposed default add_torrent_params flags to python bindings
	* fix redundant flushes of partfile metadata
	* add option to ignore min-interval from trackers on force-reannounce
	* raise default setting for active_limit
	* fall back to copy+remove if rename_file fails
	* improve handling of filesystems not supporting fallocate()
	* force-proxy no longer disables DHT
	* improve connect-boost feature, to make new torrents quickly connect peers

1.1.9 release

	* save both file and piece priorities in resume file
	* added missing stats_metric python binding
	* uTP connections are no longer exempt from rate limits by default
	* fix exporting files from partfile while seeding
	* fix potential deadlock on Windows, caused by performing restricted
	  tasks from within DllMain
	* fix issue when subsequent file priority updates cause torrent to stop

1.1.8 release

	* coalesce reads and writes by default on windows
	* fixed disk I/O performance of checking hashes and creating torrents
	* fix race condition in part_file
	* fix part_file open mode compatibility test
	* fixed race condition in random number generator
	* fix race condition in stat_cache (disk storage)
	* improve error handling of failing to change file priority
	  The API for custom storage implementations was altered
	* set the hidden attribute when creating the part file
	* fix tracker announces reporting more data downloaded than the size of the torrent
	* fix recent regression with force_proxy setting

1.1.7 release

	* don't perform DNS lookups for the DHT bootstrap unless DHT is enabled
	* fix issue where setting file/piece priority would stop checking
	* expose post_dht_stats() to python binding
	* fix backwards compatibility to downloads without partfiles
	* improve part-file related error messages
	* fix reporting &redundant= in tracker announces
	* fix tie-break in duplicate peer connection disconnect logic
	* fix issue with SSL tracker connections left in CLOSE_WAIT state
	* defer truncating existing files until the first time we write to them
	* fix issue when receiving a torrent with 0-sized padfiles as magnet link
	* fix issue resuming 1.0.x downloads with a file priority 0
	* fix torrent_status::next_announce
	* fix pad-file scalability issue
	* made coalesce_reads/coalesce_writes settings take effect on linux and windows
	* use unique peer_ids per connection
	* fix iOS build on recent SDK
	* fix tracker connection bind issue for IPv6 trackers
	* fix error handling of some merkle torrents
	* fix error handling of unsupported hard-links

1.1.6 release

	* deprecate save_encryption_settings (they are part of the normal settings)
	* add getters for peer_class_filter and peer_class_type_filter
	* make torrent_handler::set_priority() to use peer_classes
	* fix support for boost-1.66 (requires C++11)
	* fix i2p support
	* fix loading resume data when in seed mode
	* fix part-file creation race condition
	* fix issue with initializing settings on session construction
	* fix issue with receiving interested before metadata
	* fix IPv6 tracker announce issue
	* restore path sanitization behavior of ":"
	* fix listen socket issue when disabling "force_proxy" mode
	* fix full allocation failure on APFS

1.1.5 release

	* fix infinite loop when parsing certain invalid magnet links
	* fix parsing of torrents with certain invalid filenames
	* fix leak of torrent_peer objecs (entries in peer_list)
	* fix leak of peer_class objects (when setting per-torrent rate limits)
	* expose peer_class API to python binding
	* fix integer overflow in whole_pieces_threshold logic
	* fix uTP path MTU discovery issue on windows (DF bit was not set correctly)
	* fix python binding for torrent_handle, to be hashable
	* fix IPv6 tracker support by performing the second announce in more cases
	* fix utf-8 encoding check in torrent parser
	* fix infinite loop when parsing maliciously crafted torrents
	* fix invalid read in parse_int in bdecoder (CVE-2017-9847)
	* fix issue with very long tracker- and web seed URLs
	* don't attempt to create empty files on startup, if they already exist
	* fix force-recheck issue (new files would not be picked up)
	* fix inconsistency in file_priorities and override_resume_data behavior
	* fix paused torrents not generating a state update when their ul/dl rate
	  transitions to zero

1.1.4 release

	* corrected missing const qualifiers on bdecode_node
	* fix changing queue position of paused torrents (1.1.3 regression)
	* fix re-check issue after move_storage
	* handle invalid arguments to set_piece_deadline()
	* move_storage did not work for torrents without metadata
	* improve shutdown time by only announcing to trackers whose IP we know
	* fix python3 portability issue in python binding
	* delay 5 seconds before reconnecting socks5 proxy for UDP ASSOCIATE
	* fix NAT-PMP crash when removing a mapping at the wrong time
	* improve path sanitization (filter unicode text direction characters)
	* deprecate partial_piece_info::piece_state
	* bind upnp requests to correct local address
	* save resume data when removing web seeds
	* fix proxying of https connections
	* fix race condition in disk I/O storage class
	* fix http connection timeout on multi-homed hosts
	* removed depdendency on boost::uintptr_t for better compatibility
	* fix memory leak in the disk cache
	* fix double free in disk cache
	* forward declaring libtorrent types is discouraged. a new fwd.hpp header is provided

1.1.3 release

	* removed (broken) support for incoming connections over socks5
	* restore announce_entry's timestamp fields to posix time in python binding
	* deprecate torrent_added_alert (in favor of add_torrent_alert)
	* fix python binding for parse_magnet_uri
	* fix minor robustness issue in DHT bootstrap logic
	* fix issue where torrent_status::num_seeds could be negative
	* document deprecation of dynamic loading/unloading of torrents
	* include user-agent in tracker announces in anonymous_mode for private torrents
	* add support for IPv6 peers from udp trackers
	* correctly URL encode the IPv6 argument to trackers
	* fix default file pool size on windows
	* fix bug where settings_pack::file_pool_size setting was not being honored
	* add feature to periodically close files (to make windows clear disk cache)
	* fix bug in torrent_handle::file_status
	* fix issue with peers not updated on metadata from magnet links

1.1.2 release

	* default TOS marking to 0x20
	* fix invalid access when leaving seed-mode with outstanding hash jobs
	* fix ABI compatibility issue introduced with preformatted entry type
	* add web_seed_name_lookup_retry to session_settings
	* slightly improve proxy settings backwards compatibility
	* add function to get default settings
	* updating super seeding would include the torrent in state_update_alert
	* fix issue where num_seeds could be greater than num_peers in torrent_status
	* finished non-seed torrents can also be in super-seeding mode
	* fix issue related to unloading torrents
	* fixed finished-time calculation
	* add missing min_memory_usage() and high_performance_seed() settings presets to python
	* fix stat cache issue that sometimes would produce incorrect resume data
	* storage optimization to peer classes
	* fix torrent name in alerts of builds with deprecated functions
	* make torrent_info::is_valid() return false if torrent failed to load
	* fix per-torrent rate limits for >256 peer classes
	* don't load user_agent and peer_fingerprint from session_state
	* fix file rename issue with name prefix matching torrent name
	* fix division by zero when setting tick_interval > 1000
	* fix move_storage() to its own directory (would delete the files)
	* fix socks5 support for UDP
	* add setting urlseed_max_request_bytes to handle large web seed requests
	* fix python build with CC/CXX environment
	* add trackers from add_torrent_params/magnet links to separate tiers
	* fix resumedata check issue with files with priority 0
	* deprecated mmap_cache feature
	* add utility function for generating peer ID fingerprint
	* fix bug in last-seen-complete
	* remove file size limit in torrent_info filename constructor
	* fix tail-padding for last file in create_torrent
	* don't send user-agent in metadata http downloads or UPnP requests when
	  in anonymous mode
	* fix internal resolve links lookup for mutable torrents
	* hint DHT bootstrap nodes of actual bootstrap request

1.1.1 release

	* update puff.c for gzip inflation (CVE-2016-7164)
	* add dht_bootstrap_node a setting in settings_pack (and add default)
	* make pad-file and symlink support conform to BEP47
	* fix piece picker bug that could result in division by zero
	* fix value of current_tracker when all tracker failed
	* deprecate lt_trackers extension
	* remove load_asnum_db and load_country_db from python bindings
	* fix crash in session::get_ip_filter when not having set one
	* fix filename escaping when repairing torrents with broken web seeds
	* fix bug where file_completed_alert would not be posted unless file_progress
	  had been queries by the client
	* move files one-by-one when moving storage for a torrent
	* fix bug in enum_net() for BSD and Mac
	* fix bug in python binding of announce_entry
	* fixed bug related to flag_merge_resume_http_seeds flag in add_torrent_params
	* fixed inverted priority of incoming piece suggestions
	* optimize allow-fast logic
	* fix issue where FAST extension messages were not used during handshake
	* fixed crash on invalid input in http_parser
	* upgraded to libtommath 1.0
	* fixed parsing of IPv6 endpoint with invalid port character separator
	* added limited support for new x.pe parameter from BEP 9
	* fixed dht stats counters that weren't being updated
	* make sure add_torrent_alert is always posted before other alerts for
	  the torrent
	* fixed peer-class leak when settings per-torrent rate limits
	* added a new "preformatted" type to bencode entry variant type
	* improved Socks5 support and test coverage
	* fix set_settings in python binding
	* Added missing alert categories in python binding
	* Added dht_get_peers_reply_alert alert in python binding
	* fixed updating the node id reported to peers after changing IPs

1.1.0 release

	* improve robustness and performance of uTP PMTU discovery
	* fix duplicate ACK issue in uTP
	* support filtering which parts of session state are loaded by load_state()
	* deprecate support for adding torrents by HTTP URL
	* allow specifying which tracker to scrape in scrape_tracker
	* tracker response alerts from user initiated announces/scrapes are now
	  posted regardless of alert mask
	* improve DHT performance when changing external IP (primarily affects
	  bootstrapping).
	* add feature to stop torrents immediately after checking files is done
	* make all non-auto managed torrents exempt from queuing logic, including
	  checking torrents.
	* add option to not proxy tracker connections through proxy
	* removed sparse-regions feature
	* support using 0 disk threads (to perform disk I/O in network thread)
	* removed deprecated handle_alert template
	* enable logging build config by default (but alert mask disabled by default)
	* deprecated RSS API
	* experimental support for BEP 38, "mutable torrents"
	* replaced lazy_bdecode with a new bdecoder that's a lot more efficient
	* deprecate time functions, expose typedefs of boost::chrono in the
	  libtorrent namespace instead
	* deprecate file_base feature in file_storage/torrent_info
	* changed default piece and file priority to 4 (previously 1)
	* improve piece picker support for reverse picking (used for snubbed peers)
	  to not cause priority inversion for regular peers
	* improve piece picker to better support torrents with very large pieces
	  and web seeds. (request large contiguous ranges, but not necessarily a
	  whole piece).
	* deprecated session_status and session::status() in favor of performance
	  counters.
	* improve support for HTTP where one direction of the socket is shut down.
	* remove internal fields from web_seed_entry
	* separate crypto library configuration <crypto> and whether to support
	  bittorrent protocol encryption <encryption>
	* simplify bittorrent protocol encryption by just using internal RC4
	  implementation.
	* optimize copying torrent_info and file_storage objects
	* cancel non-critical DNS lookups when shutting down, to cut down on
	  shutdown delay.
	* greatly simplify the debug logging infrastructure. logs are now delivered
	  as alerts, and log level is controlled by the alert mask.
	* removed auto_expand_choker. use rate_based_choker instead
	* optimize UDP tracker packet handling
	* support SSL over uTP connections
	* support web seeds that resolve to multiple IPs
	* added auto-sequential feature. download well-seeded torrents in-order
	* removed built-in GeoIP support (this functionality is orthogonal to
	  libtorrent)
	* deprecate proxy settings in favor of regular settings
	* deprecate separate settings for peer protocol encryption
	* support specifying listen interfaces and outgoing interfaces as device
	  names (eth0, en2, tun0 etc.)
	* support for using purgrable memory as disk cache on Mac OS.
	* be more aggressive in corking sockets, to coalesce messages into larger
	  packets.
	* pre-emptively unchoke peers to save one round-trip at connection start-up.
	* add session constructor overload that takes a settings_pack
	* torrent_info is no longer an intrusive_ptr type. It is held by shared_ptr.
	  This is a non-backwards compatible change
	* move listen interface and port to the settings
	* move use_interfaces() to be a setting
	* extend storage interface to allow deferred flushing and flush the part-file
	  metadata periodically
	* make statistics propagate instantly rather than on the second tick
	* support for partfiles, where partial pieces belonging to skipped files are
	  put
	* support using multiple threads for socket operations (especially useful for
	  high performance SSL connections)
	* allow setting rate limits for arbitrary peer groups. Generalizes
	  per-torrent rate limits, and local peer limits
	* improved disk cache complexity O(1) instead of O(log(n))
	* add feature to allow storing disk cache blocks in an mmapped file
	  (presumably on an SSD)
	* optimize peer connection distribution logic across torrents to scale
	  better with many torrents
	* replaced std::map with boost::unordered_map for torrent list, to scale
	  better with many torrents
	* optimized piece picker
	* optimized disk cache
	* optimized .torrent file parsing
	* optimized initialization of storage when adding a torrent
	* added support for adding torrents asynchronously (for improved startup
	  performance)
	* added support for asynchronous disk I/O
	* almost completely changed the storage interface (for custom storage)
	* added support for hashing pieces in multiple threads

	* fix padfile issue
	* fix PMTUd bug
	* update puff to fix gzip crash

1.0.10 release

	* fixed inverted priority of incoming piece suggestions
	* fixed crash on invalid input in http_parser
	* added a new "preformatted" type to bencode entry variant type
	* fix division by zero in super-seeding logic

1.0.9 release

	* fix issue in checking outgoing interfaces (when that option is enabled)
	* python binding fix for boost-1.60.0
	* optimize enumeration of network interfaces on windows
	* improve reliability of binding listen sockets
	* support SNI in https web seeds and trackers
	* fix unhandled exception in DHT when receiving a DHT packet over IPv6

1.0.8 release

	* fix bug where web seeds were not used for torrents added by URL
	* fix support for symlinks on windows
	* fix long filename issue (on unixes)
	* fixed performance bug in DHT torrent eviction
	* fixed win64 build (GetFileAttributesEx)
	* fixed bug when deleting files for magnet links before they had metadata

1.0.7 release

	* fix bug where loading settings via load_state() would not trigger all
	  appropriate actions
	* fix bug where 32 bit builds could use more disk cache than the virtual
	  address space (when set to automatic)
	* fix support for torrents with > 500'000 pieces
	* fix ip filter bug when banning peers
	* fix IPv6 IP address resolution in URLs
	* introduce run-time check for torrent info-sections being too large
	* fix web seed bug when using proxy and proxy-peer-connections=false
	* fix bug in magnet link parser
	* introduce add_torrent_params flags to merge web seeds with resume data
	  (similar to trackers)
	* fix bug where dont_count_slow_torrents could not be disabled
	* fix fallocate hack on linux (fixes corruption on some architectures)
	* fix auto-manage bug with announce to tracker/lsd/dht limits
	* improve DHT routing table to not create an unbalanced tree
	* fix bug in uTP that would cause any connection taking more than one second
	  to connect be timed out (introduced in the vulnerability path)
	* fixed falling back to sending UDP packets direct when socks proxy fails
	* fixed total_wanted bug (when setting file priorities in add_torrent_params)
	* fix python3 compatibility with sha1_hash

1.0.6 release

	* fixed uTP vulnerability
	* make utf8 conversions more lenient
	* fix loading of piece priorities from resume data
	* improved seed-mode handling (seed-mode will now automatically be left when
	  performing operations implying it's not a seed)
	* fixed issue with file priorities and override resume data
	* fix request queue size performance issue
	* slightly improve UDP tracker performance
	* fix http scrape
	* add missing port mapping functions to python binding
	* fix bound-checking issue in bdecoder
	* expose missing dht_settings fields to python
	* add function to query the DHT settings
	* fix bug in 'dont_count_slow_torrents' feature, which would start too many
	  torrents

1.0.5 release

	* improve ip_voter to avoid flapping
	* fixed bug when max_peerlist_size was set to 0
	* fix issues with missing exported symbols when building dll
	* fix division by zero bug in edge case while connecting peers

1.0.4 release

	* fix bug in python binding for file_progress on torrents with no metadata
	* fix assert when removing a connected web seed
	* fix bug in tracker timeout logic
	* switch UPnP post back to HTTP 1.1
	* support conditional DHT get
	* OpenSSL build fixes
	* fix DHT scrape bug

1.0.3 release

	* python binding build fix for boost-1.57.0
	* add --enable-export-all option to configure script, to export all symbols
	  from libtorrent
	* fix if_nametoindex build error on windows
	* handle overlong utf-8 sequences
	* fix link order bug in makefile for python binding
	* fix bug in interest calculation, causing premature disconnects
	* tweak flag_override_resume_data semantics to make more sense (breaks
	  backwards compatibility of edge-cases)
	* improve DHT bootstrapping and periodic refresh
	* improve DHT maintanence performance (by pinging instead of full lookups)
	* fix bug in DHT routing table node-id prefix optimization
	* fix incorrect behavior of flag_use_resume_save_path
	* fix protocol race-condition in super seeding mode
	* support read-only DHT nodes
	* remove unused partial hash DHT lookups
	* remove potentially privacy leaking extension (non-anonymous mode)
	* peer-id connection ordering fix in anonymous mode
	* mingw fixes

1.0.2 release

	* added missing force_proxy to python binding
	* anonymous_mode defaults to false
	* make DHT DOS detection more forgiving to bursts
	* support IPv6 multicast in local service discovery
	* simplify CAS function in DHT put
	* support IPv6 traffic class (via the TOS setting)
	* made uTP re-enter slow-start after time-out
	* fixed uTP upload performance issue
	* fix missing support for DHT put salt

1.0.1 release

	* fix alignment issue in bitfield
	* improved error handling of gzip
	* fixed crash when web seeds redirect
	* fix compiler warnings

1.0 release

	* fix bugs in convert_to/from_native() on windows
	* fix support for web servers not supporting keepalive
	* support storing save_path in resume data
	* don't use full allocation on network drives (on windows)
	* added clear_piece_deadlines() to remove all piece deadlines
	* improve queuing logic of inactive torrents (dont_count_slow_torrents)
	* expose optimistic unchoke logic to plugins
	* fix issue with large UDP packets on windows
	* remove set_ratio() feature
	* improve piece_deadline/streaming
	* honor pieces with priority 7 in sequential download mode
	* simplified building python bindings
	* make ignore_non_routers more forgiving in the case there are no UPnP
	  devices at a known router. Should improve UPnP compatibility.
	* include reason in peer_blocked_alert
	* support magnet links wrapped in .torrent files
	* rate limiter optimization
	* rate limiter overflow fix (for very high limits)
	* non-auto-managed torrents no longer count against the torrent limits
	* handle DHT error responses correctly
	* allow force_announce to only affect a single tracker
	* add moving_storage field to torrent_status
	* expose UPnP and NAT-PMP mapping in session object
	* DHT refactoring and support for storing arbitrary data with put and get
	* support building on android
	* improved support for web seeds that don't support keep-alive
	* improve DHT routing table to return better nodes (lower RTT and closer
	  to target)
	* don't use pointers to resume_data and file_priorities in
	  add_torrent_params
	* allow moving files to absolute paths, out of the download directory
	* make move_storage more generic to allow both overwriting files as well
	  as taking existing ones
	* fix choking issue at high upload rates
	* optimized rate limiter
	* make disk cache pool allocator configurable
	* fix library ABI to not depend on logging being enabled
	* use hex encoding instead of base32 in create_magnet_uri
	* include name, save_path and torrent_file in torrent_status, for
	  improved performance
	* separate anonymous mode and force-proxy mode, and tighten it up a bit
	* add per-tracker scrape information to announce_entry
	* report errors in read_piece_alert
	* DHT memory optimization
	* improve DHT lookup speed
	* improve support for windows XP and earlier
	* introduce global connection priority for improved swarm performance
	* make files deleted alert non-discardable
	* make built-in sha functions not conflict with libcrypto
	* improve web seed hash failure case
	* improve DHT lookup times
	* uTP path MTU discovery improvements
	* optimized the torrent creator optimizer to scale significantly better
	  with more files
	* fix uTP edge case where udp socket buffer fills up
	* fix nagle implementation in uTP

	* fix bug in error handling in protocol encryption

0.16.18 release

	* fix uninitialized values in DHT DOS mitigation
	* fix error handling in file::phys_offset
	* fix bug in HTTP scrape response parsing
	* enable TCP keepalive for socks5 connection for UDP associate
	* fix python3 support
	* fix bug in lt_donthave extension
	* expose i2p_alert to python. cleaning up of i2p connection code
	* fixed overflow and download performance issue when downloading at high rates
	* fixed bug in add_torrent_alert::message for magnet links
	* disable optimistic disconnects when connection limit is low
	* improved error handling of session::listen_on
	* suppress initial 'completed' announce to trackers added with replace_trackers
	  after becoming a seed
	* SOCKS4 fix for trying to connect over IPv6
	* fix saving resume data when removing all trackers
	* fix bug in udp_socket when changing socks5 proxy quickly

0.16.17 release

	* don't fall back on wildcard port in UPnP
	* fix local service discovery for magnet links
	* fix bitfield issue in file_storage
	* added work-around for MingW issue in file I/O
	* fixed sparse file detection on windows
	* fixed bug in gunzip
	* fix to use proxy settings when adding .torrent file from URL
	* fix resume file issue related to daylight savings time on windows
	* improve error checking in lazy_bdecode

0.16.16 release

	* add missing add_files overload to the python bindings
	* improve error handling in http gunzip
	* fix debug logging for banning web seeds
	* improve support for de-selected files in full allocation mode
	* fix dht_bootstrap_alert being posted
	* SetFileValidData fix on windows (prevents zero-fill)
	* fix minor lock_files issue on unix

0.16.15 release

	* fix mingw time_t 64 bit issue
	* fix use of SetFileValidData on windows
	* fix crash when using full allocation storage mode
	* improve error_code and error_category support in python bindings
	* fix python binding for external_ip_alert

0.16.14 release

	* make lt_tex more robust against bugs and malicious behavior
	* HTTP chunked encoding fix
	* expose file_granularity flag to python bindings
	* fix DHT memory error
	* change semantics of storage allocation to allocate on first write rather
	  than on startup (behaves better with changing file priorities)
	* fix resend logic in response to uTP SACK messages
	* only act on uTP RST packets with correct ack_nr
	* make uTP errors log in normal log mode (not require verbose)
	* deduplicate web seed entries from torrent files
	* improve error reporting from lazy_decode()

0.16.13 release

	* fix auto-manage issue when pausing session
	* fix bug in non-sparse mode on windows, causing incorrect file errors to
	  be generated
	* fix set_name() on file_storage actually affecting save paths
	* fix large file support issue on mingw
	* add some error handling to set_piece_hashes()
	* fix completed-on timestamp to not be clobbered on each startup
	* fix deadlock caused by some UDP tracker failures
	* fix potential integer overflow issue in timers on windows
	* minor fix to peer_proportional mixed_mode algorithm (TCP limit could go
	  too low)
	* graceful pause fix
	* i2p fixes
	* fix issue when loading certain malformed .torrent files
	* pass along host header with http proxy requests and possible
	  http_connection shutdown hang

0.16.12 release

	* fix building with C++11
	* fix IPv6 support in UDP socket (uTP)
	* fix mingw build issues
	* increase max allowed outstanding piece requests from peers
	* uTP performance improvement. only fast retransmit one packet at a time
	* improve error message for 'file too short'
	* fix piece-picker stat bug when only selecting some files for download
	* fix bug in async_add_torrent when settings file_priorities
	* fix boost-1.42 support for python bindings
	* fix memory allocation issue (virtual addres space waste) on windows

0.16.11 release

	* fix web seed URL double escape issue
	* fix string encoding issue in alert messages
	* fix SSL authentication issue
	* deprecate std::wstring overloads. long live utf-8
	* improve time-critical pieces feature (streaming)
	* introduce bandwidth exhaustion attack-mitigation in allowed-fast pieces
	* python binding fix issue where torrent_info objects where destructing when
	  their torrents were deleted
	* added missing field to scrape_failed_alert in python bindings
	* GCC 4.8 fix
	* fix proxy failure semantics with regards to anonymous mode
	* fix round-robin seed-unchoke algorithm
	* add bootstrap.sh to generage configure script and run configure
	* fix bug in SOCK5 UDP support
	* fix issue where torrents added by URL would not be started immediately

0.16.10 release

	* fix encryption level handle invalid values
	* add a number of missing functions to the python binding
	* fix typo in Jamfile for building shared libraries
	* prevent tracker exchange for magnet links before metadata is received
	* fix crash in make_magnet_uri when generating links longer than 1024
	  characters
	* fix hanging issue when closing files on windows (completing a download)
	* fix piece picking edge case that could cause torrents to get stuck at
	  hash failure
	* try unencrypted connections first, and fall back to encryption if it
	  fails (performance improvement)
	* add missing functions to python binding (flush_cache(), remap_files()
	  and orig_files())
	* improve handling of filenames that are invalid on windows
	* support 'implied_port' in DHT announce_peer
	* don't use pool allocator for disk blocks (cache may now return pages
	  to the kernel)

0.16.9 release

	* fix long filename truncation on windows
	* distinguish file open mode when checking files and downloading/seeding
	  with bittorrent. updates storage interface
	* improve file_storage::map_file when dealing with invalid input
	* improve handling of invalid utf-8 sequences in strings in torrent files
	* handle more cases of broken .torrent files
	* fix bug filename collision resolver
	* fix bug in filename utf-8 verification
	* make need_save_resume() a bit more robust
	* fixed sparse flag manipulation on windows
	* fixed streaming piece picking issue

0.16.8 release

	* make rename_file create missing directories for new filename
	* added missing python function: parse_magnet_uri
	* fix alerts.all_categories in python binding
	* fix torrent-abort issue which would cancel name lookups of other torrents
	* make torrent file parser reject invalid path elements earlier
	* fixed piece picker bug when using pad-files
	* fix read-piece response for cancelled deadline-pieces
	* fixed file priority vector-overrun
	* fix potential packet allocation alignment issue in utp
	* make 'close_redudnant_connections' cover more cases
	* set_piece_deadline() also unfilters the piece (if its priority is 0)
	* add work-around for bug in windows vista and earlier in
	  GetOverlappedResult
	* fix traversal algorithm leak in DHT
	* fix string encoding conversions on windows
	* take torrent_handle::query_pieces into account in torrent_handle::statue()
	* honor trackers responding with 410
	* fixed merkle tree torrent creation bug
	* fixed crash with empty url-lists in torrent files
	* added missing max_connections() function to python bindings

0.16.7 release

	* fix string encoding in error messages
	* handle error in read_piece and set_piece_deadline when torrent is removed
	* DHT performance improvement
	* attempt to handle ERROR_CANT_WAIT disk error on windows
	* improve peers exchanged over PEX
	* fixed rare crash in ut_metadata extension
	* fixed files checking issue
	* added missing pop_alerts() to python bindings
	* fixed typos in configure script, inversing some feature-enable/disable flags
	* added missing flag_update_subscribe to python bindings
	* active_dht_limit, active_tracker_limit and active_lsd_limit now
	  interpret -1 as infinite

0.16.6 release

	* fixed verbose log error for NAT holepunching
	* fix a bunch of typos in python bindings
	* make get_settings available in the python binding regardless of
	  deprecated functions
	* fix typo in python settings binding
	* fix possible dangling pointer use in peer list
	* fix support for storing arbitrary data in the DHT
	* fixed bug in uTP packet circle buffer
	* fix potential crash when using torrent_handle::add_piece
	* added missing add_torrent_alert to python binding

0.16.5 release

	* udp socket refcounter fix
	* added missing async_add_torrent to python bindings
	* raised the limit for bottled http downloads to 2 MiB
	* add support for magnet links and URLs in python example client
	* fixed typo in python bindings' add_torrent_params
	* introduce a way to add built-in plugins from python
	* consistently disconnect the same peer when two peers simultaneously connect
	* fix local endpoint queries for uTP connections
	* small optimization to local peer discovery to ignore our own broadcasts
	* try harder to bind the udp socket (uTP, DHT, UDP-trackers, LSD) to the
	  same port as TCP
	* relax file timestamp requirements for accepting resume data
	* fix performance issue in web seed downloader (coalescing of blocks
	  sometimes wouldn't work)
	* web seed fixes (better support for torrents without trailing / in
	  web seeds)
	* fix some issues with SSL over uTP connections
	* fix UDP trackers trying all endpoints behind the hostname

0.16.4 release

	* raise the default number of torrents allowed to announce to trackers
	  to 1600
	* improve uTP slow start behavior
	* fixed UDP socket error causing it to fail on Win7
	* update use of boost.system to not use deprecated functions
	* fix GIL issue in python bindings. Deprecated extension support in python
	* fixed bug where setting upload slots to -1 would not mean infinite
	* extend the UDP tracker protocol to include the request string from the
	  tracker URL
	* fix mingw build for linux crosscompiler

0.16.3 release

	* fix python binding backwards compatibility in replace_trackers
	* fix possible starvation in metadata extension
	* fix crash when creating torrents and optimizing file order with pad files
	* disable support for large MTUs in uTP until it is more reliable
	* expose post_torrent_updates and state_update_alert to python bindings
	* fix incorrect SSL error messages
	* fix windows build of shared library with openssl
	* fix race condition causing shutdown hang

0.16.2 release

	* fix permissions issue on linux with noatime enabled for non-owned files
	* use random peer IDs in anonymous mode
	* fix move_storage bugs
	* fix unnecessary dependency on boost.date_time when building boost.asio as separate compilation
	* always use SO_REUSEADDR and deprecate the flag to turn it on
	* add python bindings for SSL support
	* minor uTP tweaks
	* fix end-game mode issue when some files are selected to not be downloaded
	* improve uTP slow start
	* make uTP less aggressive resetting cwnd when idle

0.16.1 release

	* fixed crash when providing corrupt resume data
	* fixed support for boost-1.44
	* fixed reversed semantics of queue_up() and queue_down()
	* added missing functions to python bindings (file_priority(), set_dht_settings())
	* fixed low_prio_disk support on linux
	* fixed time critical piece accounting in the request queue
	* fixed semantics of rate_limit_utp to also ignore per-torrent limits
	* fixed piece sorting bug of deadline pieces
	* fixed python binding build on Mac OS and BSD
	* fixed UNC path normalization (on windows, unless UNC paths are disabled)
	* fixed possible crash when enabling multiple connections per IP
	* fixed typo in win vista specific code, breaking the build
	* change default of rate_limit_utp to true
	* fixed DLL export issue on windows (when building a shared library linking statically against boost)
	* fixed FreeBSD build
	* fixed web seed performance issue with pieces > 1 MiB
	* fixed unchoke logic when using web seeds
	* fixed compatibility with older versions of boost (down to boost 1.40)

0.16 release

	* support torrents with more than 262000 pieces
	* make tracker back-off configurable
	* don't restart the swarm after downloading metadata from magnet links
	* lower the default tracker retry intervals
	* support banning web seeds sending corrupt data
	* don't let hung outgoing connection attempts block incoming connections
	* improve SSL torrent support by using SNI and a single SSL listen socket
	* improved peer exchange performance by sharing incoming connections which advertize listen port
	* deprecate set_ratio(), and per-peer rate limits
	* add web seed support for torrents with pad files
	* introduced a more scalable API for torrent status updates (post_torrent_updates()) and updated client_test to use it
	* updated the API to add_torrent_params turning all bools into flags of a flags field
	* added async_add_torrent() function to significantly improve performance when
	  adding many torrents
	* change peer_states to be a bitmask (bw_limit, bw_network, bw_disk)
	* changed semantics of send_buffer_watermark_factor to be specified as a percentage
	* add incoming_connection_alert for logging all successful incoming connections
	* feature to encrypt peer connections with a secret AES-256 key stored in .torrent file
	* deprecated compact storage allocation
	* close files in separate thread on systems where close() may block (Mac OS X for instance)
	* don't create all directories up front when adding torrents
	* support DHT scrape
	* added support for fadvise/F_RDADVISE for improved disk read performance
	* introduced pop_alerts() which pops the entire alert queue in a single call
	* support saving metadata in resume file, enable it by default for magnet links
	* support for receiving multi announce messages for local peer discovery
	* added session::listen_no_system_port flag to prevent libtorrent from ever binding the listen socket to port 0
	* added option to not recheck on missing or incomplete resume data
	* extended stats logging with statistics=on builds
	* added new session functions to more efficiently query torrent status
	* added alerts for added and removed torrents
	* expanded plugin interface to support session wide states
	* made the metadata block requesting algorithm more robust against hash check failures
	* support a separate option to use proxies for peers or not
	* pausing the session now also pauses checking torrents
	* moved alert queue size limit into session_settings
	* added support for DHT rss feeds (storing only)
	* added support for RSS feeds
	* fixed up some edge cases in DHT routing table and improved unit test of it
	* added error category and error codes for HTTP errors
	* made the DHT implementation slightly more robust against routing table poisoning and node ID spoofing
	* support chunked encoding in http downloads (http_connection)
	* support adding torrents by url to the .torrent file
	* support CDATA tags in xml parser
	* use a python python dictionary for settings instead of session_settings object (in python bindings)
	* optimized metadata transfer (magnet link) startup time (shaved off about 1 second)
	* optimized swarm startup time (shaved off about 1 second)
	* support DHT name lookup
	* optimized memory usage of torrent_info and file_storage, forcing some API changes
	  around file_storage and file_entry
	* support trackerid tracker extension
	* graceful peer disconnect mode which finishes transactions before disconnecting peers
	* support chunked encoding for web seeds
	* uTP protocol support
	* resistance towards certain flood attacks
	* support chunked encoding for web seeds (only for BEP 19, web seeds)
	* optimized session startup time
	* support SSL for web seeds, through all proxies
	* support extending web seeds with custom authorization and extra headers
	* settings that are not changed from the default values are not saved
	  in the session state
	* made seeding choking algorithm configurable
	* deprecated setters for max connections, max half-open, upload and download
	  rates and unchoke slots. These are now set through session_settings
	* added functions to query an individual peer's upload and download limit
	* full support for BEP 21 (event=paused)
	* added share-mode feature for improving share ratios
	* merged all proxy settings into a single one
	* improved SOCKS5 support by proxying hostname lookups
	* improved support for multi-homed clients
	* added feature to not count downloaded bytes from web seeds in stats
	* added alert for incoming local service discovery messages
	* added option to set file priorities when adding torrents
	* removed the session mutex for improved performance
	* added upload and download activity timer stats for torrents
	* made the reuse-address flag configurable on the listen socket
	* moved UDP trackers over to use a single socket
	* added feature to make asserts log to a file instead of breaking the process
	  (production asserts)
	* optimized disk I/O cache clearing
	* added feature to ask a torrent if it needs to save its resume data or not
	* added setting to ignore file modification time when loading resume files
	* support more fine-grained torrent states between which peer sources it
	  announces to
	* supports calculating sha1 file-hashes when creating torrents
	* made the send_buffer_watermark performance warning more meaningful
	* supports complete_ago extension
	* dropped zlib as a dependency and builds using puff.c instead
	* made the default cache size depend on available physical RAM
	* added flags to torrent::status() that can filter which values are calculated
	* support 'explicit read cache' which keeps a specific set of pieces
	  in the read cache, without implicitly caching other pieces
	* support sending suggest messages based on what's in the read cache
	* clear sparse flag on files that complete on windows
	* support retry-after header for web seeds
	* replaced boost.filesystem with custom functions
	* replaced dependency on boost.thread by asio's internal thread primitives
	* added support for i2p torrents
	* cleaned up usage of MAX_PATH and related macros
	* made it possible to build libtorrent without RTTI support
	* added support to build with libgcrypt and a shipped version of libtommath
	* optimized DHT routing table memory usage
	* optimized disk cache to work with large caches
	* support variable number of optimistic unchoke slots and to dynamically
	  adjust based on the total number of unchoke slots
	* support for BitTyrant choker algorithm
	* support for automatically start torrents when they receive an
	  incoming connection
	* added more detailed instrumentation of the disk I/O thread

0.15.11 release

	* fixed web seed bug, sometimes causing infinite loops
	* fixed race condition when setting session_settings immediately after creating session
	* give up immediately when failing to open a listen socket (report the actual error)
	* restored ABI compatibility with 0.15.9
	* added missing python bindings for create_torrent and torrent_info

0.15.10 release

	* fix 'parameter incorrect' issue when using unbuffered IO on windows
	* fixed UDP socket error handling on windows
	* fixed peer_tos (type of service) setting
	* fixed crash when loading resume file with more files than the torrent in it
	* fix invalid-parameter error on windows when disabling filesystem disk cache
	* fix connection queue issue causing shutdown delays
	* fixed mingw build
	* fix overflow bug in progress_ppm field
	* don't filter local peers received from a non-local tracker
	* fix python deadlock when using python extensions
	* fixed small memory leak in DHT

0.15.9 release

	* added some functions missing from the python binding
	* fixed rare piece picker bug
	* fixed invalid torrent_status::finished_time
	* fixed bugs in dont-have and upload-only extension messages
	* don't open files in random-access mode (speeds up hashing)

0.15.8 release

	* allow NULL to be passed to create_torrent::set_comment and create_torrent::set_creator
	* fix UPnP issue for routers with multiple PPPoE connections
	* fix issue where event=stopped announces wouldn't be sent when closing session
	* fix possible hang in file::readv() on windows
	* fix CPU busy loop issue in tracker announce logic
	* honor IOV_MAX when using writev and readv
	* don't post 'operation aborted' UDP errors when changing listen port
	* fix tracker retry logic, where in some configurations the next tier would not be tried
	* fixed bug in http seeding logic (introduced in 0.15.7)
	* add support for dont-have extension message
	* fix for set_piece_deadline
	* add reset_piece_deadline function
	* fix merkle tree torrent assert

0.15.7 release

	* exposed set_peer_id to python binding
	* improve support for merkle tree torrent creation
	* exposed comparison operators on torrent_handle to python
	* exposed alert error_codes to python
	* fixed bug in announce_entry::next_announce_in and min_announce_in
	* fixed sign issue in set_alert_mask signature
	* fixed unaligned disk access for unbuffered I/O in windows
	* support torrents whose name is empty
	* fixed connection limit to take web seeds into account as well
	* fixed bug when receiving a have message before having the metadata
	* fixed python bindings build with disabled DHT support
	* fixed BSD file allocation issue
	* fixed bug in session::delete_files option to remove_torrent

0.15.6 release

	* fixed crash in udp trackers when using SOCKS5 proxy
	* fixed reconnect delay when leaving upload only mode
	* fixed default values being set incorrectly in add_torrent_params through add_magnet_uri in python bindings
	* implemented unaligned write (for unbuffered I/O)
	* fixed broadcast_lsd option
	* fixed udp-socket race condition when using a proxy
	* end-game mode optimizations
	* fixed bug in udp_socket causing it to issue two simultaneous async. read operations
	* fixed mingw build
	* fixed minor bug in metadata block requester (for magnet links)
	* fixed race condition in iconv string converter
	* fixed error handling in torrent_info constructor
	* fixed bug in torrent_info::remap_files
	* fix python binding for wait_for_alert
	* only apply privileged port filter to DHT-only peers

0.15.5 release

	* support DHT extension to report external IPs
	* fixed rare crash in http_connection's error handling
	* avoid connecting to peers listening on ports < 1024
	* optimized piece picking to not cause busy loops in some end-game modes
	* fixed python bindings for tcp::endpoint
	* fixed edge case of pad file support
	* limit number of torrents tracked by DHT
	* fixed bug when allow_multiple_connections_per_ip was enabled
	* potential WOW64 fix for unbuffered I/O (windows)
	* expose set_alert_queue_size_limit to python binding
	* support dht nodes in magnet links
	* support 100 Continue HTTP responses
	* changed default choker behavior to use 8 unchoke slots (instead of being rate based)
	* fixed error reporting issue in disk I/O thread
	* fixed file allocation issues on linux
	* fixed filename encoding and decoding issue on platforms using iconv
	* reports redundant downloads to tracker, fixed downloaded calculation to
	  be more stable when not including redundant. Improved redundant data accounting
	  to be more accurate
	* fixed bugs in http seed connection and added unit test for it
	* fixed error reporting when fallocate fails
	* deprecate support for separate proxies for separate kinds of connections

0.15.4 release

	* fixed piece picker issue triggered by hash failure and timed out requests to the piece
	* fixed optimistic unchoke issue when setting per torrent unchoke limits
	* fixed UPnP shutdown issue
	* fixed UPnP DeletePortmapping issue
	* fixed NAT-PMP issue when adding the same mapping multiple times
	* no peers from tracker when stopping is no longer an error
	* improved web seed retry behavior
	* fixed announce issue

0.15.3 release

	* fixed announce bug where event=completed would not be sent if it violated the
	  min-announce of the tracker
	* fixed limitation in rate limiter
	* fixed build error with boost 1.44

0.15.2 release

	* updated compiler to msvc 2008 for python binding
	* restored default fail_limit to unlimited on all trackers
	* fixed rate limit bug for DHT
	* fixed SOCKS5 bug for routing UDP packets
	* fixed bug on windows when verifying resume data for a torrent where
	  one of its directories had been removed
	* fixed race condition in peer-list with DHT
	* fix force-reannounce and tracker retry issue

0.15.1 release

	* fixed rare crash when purging the peer list
	* fixed race condition around m_abort in session_impl
	* fixed bug in web_peer_connection which could cause a hang when downloading
	  from web servers
	* fixed bug in metadata extensions combined with encryption
	* refactored socket reading code to not use async. operations unnecessarily
	* some timer optimizations
	* removed the reuse-address flag on the listen socket
	* fixed bug where local peer discovery and DHT wouldn't be announced to without trackers
	* fixed bug in bdecoder when decoding invalid messages
	* added build warning when building with UNICODE but the standard library
	  doesn't provide std::wstring
	* fixed add_node python binding
	* fixed issue where trackers wouldn't tried immediately when the previous one failed
	* fixed synchronization issue between download queue and piece picker
	* fixed bug in udp tracker scrape response parsing
	* fixed bug in the disk thread that could get triggered under heavy load
	* fixed bug in add_piece() that would trigger asserts
	* fixed vs 2010 build
	* recognizes more clients in identify_client()
	* fixed bug where trackers wouldn't be retried if they failed
	* slight performance fix in disk elevator algorithm
	* fixed potential issue where a piece could be checked twice
	* fixed build issue on windows related to GetCompressedSize()
	* fixed deadlock when starting torrents with certain invalid tracker URLs
	* fixed iterator bug in disk I/O thread
	* fixed FIEMAP support on linux
	* fixed strict aliasing warning on gcc
	* fixed inconsistency when creating torrents with symlinks
	* properly detect windows version to initialize half-open connection limit
	* fixed bug in url encoder where $ would not be encoded

0.15 release

	* introduced a session state save mechanism. load_state() and save_state().
	  this saves all session settings and state (except torrents)
	* deprecated dht_state functions and merged it with the session state
	* added support for multiple trackers in magnet links
	* added support for explicitly flushing the disk cache
	* added torrent priority to affect bandwidth allocation for its peers
	* reduced the number of floating point operations (to better support
	  systems without FPU)
	* added new alert when individual files complete
	* added support for storing symbolic links in .torrent files
	* added support for uTorrent interpretation of multi-tracker torrents
	* handle torrents with duplicate filenames
	* piece timeouts are adjusted to download rate limits
	* encodes urls in torrent files that needs to be encoded
	* fixed not passing &supportcrypto=1 when encryption is disabled
	* introduced an upload mode, which torrents are switched into when
	  it hits a disk write error, instead of stopping the torrent.
	  this lets libtorrent keep uploading the parts it has when it
	  encounters a disk-full error for instance
	* improved disk error handling and expanded use of error_code in
	  error reporting. added a bandwidth state, bw_disk, when waiting
	  for the disk io thread to catch up writing buffers
	* improved read cache memory efficiency
	* added another cache flush algorithm to write the largest
	  contiguous blocks instead of the least recently used
	* introduced a mechanism to be lighter on the disk when checking torrents
	* applied temporary memory storage optimization to when checking
	  a torrent as well
	* removed hash_for_slot() from storage_interface. It is now implemented
	  by using the readv() function from the storage implementation
	* improved IPv6 support by announcing twice when necessary
	* added feature to set a separate global rate limit for local peers
	* added preset settings for low memory environments and seed machines
	  min_memory_usage() and high_performance_seeder()
	* optimized overall memory usage for DHT nodes and requests, peer
	  entries and disk buffers
	* change in API for block_info in partial_piece_info, instead of
	  accessing 'peer', call 'peer()'
	* added support for fully automatic unchoker (no need to specify
	  number of upload slots). This is on by default
	* added support for changing socket buffer sizes through
	  session_settings
	* added support for merkle hash tree torrents (.merkle.torrent)
	* added 'seed mode', which assumes that all files are complete
	  and checks hashes lazily, as blocks are requested
	* added new extension for file attributes (executable and hidden)
	* added support for unbuffered I/O for aligned files
	* added workaround for sparse file issue on Windows Vista
	* added new lt_trackers extension to exchange trackers between
	  peers
	* added support for BEP 17 http seeds
	* added read_piece() to read pieces from torrent storage
	* added option for udp tracker preference
	* added super seeding
	* added add_piece() function to inject data from external sources
	* add_tracker() function added to torrent_handle
	* if there is no working tracker, current_tracker is the
	  tracker that is currently being tried
	* torrents that are checking can now be paused, which will
	  pause the checking
	* introduced another torrent state, checking_resume_data, which
	  the torrent is in when it's first added, and is comparing
	  the files on disk with the resume data
	* DHT bandwidth usage optimizations
	* rate limited DHT send socket
	* tracker connections are now also subject to IP filtering
	* improved optimistic unchoke logic
	* added monitoring of the DHT lookups
	* added bandwidth reports for estimated TCP/IP overhead and DHT
	* includes DHT traffic in the rate limiter
	* added support for bitcomet padding files
	* improved support for sparse files on windows
	* added ability to give seeding torrents preference to active slots
	* added torrent_status::finished_time
	* automatically caps files and connections by default to rlimit
	* added session::is_dht_running() function
	* added torrent_handle::force_dht_announce()
	* added torrent_info::remap_files()
	* support min_interval tracker extension
	* added session saving and loading functions
	* added support for min-interval in tracker responses
	* only keeps one outstanding duplicate request per peer
	  reduces waste download, specifically when streaming
	* added support for storing per-peer rate limits across reconnects
	* improved fallocate support
	* fixed magnet link issue when using resume data
	* support disk I/O priority settings
	* added info_hash to torrent_deleted_alert
	* improved LSD performance and made the interval configurable
	* improved UDP tracker support by caching connect tokens
	* fast piece optimization

release 0.14.10

	* fixed udp tracker race condition
	* added support for torrents with odd piece sizes
	* fixed issue with disk read cache not being cleared when removing torrents
	* made the DHT socket bind to the same interface as the session
	* fixed issue where an http proxy would not be used on redirects
	* Solaris build fixes
	* disabled buggy disconnect_peers feature

release 0.14.9

	* disabled feature to drop requests after having been skipped too many times
	* fixed range request bug for files larger than 2 GB in web seeds
	* don't crash when trying to create torrents with 0 files
	* fixed big_number __init__ in python bindings
	* fixed optimistic unchoke timer
	* fixed bug where torrents with incorrectly formatted web seed URLs would be
	  connected multiple times
	* fixed MinGW support
	* fixed DHT bootstrapping issue
	* fixed UDP over SOCKS5 issue
	* added support for "corrupt" tracker announce
	* made end-game mode less aggressive

release 0.14.8

	* ignore unkown metadata messages
	* fixed typo that would sometimes prevent queued torrents to be checked
	* fixed bug in auto-manager where active_downloads and active_seeds would
	  sometimes be used incorrectly
	* force_recheck() no longer crashes on torrents with no metadata
	* fixed broadcast socket regression from 0.14.7
	* fixed hang in NATPMP when shut down while waiting for a response
	* fixed some more error handling in bdecode

release 0.14.7

	* fixed deadlock in natpmp
	* resume data alerts are always posted, regardless of alert mask
	* added wait_for_alert to python binding
	* improved invalid filename character replacement
	* improved forward compatibility in DHT
	* added set_piece_hashes that takes a callback to the python binding
	* fixed division by zero in get_peer_info()
	* fixed bug where pieces may have been requested before the metadata
	  was received
	* fixed incorrect error when deleting files from a torrent where
	  not all files have been created
	* announces torrents immediately to the DHT when it's started
	* fixed bug in add_files that would fail to recurse if the path
	  ended with a /
	* fixed bug in error handling when parsing torrent files
	* fixed file checking bug when renaming a file before checking the torrent
	* fixed race conditon when receiving metadata from swarm
	* fixed assert in ut_metadata plugin
	* back-ported some fixes for building with no exceptions
	* fixed create_torrent when passing in a path ending with /
	* fixed move_storage when source doesn't exist
	* fixed DHT state save bug for node-id
	* fixed typo in python binding session_status struct
	* broadcast sockets now join every network interface (used for UPnP and
	  local peer discovery)

release 0.14.6

	* various missing include fixes to be buildable with boost 1.40
	* added missing functions to python binding related to torrent creation
	* fixed to add filename on web seed urls that lack it
	* fixed BOOST_ASIO_HASH_MAP_BUCKETS define for boost 1.39
	* fixed checking of fast and suggest messages when used with magnet links
	* fixed bug where web seeds would not disconnect if being resolved when
	  the torrent was paused
	* fixed download piece performance bug in piece picker
	* fixed bug in connect candidate counter
	* replaces invalid filename characters with .
	* added --with-libgeoip option to configure script to allow building and
	  linking against system wide library
	* fixed potential pure virtual function call in extensions on shutdown
	* fixed disk buffer leak in smart_ban extension

release 0.14.5

	* fixed bug when handling malformed webseed urls and an http proxy
	* fixed bug when setting unlimited upload or download rates for torrents
	* fix to make torrent_status::list_peers more accurate.
	* fixed memory leak in disk io thread when not using the cache
	* fixed bug in connect candidate counter
	* allow 0 upload slots
	* fixed bug in rename_file(). The new name would not always be saved in
	  the resume data
	* fixed resume data compatibility with 0.13
	* fixed rare piece-picker bug
	* fixed bug where one allowed-fast message would be sent even when
	  disabled
	* fixed race condition in UPnP which could lead to crash
	* fixed inversed seed_time ratio logic
	* added get_ip_filter() to session

release 0.14.4

	* connect candidate calculation fix
	* tightened up disk cache memory usage
	* fixed magnet link parser to accept hex-encoded info-hashes
	* fixed inverted logic when picking which peers to connect to
	  (should mean a slight performance improvement)
	* fixed a bug where a failed rename_file() would leave the storage
	  in an error state which would pause the torrent
	* fixed case when move_storage() would fail. Added a new alert
	  to be posted when it does
	* fixed crash bug when shutting down while checking a torrent
	* fixed handling of web seed urls that didn't end with a
	  slash for multi-file torrents
	* lowered the default connection speed to 10 connection attempts
	  per second
	* optimized memory usage when checking files fails
	* fixed bug when checking a torrent twice
	* improved handling of out-of-memory conditions in disk I/O thread
	* fixed bug when force-checking a torrent with partial pieces
	* fixed memory leak in disk cache
	* fixed torrent file path vulnerability
	* fixed upnp
	* fixed bug when dealing with clients that drop requests (i.e. BitComet)
	  fixes assert as well

release 0.14.3

	* added python binding for create_torrent
	* fixed boost-1.38 build
	* fixed bug where web seeds would be connected before the files
	  were checked
	* fixed filename bug when using wide characters
	* fixed rare crash in peer banning code
	* fixed potential HTTP compatibility issue
	* fixed UPnP crash
	* fixed UPnP issue where the control url contained the base url
	* fixed a replace_trackers bug
	* fixed bug where the DHT port mapping would not be removed when
	  changing DHT port
	* fixed move_storage bug when files were renamed to be moved out
	  of the root directory
	* added error handling for set_piece_hashes
	* fixed missing include in enum_if.cpp
	* fixed dual IP stack issue
	* fixed issue where renamed files were sometimes not saved in resume data
	* accepts tracker responses with no 'peers' field, as long as 'peers6'
	  is present
	* fixed CIDR-distance calculation in the precense of IPv6 peers
	* save partial resume data for torrents that are queued for checking
	  or checking, to maintain stats and renamed files
	* Don't try IPv6 on windows if it's not installed
	* move_storage fix
	* fixed potential crash on shutdown
	* fixed leaking exception from bdecode on malformed input
	* fixed bug where connection would hang when receiving a keepalive
	* fixed bug where an asio exception could be thrown when resolving
	  peer countries
	* fixed crash when shutting down while checking a torrent
	* fixed potential crash in connection_queue when a peer_connection
	  fail to open its socket

release 0.14.2

	* added missing functions to the python bindings torrent_info::map_file,
	  torrent_info::map_block and torrent_info::file_at_offset.
	* removed support for boost-1.33 and earlier (probably didn't work)
	* fixed potential freezes issues at shutdown
	* improved error message for python setup script
	* fixed bug when torrent file included announce-list, but no valid
	  tracker urls
	* fixed bug where the files requested from web seeds would be the
	  renamed file names instead of the original file names in the torrent.
	* documentation fix of queing section
	* fixed potential issue in udp_socket (affected udp tracker support)
	* made name, comment and created by also be subject to utf-8 error
	  correction (filenames already were)
	* fixed dead-lock when settings DHT proxy
	* added missing export directives to lazy_entry
	* fixed disk cache expiry settings bug (if changed, it would be set
	  to the cache size)
	* fixed bug in http_connection when binding to a particular IP
	* fixed typo in python binding (torrent_handle::piece_prioritize should
	  be torrent_handle::piece_priorities)
	* fixed race condition when saving DHT state
	* fixed bugs related to lexical_cast being locale dependent
	* added support for SunPro C++ compiler
	* fixed bug where messeges sometimes could be encrypted in the
	  wrong order, for encrypted connections.
	* fixed race condition where torrents could get stuck waiting to
	  get checked
	* fixed mapped files bug where it wouldn't be properly restored
	  from resume data properly
	* removed locale dependency in xml parser (caused asserts on windows)
	* fixed bug when talking to https 1.0 servers
	* fixed UPnP bug that could cause stack overflow

release 0.14.1

	* added converter for python unicode strings to utf-8 paths
	* fixed bug in http downloader where the host field did not
	  include the port number
	* fixed headers to not depend on NDEBUG, which would prohibit
	  linking a release build of libtorrent against a debug application
	* fixed bug in disk I/O thread that would make the thread
	  sometimes quit when an error occurred
	* fixed DHT bug
	* fixed potential shutdown crash in disk_io_thread
	* fixed usage of deprecated boost.filsystem functions
	* fixed http_connection unit test
	* fixed bug in DHT when a DHT state was loaded
	* made rate limiter change in 0.14 optional (to take estimated
	  TCP/IP overhead into account)
	* made the python plugin buildable through the makefile
	* fixed UPnP bug when url base ended with a slash and
	  path started with a slash
	* fixed various potentially leaking exceptions
	* fixed problem with removing torrents that are checking
	* fixed documentation bug regarding save_resume_data()
	* added missing documentation on torrent creation
	* fixed bugs in python client examples
	* fixed missing dependency in package-config file
	* fixed shared geoip linking in Jamfile
	* fixed python bindings build on windows and made it possible
	  to generate a windows installer
	* fixed bug in NAT-PMP implementation

release 0.14

	* deprecated add_torrent() in favor of a new add_torrent()
	  that takes a struct with parameters instead. Torrents
	  are paused and auto managed by default.
	* removed 'connecting_to_tracker' torrent state. This changes
	  the enum values for the other states.
	* Improved seeding and choking behavior.
	* Fixed rare buffer overrun bug when calling get_download_queue
	* Fixed rare bug where torrent could be put back into downloading
	  state even though it was finished, after checking files.
	* Fixed rename_file to work before the file on disk has been
	  created.
	* Fixed bug in tracker connections in case of errors caused
	  in the connection constructor.
	* Updated alert system to be filtered by category instead of
	  severity level. Alerts can generate a message through
	  alert::message().
	* Session constructor will now start dht, upnp, natpmp, lsd by
	  default. Flags can be passed in to the constructor to not
	  do this, if these features are to be enabled and disabled
	  at a later point.
	* Removed 'connecting_to_tracker' torrent state
	* Fix bug where FAST pieces were cancelled on choke
	* Fixed problems with restoring piece states when hash failed.
	* Minimum peer reconnect time fix. Peers with no failures would
	  reconnect immediately.
	* Improved web seed error handling
	* DHT announce fixes and off-by-one loop fix
	* Fixed UPnP xml parse bug where it would ignore the port number
	  for the control url.
	* Fixed bug in torrent writer where the private flag was added
	  outside of the info dictionary
	* Made the torrent file parser less strict of what goes in the
	  announce-list entry
	* Fixed type overflow bug where some statistics was incorrectly
	  reported for file larger than 2 GB
	* boost-1.35 support
	* Fixed bug in statistics from web server peers where it sometimes
	  could report too many bytes downloaded.
	* Fixed bug where statistics from the last second was lost when
	  disconnecting a peer.
	* receive buffer optimizations (memcpy savings and memory savings)
	* Support for specifying the TOS byte for peer traffic.
	* Basic support for queueing of torrents.
	* Better bias to give connections to downloading torrents
	  with fewer peers.
	* Optimized resource usage (removed the checking thread)
	* Support to bind outgoing connections to specific ports
	* Disk cache support.
	* New, more memory efficient, piece picker with sequential download
	  support (instead of the more complicated sequential download threshold).
	* Auto Upload slots. Automtically opens up more slots if
	  upload limit is not met.
	* Improved NAT-PMP support by querying the default gateway
	* Improved UPnP support by ignoring routers not on the clients subnet.

release 0.13

	* Added scrape support
	* Added add_extension() to torrent_handle. Can instantiate
	  extensions for torrents while downloading
	* Added support for remove_torrent to delete the files as well
	* Fixed issue with failing async_accept on windows
	* DHT improvements, proper error messages are now returned when
	  nodes sends bad packets
	* Optimized the country table used to resolve country of peers
	* Copying optimization for sending data. Data is no longer copied from
	  the disk I/O buffer to the send buffer.
	* Buffer optimization to use a raw buffer instead of std::vector<char>
	* Improved file storage to use sparse files
	* Updated python bindings
	* Added more clients to the identifiable clients list.
	* Torrents can now be started in paused state (to better support queuing)
	* Improved IPv6 support (support for IPv6 extension to trackers and
	  listens on both IPv6 and IPv4 interfaces).
	* Improved asserts used. Generates a stacktrace on linux
	* Piece picker optimizations and improvements
	* Improved unchoker, connection limit and rate limiter
	* Support for FAST extension
	* Fixed invalid calculation in DHT node distance
	* Fixed bug in URL parser that failed to parse IPv6 addresses
	* added peer download rate approximation
	* added port filter for outgoing connection (to prevent
	  triggering firewalls)
	* made most parameters configurable via session_settings
	* added encryption support
	* added parole mode for peers whose data fails the hash check.
	* optimized heap usage in piece-picker and web seed downloader.
	* fixed bug in DHT where older write tokens weren't accepted.
	* added support for sparse files.
	* introduced speed categories for peers and pieces, to separate
	  slow and fast peers.
	* added a half-open tcp connection limit that takes all connections
	  in to account, not just peer connections.
	* added alerts for filtered IPs.
	* added support for SOCKS4 and 5 proxies and HTTP CONNECT proxies.
	* fixed proper distributed copies calculation.
	* added option to use openssl for sha-1 calculations.
	* optimized the piece picker in the case where a peer is a seed.
	* added support for local peer discovery
	* removed the dependency on the compiled boost.date_time library
	* deprecated torrent_info::print()
	* added UPnP support
	* fixed problem where peer interested flags were not updated correctly
	  when pieces were filtered
	* improvements to ut_pex messages, including support for seed flag
	* prioritizes upload bandwidth to peers that might send back data
	* the following functions have been deprecated:
	  	void torrent_handle::filter_piece(int index, bool filter) const;
	  	void torrent_handle::filter_pieces(std::vector<bool> const& pieces) const;
	  	bool torrent_handle::is_piece_filtered(int index) const;
	  	std::vector<bool> torrent_handle::filtered_pieces() const;
	  	void torrent_handle::filter_files(std::vector<bool> const& files) const;

	  instead, use the piece_priority functions.

	* added support for NAT-PMP
	* added support for piece priorities. Piece filtering is now set as
	  a priority
	* Fixed crash when last piece was smaller than one block and reading
	  fastresume data for that piece
	* Makefiles should do a better job detecting boost
	* Fixed crash when all tracker urls are removed
	* Log files can now be created at user supplied path
	* Log files failing to create is no longer fatal
	* Fixed dead-lock in torrent_handle
	* Made it build with boost 1.34 on windows
	* Fixed bug in URL parser that failed to parse IPv6 addresses
	* Fixed bug in DHT, related to IPv6 nodes
	* DHT accepts transaction IDs that have garbage appended to them
	* DHT logs messages that it fails to decode

release 0.12

	* fixes to make the DHT more compatible
	* http seed improvements including error reporting and url encoding issues.
	* fixed bug where directories would be left behind when moving storage
	  in some cases.
	* fixed crashing bug when restarting or stopping the DHT.
	* added python binding, using boost.python
	* improved character conversion on windows when strings are not utf-8.
	* metadata extension now respects the private flag in the torrent.
	* made the DHT to only be used as a fallback to trackers by default.
	* added support for HTTP redirection support for web seeds.
	* fixed race condition when accessing a torrent that was checking its
	  fast resume data.
	* fixed a bug in the DHT which could be triggered if the network was
	  dropped or extremely rare cases.
	* if the download rate is limited, web seeds will now only use left-over
	  bandwidth after all bt peers have used up as much bandwidth as they can.
	* added the possibility to have libtorrent resolve the countries of
	  the peers in torrents.
	* improved the bandwidth limiter (it now implements a leaky bucket/node bucket).
	* improved the HTTP seed downloader to report accurate progress.
	* added more client peer-id signatures to be recognized.
	* added support for HTTP servers that skip the CR before the NL at line breaks.
	* fixed bug in the HTTP code that only accepted headers case sensitive.
	* fixed bug where one of the session constructors didn't initialize boost.filesystem.
	* fixed bug when the initial checking of a torrent fails with an exception.
	* fixed bug in DHT code which would send incorrect announce messages.
	* fixed bug where the http header parser was case sensitive to the header
	  names.
	* Implemented an optmization which frees the piece_picker once a torrent
	  turns into a seed.
	* Added support for uT peer exchange extension, implemented by Massaroddel.
	* Modified the quota management to offer better bandwidth balancing
	  between peers.
	* logging now supports multiple sessions (different sessions now log
	  to different directories).
	* fixed random number generator seed problem, generating the same
	  peer-id for sessions constructed the same second.
	* added an option to accept multiple connections from the same IP.
	* improved tracker logging.
	* moved the file_pool into session. The number of open files is now
	  limited per session.
	* fixed uninitialized private flag in torrent_info
	* fixed long standing issue with file.cpp on windows. Replaced the low level
	  io functions used on windows.
	* made it possible to associate a name with torrents without metadata.
	* improved http-downloading performance by requesting entire pieces via
	  http.
	* added plugin interface for extensions. And changed the interface for
	  enabling extensions.

release 0.11

	* added support for incorrectly encoded paths in torrent files
	  (assumes Latin-1 encoding and converts to UTF-8).
	* added support for destructing session objects asynchronously.
	* fixed bug with file_progress() with files = 0 bytes
	* fixed a race condition bug in udp_tracker_connection that could
	  cause a crash.
	* fixed bug occuring when increasing the sequenced download threshold
	  with max availability lower than previous threshold.
	* fixed an integer overflow bug occuring when built with gcc 4.1.x
	* fixed crasing bug when closing while checking a torrent
	* fixed bug causing a crash with a torrent with piece length 0
	* added an extension to the DHT network protocol to support the
	  exchange of nodes with IPv6 addresses.
	* modified the ip_filter api slightly to support IPv6
	* modified the api slightly to make sequenced download threshold
	  a per torrent-setting.
	* changed the address type to support IPv6
	* fixed bug in piece picker which would not behave as
	  expected with regard to sequenced download threshold.
	* fixed bug with file_progress() with files > 2 GB.
	* added --enable-examples option to configure script.
	* fixed problem with the resource distribution algorithm
	  (controlling e.g upload/download rates).
	* fixed incorrect asserts in storage related to torrents with
	  zero-sized files.
	* added support for trackerless torrents (with kademlia DHT).
	* support for torrents with the private flag set.
	* support for torrents containing bootstrap nodes for the
	  DHT network.
	* fixed problem with the configure script on FreeBSD.
	* limits the pipelining used on url-seeds.
	* fixed problem where the shutdown always would delay for
	  session_settings::stop_tracker_timeout seconds.
	* session::listen_on() won't reopen the socket in case the port and
	  interface is the same as the one currently in use.
	* added http proxy support for web seeds.
	* fixed problem where upload and download stats could become incorrect
	  in case of high cpu load.
	* added more clients to the identifiable list.
	* fixed fingerprint parser to cope with latest Mainline versions.

release 0.10

	* fixed a bug where the requested number of peers in a tracker request could
	  be too big.
	* fixed a bug where empty files were not created in full allocation mode.
	* fixed a bug in storage that would, in rare cases, fail to do a
	  complete check.
	* exposed more settings for tweaking parameters in the piece-picker,
	  downloader and uploader (http_settings replaced by session_settings).
	* tweaked default settings to improve high bandwidth transfers.
	* improved the piece picker performance and made it possible to download
	  popular pieces in sequence to improve disk performance.
	* added the possibility to control upload and download limits per peer.
	* fixed problem with re-requesting skipped pieces when peer was sending pieces
	  out of fifo-order.
	* added support for http seeding (the GetRight protocol)
	* renamed identifiers called 'id' in the public interface to support linking
	  with Objective.C++
	* changed the extensions protocol to use the new one, which is also
	  implemented by uTorrent.
	* factorized the peer_connection and added web_peer_connection which is
	  able to download from http-sources.
	* converted the network code to use asio (resulted in slight api changes
	  dealing with network addresses).
	* made libtorrent build in vc7 (patches from Allen Zhao)
	* fixed bug caused when binding outgoing connections to a non-local interface.
	* add_torrent() will now throw if called while the session object is
	  being closed.
	* added the ability to limit the number of simultaneous half-open
	  TCP connections. Flags in peer_info has been added.

release 0.9.1

	* made the session disable file name checks within the boost.filsystem library
	* fixed race condition in the sockets
	* strings that are invalid utf-8 strings are now decoded with the
	  local codepage on windows
	* added the ability to build libtorrent both as a shared library
	* client_test can now monitor a directory for torrent files and automatically
	  start and stop downloads while running
	* fixed problem with file_size() when building on windows with unicode support
	* added a new torrent state, allocating
	* added a new alert, metadata_failed_alert
	* changed the interface to session::add_torrent for some speed optimizations.
	* greatly improved the command line control of the example client_test.
	* fixed bug where upload rate limit was not being applied.
	* files that are being checked will no longer stall files that don't need
	  checking.
	* changed the way libtorrent identifies support for its excentions
	  to look for 'ext' at the end of the peer-id.
	* improved performance by adding a circle buffer for the send buffer.
	* fixed bugs in the http tracker connection when using an http proxy.
	* fixed problem with storage's file pool when creating torrents and then
	  starting to seed them.
	* hard limit on remote request queue and timeout on requests (a timeout
	  triggers rerequests). This makes libtorrent work much better with
	  "broken" clients like BitComet which may ignore requests.

Initial release 0.9

	* multitracker support
	* serves multiple torrents on a single port and a single thread
	* supports http proxies and proxy authentication
	* gzipped tracker-responses
	* block level piece picker
	* queues torrents for file check, instead of checking all of them in parallel
	* uses separate threads for checking files and for main downloader
	* upload and download rate limits
	* piece-wise, unordered, incremental file allocation
	* fast resume support
	* supports files > 2 gigabytes
	* supports the no_peer_id=1 extension
	* support for udp-tracker protocol
	* number of connections limit
	* delays sending have messages
	* can resume pieces downloaded in any order
	* adjusts the length of the request queue depending on download rate
	* supports compact=1
	* selective downloading
	* ip filter
<|MERGE_RESOLUTION|>--- conflicted
+++ resolved
@@ -1,4 +1,3 @@
-<<<<<<< HEAD
 	* expose session_params in python bindings
 	* fix (deprecated) use of add_torrent_params::info_hash
 	* fix issue creating and loading v2 torrents with empty files. Improves
@@ -68,8 +67,6 @@
 	* overhauled disk I/O subsystem to use memory mapped files (where available)
 	* libtorrent now requires C++14 to build
 	* added support for GnuTLS for HTTPS and torrents over SSL
-=======
->>>>>>> 33a10d5a
 
 1.2.14 released
 
