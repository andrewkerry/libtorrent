<<<<<<< HEAD
	* use std::string_view instead of boost counterpart
	* libtorrent now requires C++17 to build
	* added support for WebTorrent
=======
	* disable use of SetFileValidData() by default (windows). A new setting
	  allows enabling it
>>>>>>> 867cf863

2.0 release

	* dropped depenency on iconv
	* deprecate set_file_hash() in torrent creator, as it's superceded by v2 torrents
	* deprecate mutable access to info_section in torrent_info
	* removed deprecated lazy_entry/lazy_bdecode
	* stats_alert deprecated
	* remove bittyrant choking algorithm
	* update userdata in add_torrent_params to be type-safe and add to torrent_handle
	* add ip_filter to session_params
	* added support for wolfSSL for SHA-1 hash and HTTPS (no Torrents over SSL)
	* requires OpenSSL minimum version 1.0.0 with SNI support
	* deprecated save_state() and load_state() on session in favour of new
	  write_session_params() and read_session_params()
	* added support for BitTorrent v2 (see docs/upgrade_to_2.0.html)
	* create_torrent() pad_file_limit parameter removed
	* create_torrent() merkle- and optimize-alignment flags removed
	* merkle_tree removed from add_torrent_params
	* announce_entry expose information per v1 and v2 info-hash announces
	* deprecated sha1_hash info_hash members on torrent_removed_alert,
	  torrent_deleted_alert, torrent_delete_failed_alert and add_torrent_params
	* undeprecate error_file_metadata for torrent errors related to its metadata
	* remove support for adding a torrent under a UUID (used for previous RSS support)
	* remove deprecated feature to add torrents by file:// URL
	* remove deprecated feature to download .torrent file from URL
	* requires boost >= 1.66 to build
	* update networking API to networking TS compatible boost.asio
	* overhauled disk I/O subsystem to use memory mapped files (where available)
	* libtorrent now requires C++14 to build
	* added support for GnuTLS for HTTPS and torrents over SSL

	* record blocks in the disk queue as downloaded in the resume data
	* fix bug in set_piece_deadline() when set in a zero-priority piece
	* fix issue in URL parser, causing issues with certain tracker URLs
	* use a different error code than host-unreachable, when skipping tracker announces

1.2.10 released

	* fix regression in python binding for move_storage()
	* improve stat_file() performance on Windows
	* fix issue with loading invalid torrents with only 0-sized files
	* fix to avoid large stack allocations

1.2.9 released

	* add macro TORRENT_CXX11_ABI for clients building with C++14 against
	  libtorrent build with C++11
	* refreshed m4 scripts for autotools
	* removed deprecated wstring overloads on non-windows systems
	* drop dependency on Unicode's ConvertUTF code (which had a license
	  incompatible with Debian)
	* fix bugs exposed on big-endian systems
	* fix detection of hard-links not being supported by filesystem
	* fixed resume data regression for seeds with prio 0 files

1.2.8 released

	* validate UTF-8 encoding of client version strings from peers
	* don't time out tracker announces as eagerly while resolving hostnames
	* fix NAT-PMP shutdown issue
	* improve hostname lookup by merging identical lookups
	* fix network route enumeration for large routing tables
	* fixed issue where pop_alerts() could return old, invalid alerts
	* fix issue when receiving have-all message before the metadata
	* don't leave lingering part files handles open
	* disallow calling add_piece() during checking
	* fix incorrect filename truncation at multi-byte character
	* always announce listen port 1 when using a proxy

1.2.7 released

	* add set_alert_fd in python binding, to supersede set_alert_notify
	* fix bug in part files > 2 GiB
	* add function to clear the peer list for a torrent
	* fix resume data functions to save/restore more torrent flags
	* limit number of concurrent HTTP announces
	* fix queue position for force_rechecking a torrent that is not auto-managed
	* improve rate-based choker documentation, and minor tweak
	* undeprecate upnp_ignore_nonrouters (but refering to devices on our subnet)
	* increase default tracker timeout
	* retry failed socks5 server connections
	* allow UPnP lease duration to be changed after device discovery
	* fix IPv6 address change detection on Windows

1.2.6 released

	* fix peer timeout logic
	* simplify proxy handling. A proxy now overrides listen_interfaces
	* fix issues when configured to use a non-default choking algorithm
	* fix issue in reading resume data
	* revert NXDOMAIN change from 1.2.4
	* don't open any listen sockets if listen_interfaces is empty or misconfigured
	* fix bug in auto disk cache size logic
	* fix issue with outgoing_interfaces setting, where bind() would be called twice
	* add build option to disable share-mode
	* support validation of HTTPS trackers
	* deprecate strict super seeding mode
	* make UPnP port-mapping lease duration configurable
	* deprecate the bittyrant choking algorithm
	* add build option to disable streaming

1.2.5 release

	* announce port=1 instead of port=0, when there is no listen port
	* fix LSD over IPv6
	* support TCP_NOTSENT_LOWAT on Linux
	* fix correct interface binding of local service discovery multicast
	* fix issue with knowing which interfaces to announce to trackers and DHT
	* undeprecate settings_pack::dht_upload_rate_limit

1.2.4 release

	* fix binding TCP and UDP sockets to the same port, when specifying port 0
	* fix announce_to_all_trackers and announce_to_all_tiers behavior
	* fix suggest_read_cache setting
	* back-off tracker hostname looksups resulting in NXDOMAIN
	* lower SOCKS5 UDP keepalive timeout
	* fix external IP voting for multi-homed DHT nodes
	* deprecate broadcast_lsd setting. Just use multicast
	* deprecate upnp_ignore_nonrouters setting
	* don't attempt sending event=stopped if event=start never succeeded
	* make sure &key= stays consistent between different source IPs (as mandated by BEP7)
	* fix binding sockets to outgoing interface
	* add new socks5_alert to trouble shoot SOCKS5 proxies

1.2.3 release

	* fix erroneous event=completed tracker announce when checking files
	* promote errors in parsing listen_interfaces to post listen_failed_alert
	* fix bug in protocol encryption/obfuscation
	* fix buffer overflow in SOCKS5 UDP logic
	* fix issue of rapid calls to file_priority() clobbering each other
	* clear tracker errors on success
	* optimize setting with unlimited unchoke slots
	* fixed restoring of trackers, comment, creation date and created-by in resume data
	* fix handling of torrents with too large pieces
	* fixed division by zero in anti-leech choker
	* fixed bug in torrent_info::swap

1.2.2 release

	* fix cases where the disable_hash_checks setting was not honored
	* fix updating of is_finished torrent status, when changing piece priorities
	* fix regression in &left= reporting when adding a seeding torrent
	* fix integer overflow in http parser
	* improve sanitation of symlinks, to support more complex link targets
	* add DHT routing table affinity for BEP 42 nodes
	* add torrent_info constructor overloads to control torrent file limits
	* feature to disable DHT, PEX and LSD per torrent
	* fix issue where trackers from magnet links were not included in create_torrent()
	* make peer_info::client a byte array in python binding
	* pick contiguous pieces from peers with high download rate
	* fix error handling of moving storage to a drive letter that isn't mounted
	* fix HTTP Host header when using proxy

1.2.1 release

	* add dht_pkt_alert and alerts_dropped_alert to python bindings
	* fix python bindins for block_uploaded_alert
	* optimize resolving duplicate filenames in loading torrent files
	* fix python binding of dht_settings
	* tighten up various input validation checks
	* fix create_torrent python binding
	* update symlinks to conform to BEP 47
	* fix python bindings for peer_info
	* support creating symlinks, for torrents with symlinks in them
	* fix error in seed_mode flag
	* support magnet link parameters with number siffixes
	* consistently use "lt" namespace in examples and documentation
	* fix Mingw build to use native cryptoAPI
	* uPnP/NAT-PMP errors no longer set the client's advertised listen port to zero

1.2 release

	* requires boost >= 1.58 to build
	* tweak heuristic of how to interpret url seeds in multi-file torrents
	* support &ipv4= tracker argument for private torrents
	* renamed debug_notification to connect_notification
	* when updating listen sockets, only post alerts for new ones
	* deprecate anonymous_mode_alert
	* deprecated force_proxy setting (when set, the proxy is always used)
	* add support for Port Control Protocol (PCP)
	* deliver notification of alerts being dropped via alerts_dropped_alert
	* deprecated alert::progress_notification alert category, split into
	  finer grained categories
	* update plugin interface functions for improved type-safety
	* implemented support magnet URI extension, select specific file indices
	  for download, BEP53
	* make tracker keys multi-homed. remove set_key() function on session.
	* add flags()/set_flags()/unset_flags() to torrent_handle, deprecate individual functions
	* added alert for block being sent to the send buffer
	* drop support for windows compilers without std::wstring
	* implemented support for DHT info hash indexing, BEP51
	* removed deprecated support for file_base in file_storage
	* added support for running separate DHT nodes on each network interface
	* added support for establishing UTP connections on any network interface
	* added support for sending tracker announces on every network interface
	* introduce "lt" namespace alias
	* need_save_resume_data() will no longer return true every 15 minutes
	* make the file_status interface explicitly public types
	* added resolver_cache_timeout setting for internal host name resolver
	* make parse_magnet_uri take a string_view instead of std::string
	* deprecate add_torrent_params::url field. use parse_magnet_uri instead
	* optimize download queue management
	* deprecated (undocumented) file:// urls
	* add limit for number of web seed connections
	* added support for retrieval of DHT live nodes
	* complete UNC path support
	* add packets pool allocator
	* remove disk buffer pool allocator
	* fix last_upload and last_download overflow after 9 hours in past
	* python binding add more add_torrent_params fields and an invalid key check
	* introduce introduce distinct types for peer_class_t, piece_index_t and
	  file_index_t.
	* fix crash caused by empty bitfield
	* removed disk-access-log build configuration
	* removed mmap_cache feature
	* strengthened type safety in handling of piece and file indices
	* deprecate identify_client() and fingerprint type
	* make sequence number for mutable DHT items backed by std::int64_t
	* tweaked storage_interface to have stronger type safety
	* deprecate relative times in torrent_status, replaced by std::chrono::time_point
	* refactor in alert types to use more const fields and more clear API
	* changed session_stats_alert counters type to signed (std::int64_t)
	* remove torrent eviction/ghost torrent feature
	* include target in DHT lookups, when queried from the session
	* improve support for HTTP redirects for web seeds
	* use string_view in entry interface
	* deprecate "send_stats" property on trackers (since lt_tracker extension has
	  been removed)
	* remove deprecate session_settings API (use settings_pack instead)
	* improve file layout optimization when creating torrents with padfiles
	* remove remote_dl_rate feature
	* source code migration from boost::shared_ptr to std::shared_ptr
	* storage_interface API changed to use span and references
	* changes in public API to work with std::shared_ptr<torrent_info>
	* extensions API changed to use span and std::shared_ptr
	* plugin API changed to handle DHT requests using string_view
	* removed support for lt_trackers and metadata_transfer extensions
	  (pre-dating ut_metadata)
	* support windows' CryptoAPI for SHA-1
	* separated ssl and crypto options in build
	* remove lazy-bitfield feature
	* simplified suggest-read-cache feature to not depend on disk threads
	* removed option to disable contiguous receive buffers
	* deprecated public to_hex() and from_hex() functions
	* separated address and port fields in listen alerts
	* added support for parsing new x.pe parameter from BEP 9
	* peer_blocked_alert now derives from peer_alert
	* transitioned exception types to system_error
	* made alerts move-only
	* move files one-by-one when moving storage for a torrent
	* removed RSS support
	* removed feature to resolve country for peers
	* added support for BEP 32, "IPv6 extension for DHT"
	* overhauled listen socket and UDP socket handling, improving multi-home
	  support and bind-to-device
	* resume data is now communicated via add_torrent_params objects
	* added new read_resume_data()/write_resume_data functions to write bencoded,
	  backwards compatible resume files
	* removed deprecated fields from add_torrent_params
	* deprecate "resume_data" field in add_torrent_params
	* improved support for bind-to-device
	* deprecated ssl_listen, SSL sockets are specified in listen_interfaces now
	* improved support for listening on multiple sockets and interfaces
	* resume data no longer has timestamps of files
	* require C++11 to build libtorrent

	* replace use of boost-endian with boost-predef

1.1.12 release

	* uTP performance fixes

1.1.11 release

	* fix move_storage with save_path with a trailing slash
	* fix tracker announce issue, advertising port 0 in secondary IPv6 announce
	* fix missing boost/noncopyable.hpp includes
	* fix python binding for torrent_info::creation_date()

1.1.10 release

	* fix issue in udp_socket with unusual socket failure
	* split progress_notification alert category into file-, piece- and block progress
	* utp close-reason fix
	* exposed default add_torrent_params flags to python bindings
	* fix redundant flushes of partfile metadata
	* add option to ignore min-interval from trackers on force-reannounce
	* raise default setting for active_limit
	* fall back to copy+remove if rename_file fails
	* improve handling of filesystems not supporting fallocate()
	* force-proxy no longer disables DHT
	* improve connect-boost feature, to make new torrents quickly connect peers

1.1.9 release

	* save both file and piece priorities in resume file
	* added missing stats_metric python binding
	* uTP connections are no longer exempt from rate limits by default
	* fix exporting files from partfile while seeding
	* fix potential deadlock on Windows, caused by performing restricted
	  tasks from within DllMain
	* fix issue when subsequent file priority updates cause torrent to stop

1.1.8 release

	* coalesce reads and writes by default on windows
	* fixed disk I/O performance of checking hashes and creating torrents
	* fix race condition in part_file
	* fix part_file open mode compatibility test
	* fixed race condition in random number generator
	* fix race condition in stat_cache (disk storage)
	* improve error handling of failing to change file priority
	  The API for custom storage implementations was altered
	* set the hidden attribute when creating the part file
	* fix tracker announces reporting more data downloaded than the size of the torrent
	* fix recent regression with force_proxy setting

1.1.7 release

	* don't perform DNS lookups for the DHT bootstrap unless DHT is enabled
	* fix issue where setting file/piece priority would stop checking
	* expose post_dht_stats() to python binding
	* fix backwards compatibility to downloads without partfiles
	* improve part-file related error messages
	* fix reporting &redundant= in tracker announces
	* fix tie-break in duplicate peer connection disconnect logic
	* fix issue with SSL tracker connections left in CLOSE_WAIT state
	* defer truncating existing files until the first time we write to them
	* fix issue when receiving a torrent with 0-sized padfiles as magnet link
	* fix issue resuming 1.0.x downloads with a file priority 0
	* fix torrent_status::next_announce
	* fix pad-file scalability issue
	* made coalesce_reads/coalesce_writes settings take effect on linux and windows
	* use unique peer_ids per connection
	* fix iOS build on recent SDK
	* fix tracker connection bind issue for IPv6 trackers
	* fix error handling of some merkle torrents
	* fix error handling of unsupported hard-links

1.1.6 release

	* deprecate save_encryption_settings (they are part of the normal settings)
	* add getters for peer_class_filter and peer_class_type_filter
	* make torrent_handler::set_priority() to use peer_classes
	* fix support for boost-1.66 (requires C++11)
	* fix i2p support
	* fix loading resume data when in seed mode
	* fix part-file creation race condition
	* fix issue with initializing settings on session construction
	* fix issue with receiving interested before metadata
	* fix IPv6 tracker announce issue
	* restore path sanitization behavior of ":"
	* fix listen socket issue when disabling "force_proxy" mode
	* fix full allocation failure on APFS

1.1.5 release

	* fix infinite loop when parsing certain invalid magnet links
	* fix parsing of torrents with certain invalid filenames
	* fix leak of torrent_peer objecs (entries in peer_list)
	* fix leak of peer_class objects (when setting per-torrent rate limits)
	* expose peer_class API to python binding
	* fix integer overflow in whole_pieces_threshold logic
	* fix uTP path MTU discovery issue on windows (DF bit was not set correctly)
	* fix python binding for torrent_handle, to be hashable
	* fix IPv6 tracker support by performing the second announce in more cases
	* fix utf-8 encoding check in torrent parser
	* fix infinite loop when parsing maliciously crafted torrents
	* fix invalid read in parse_int in bdecoder (CVE-2017-9847)
	* fix issue with very long tracker- and web seed URLs
	* don't attempt to create empty files on startup, if they already exist
	* fix force-recheck issue (new files would not be picked up)
	* fix inconsistency in file_priorities and override_resume_data behavior
	* fix paused torrents not generating a state update when their ul/dl rate
	  transitions to zero

1.1.4 release

	* corrected missing const qualifiers on bdecode_node
	* fix changing queue position of paused torrents (1.1.3 regression)
	* fix re-check issue after move_storage
	* handle invalid arguments to set_piece_deadline()
	* move_storage did not work for torrents without metadata
	* improve shutdown time by only announcing to trackers whose IP we know
	* fix python3 portability issue in python binding
	* delay 5 seconds before reconnecting socks5 proxy for UDP ASSOCIATE
	* fix NAT-PMP crash when removing a mapping at the wrong time
	* improve path sanitization (filter unicode text direction characters)
	* deprecate partial_piece_info::piece_state
	* bind upnp requests to correct local address
	* save resume data when removing web seeds
	* fix proxying of https connections
	* fix race condition in disk I/O storage class
	* fix http connection timeout on multi-homed hosts
	* removed depdendency on boost::uintptr_t for better compatibility
	* fix memory leak in the disk cache
	* fix double free in disk cache
	* forward declaring libtorrent types is discouraged. a new fwd.hpp header is provided

1.1.3 release

	* removed (broken) support for incoming connections over socks5
	* restore announce_entry's timestamp fields to posix time in python binding
	* deprecate torrent_added_alert (in favor of add_torrent_alert)
	* fix python binding for parse_magnet_uri
	* fix minor robustness issue in DHT bootstrap logic
	* fix issue where torrent_status::num_seeds could be negative
	* document deprecation of dynamic loading/unloading of torrents
	* include user-agent in tracker announces in anonymous_mode for private torrents
	* add support for IPv6 peers from udp trackers
	* correctly URL encode the IPv6 argument to trackers
	* fix default file pool size on windows
	* fix bug where settings_pack::file_pool_size setting was not being honored
	* add feature to periodically close files (to make windows clear disk cache)
	* fix bug in torrent_handle::file_status
	* fix issue with peers not updated on metadata from magnet links

1.1.2 release

	* default TOS marking to 0x20
	* fix invalid access when leaving seed-mode with outstanding hash jobs
	* fix ABI compatibility issue introduced with preformatted entry type
	* add web_seed_name_lookup_retry to session_settings
	* slightly improve proxy settings backwards compatibility
	* add function to get default settings
	* updating super seeding would include the torrent in state_update_alert
	* fix issue where num_seeds could be greater than num_peers in torrent_status
	* finished non-seed torrents can also be in super-seeding mode
	* fix issue related to unloading torrents
	* fixed finished-time calculation
	* add missing min_memory_usage() and high_performance_seed() settings presets to python
	* fix stat cache issue that sometimes would produce incorrect resume data
	* storage optimization to peer classes
	* fix torrent name in alerts of builds with deprecated functions
	* make torrent_info::is_valid() return false if torrent failed to load
	* fix per-torrent rate limits for >256 peer classes
	* don't load user_agent and peer_fingerprint from session_state
	* fix file rename issue with name prefix matching torrent name
	* fix division by zero when setting tick_interval > 1000
	* fix move_storage() to its own directory (would delete the files)
	* fix socks5 support for UDP
	* add setting urlseed_max_request_bytes to handle large web seed requests
	* fix python build with CC/CXX environment
	* add trackers from add_torrent_params/magnet links to separate tiers
	* fix resumedata check issue with files with priority 0
	* deprecated mmap_cache feature
	* add utility function for generating peer ID fingerprint
	* fix bug in last-seen-complete
	* remove file size limit in torrent_info filename constructor
	* fix tail-padding for last file in create_torrent
	* don't send user-agent in metadata http downloads or UPnP requests when
	  in anonymous mode
	* fix internal resolve links lookup for mutable torrents
	* hint DHT bootstrap nodes of actual bootstrap request

1.1.1 release

	* update puff.c for gzip inflation (CVE-2016-7164)
	* add dht_bootstrap_node a setting in settings_pack (and add default)
	* make pad-file and symlink support conform to BEP47
	* fix piece picker bug that could result in division by zero
	* fix value of current_tracker when all tracker failed
	* deprecate lt_trackers extension
	* remove load_asnum_db and load_country_db from python bindings
	* fix crash in session::get_ip_filter when not having set one
	* fix filename escaping when repairing torrents with broken web seeds
	* fix bug where file_completed_alert would not be posted unless file_progress
	  had been queries by the client
	* move files one-by-one when moving storage for a torrent
	* fix bug in enum_net() for BSD and Mac
	* fix bug in python binding of announce_entry
	* fixed bug related to flag_merge_resume_http_seeds flag in add_torrent_params
	* fixed inverted priority of incoming piece suggestions
	* optimize allow-fast logic
	* fix issue where FAST extension messages were not used during handshake
	* fixed crash on invalid input in http_parser
	* upgraded to libtommath 1.0
	* fixed parsing of IPv6 endpoint with invalid port character separator
	* added limited support for new x.pe parameter from BEP 9
	* fixed dht stats counters that weren't being updated
	* make sure add_torrent_alert is always posted before other alerts for
	  the torrent
	* fixed peer-class leak when settings per-torrent rate limits
	* added a new "preformatted" type to bencode entry variant type
	* improved Socks5 support and test coverage
	* fix set_settings in python binding
	* Added missing alert categories in python binding
	* Added dht_get_peers_reply_alert alert in python binding
	* fixed updating the node id reported to peers after changing IPs

1.1.0 release

	* improve robustness and performance of uTP PMTU discovery
	* fix duplicate ACK issue in uTP
	* support filtering which parts of session state are loaded by load_state()
	* deprecate support for adding torrents by HTTP URL
	* allow specifying which tracker to scrape in scrape_tracker
	* tracker response alerts from user initiated announces/scrapes are now
	  posted regardless of alert mask
	* improve DHT performance when changing external IP (primarily affects
	  bootstrapping).
	* add feature to stop torrents immediately after checking files is done
	* make all non-auto managed torrents exempt from queuing logic, including
	  checking torrents.
	* add option to not proxy tracker connections through proxy
	* removed sparse-regions feature
	* support using 0 disk threads (to perform disk I/O in network thread)
	* removed deprecated handle_alert template
	* enable logging build config by default (but alert mask disabled by default)
	* deprecated RSS API
	* experimental support for BEP 38, "mutable torrents"
	* replaced lazy_bdecode with a new bdecoder that's a lot more efficient
	* deprecate time functions, expose typedefs of boost::chrono in the
	  libtorrent namespace instead
	* deprecate file_base feature in file_storage/torrent_info
	* changed default piece and file priority to 4 (previously 1)
	* improve piece picker support for reverse picking (used for snubbed peers)
	  to not cause priority inversion for regular peers
	* improve piece picker to better support torrents with very large pieces
	  and web seeds. (request large contiguous ranges, but not necessarily a
	  whole piece).
	* deprecated session_status and session::status() in favor of performance
	  counters.
	* improve support for HTTP where one direction of the socket is shut down.
	* remove internal fields from web_seed_entry
	* separate crypto library configuration <crypto> and whether to support
	  bittorrent protocol encryption <encryption>
	* simplify bittorrent protocol encryption by just using internal RC4
	  implementation.
	* optimize copying torrent_info and file_storage objects
	* cancel non-critical DNS lookups when shutting down, to cut down on
	  shutdown delay.
	* greatly simplify the debug logging infrastructure. logs are now delivered
	  as alerts, and log level is controlled by the alert mask.
	* removed auto_expand_choker. use rate_based_choker instead
	* optimize UDP tracker packet handling
	* support SSL over uTP connections
	* support web seeds that resolve to multiple IPs
	* added auto-sequential feature. download well-seeded torrents in-order
	* removed built-in GeoIP support (this functionality is orthogonal to
	  libtorrent)
	* deprecate proxy settings in favor of regular settings
	* deprecate separate settings for peer protocol encryption
	* support specifying listen interfaces and outgoing interfaces as device
	  names (eth0, en2, tun0 etc.)
	* support for using purgrable memory as disk cache on Mac OS.
	* be more aggressive in corking sockets, to coalesce messages into larger
	  packets.
	* pre-emptively unchoke peers to save one round-trip at connection start-up.
	* add session constructor overload that takes a settings_pack
	* torrent_info is no longer an intrusive_ptr type. It is held by shared_ptr.
	  This is a non-backwards compatible change
	* move listen interface and port to the settings
	* move use_interfaces() to be a setting
	* extend storage interface to allow deferred flushing and flush the part-file
	  metadata periodically
	* make statistics propagate instantly rather than on the second tick
	* support for partfiles, where partial pieces belonging to skipped files are
	  put
	* support using multiple threads for socket operations (especially useful for
	  high performance SSL connections)
	* allow setting rate limits for arbitrary peer groups. Generalizes
	  per-torrent rate limits, and local peer limits
	* improved disk cache complexity O(1) instead of O(log(n))
	* add feature to allow storing disk cache blocks in an mmapped file
	  (presumably on an SSD)
	* optimize peer connection distribution logic across torrents to scale
	  better with many torrents
	* replaced std::map with boost::unordered_map for torrent list, to scale
	  better with many torrents
	* optimized piece picker
	* optimized disk cache
	* optimized .torrent file parsing
	* optimized initialization of storage when adding a torrent
	* added support for adding torrents asynchronously (for improved startup
	  performance)
	* added support for asynchronous disk I/O
	* almost completely changed the storage interface (for custom storage)
	* added support for hashing pieces in multiple threads

	* fix padfile issue
	* fix PMTUd bug
	* update puff to fix gzip crash

1.0.10 release

	* fixed inverted priority of incoming piece suggestions
	* fixed crash on invalid input in http_parser
	* added a new "preformatted" type to bencode entry variant type
	* fix division by zero in super-seeding logic

1.0.9 release

	* fix issue in checking outgoing interfaces (when that option is enabled)
	* python binding fix for boost-1.60.0
	* optimize enumeration of network interfaces on windows
	* improve reliability of binding listen sockets
	* support SNI in https web seeds and trackers
	* fix unhandled exception in DHT when receiving a DHT packet over IPv6

1.0.8 release

	* fix bug where web seeds were not used for torrents added by URL
	* fix support for symlinks on windows
	* fix long filename issue (on unixes)
	* fixed performance bug in DHT torrent eviction
	* fixed win64 build (GetFileAttributesEx)
	* fixed bug when deleting files for magnet links before they had metadata

1.0.7 release

	* fix bug where loading settings via load_state() would not trigger all
	  appropriate actions
	* fix bug where 32 bit builds could use more disk cache than the virtual
	  address space (when set to automatic)
	* fix support for torrents with > 500'000 pieces
	* fix ip filter bug when banning peers
	* fix IPv6 IP address resolution in URLs
	* introduce run-time check for torrent info-sections beeing too large
	* fix web seed bug when using proxy and proxy-peer-connections=false
	* fix bug in magnet link parser
	* introduce add_torrent_params flags to merge web seeds with resume data
	  (similar to trackers)
	* fix bug where dont_count_slow_torrents could not be disabled
	* fix fallocate hack on linux (fixes corruption on some architectures)
	* fix auto-manage bug with announce to tracker/lsd/dht limits
	* improve DHT routing table to not create an unbalanced tree
	* fix bug in uTP that would cause any connection taking more than one second
	  to connect be timed out (introduced in the vulnerability path)
	* fixed falling back to sending UDP packets direct when socks proxy fails
	* fixed total_wanted bug (when setting file priorities in add_torrent_params)
	* fix python3 compatibility with sha1_hash

1.0.6 release

	* fixed uTP vulnerability
	* make utf8 conversions more lenient
	* fix loading of piece priorities from resume data
	* improved seed-mode handling (seed-mode will now automatically be left when
	  performing operations implying it's not a seed)
	* fixed issue with file priorities and override resume data
	* fix request queue size performance issue
	* slightly improve UDP tracker performance
	* fix http scrape
	* add missing port mapping functions to python binding
	* fix bound-checking issue in bdecoder
	* expose missing dht_settings fields to python
	* add function to query the DHT settings
	* fix bug in 'dont_count_slow_torrents' feature, which would start too many
	  torrents

1.0.5 release

	* improve ip_voter to avoid flapping
	* fixed bug when max_peerlist_size was set to 0
	* fix issues with missing exported symbols when building dll
	* fix division by zero bug in edge case while connecting peers

1.0.4 release

	* fix bug in python binding for file_progress on torrents with no metadata
	* fix assert when removing a connected web seed
	* fix bug in tracker timeout logic
	* switch UPnP post back to HTTP 1.1
	* support conditional DHT get
	* OpenSSL build fixes
	* fix DHT scrape bug

1.0.3 release

	* python binding build fix for boost-1.57.0
	* add --enable-export-all option to configure script, to export all symbols
	  from libtorrent
	* fix if_nametoindex build error on windows
	* handle overlong utf-8 sequences
	* fix link order bug in makefile for python binding
	* fix bug in interest calculation, causing premature disconnects
	* tweak flag_override_resume_data semantics to make more sense (breaks
	  backwards compatibility of edge-cases)
	* improve DHT bootstrapping and periodic refresh
	* improve DHT maintanence performance (by pinging instead of full lookups)
	* fix bug in DHT routing table node-id prefix optimization
	* fix incorrect behavior of flag_use_resume_save_path
	* fix protocol race-condition in super seeding mode
	* support read-only DHT nodes
	* remove unused partial hash DHT lookups
	* remove potentially privacy leaking extension (non-anonymous mode)
	* peer-id connection ordering fix in anonymous mode
	* mingw fixes

1.0.2 release

	* added missing force_proxy to python binding
	* anonymous_mode defaults to false
	* make DHT DOS detection more forgiving to bursts
	* support IPv6 multicast in local service discovery
	* simplify CAS function in DHT put
	* support IPv6 traffic class (via the TOS setting)
	* made uTP re-enter slow-start after time-out
	* fixed uTP upload performance issue
	* fix missing support for DHT put salt

1.0.1 release

	* fix alignment issue in bitfield
	* improved error handling of gzip
	* fixed crash when web seeds redirect
	* fix compiler warnings

1.0 release

	* fix bugs in convert_to/from_native() on windows
	* fix support for web servers not supporting keepalive
	* support storing save_path in resume data
	* don't use full allocation on network drives (on windows)
	* added clear_piece_deadlines() to remove all piece deadlines
	* improve queuing logic of inactive torrents (dont_count_slow_torrents)
	* expose optimistic unchoke logic to plugins
	* fix issue with large UDP packets on windows
	* remove set_ratio() feature
	* improve piece_deadline/streaming
	* honor pieces with priority 7 in sequential download mode
	* simplified building python bindings
	* make ignore_non_routers more forgiving in the case there are no UPnP
	  devices at a known router. Should improve UPnP compatibility.
	* include reason in peer_blocked_alert
	* support magnet links wrapped in .torrent files
	* rate limiter optimization
	* rate limiter overflow fix (for very high limits)
	* non-auto-managed torrents no longer count against the torrent limits
	* handle DHT error responses correctly
	* allow force_announce to only affect a single tracker
	* add moving_storage field to torrent_status
	* expose UPnP and NAT-PMP mapping in session object
	* DHT refactoring and support for storing arbitrary data with put and get
	* support building on android
	* improved support for web seeds that don't support keep-alive
	* improve DHT routing table to return better nodes (lower RTT and closer
	  to target)
	* don't use pointers to resume_data and file_priorities in
	  add_torrent_params
	* allow moving files to absolute paths, out of the download directory
	* make move_storage more generic to allow both overwriting files as well
	  as taking existing ones
	* fix choking issue at high upload rates
	* optimized rate limiter
	* make disk cache pool allocator configurable
	* fix library ABI to not depend on logging being enabled
	* use hex encoding instead of base32 in create_magnet_uri
	* include name, save_path and torrent_file in torrent_status, for
	  improved performance
	* separate anonymous mode and force-proxy mode, and tighten it up a bit
	* add per-tracker scrape information to announce_entry
	* report errors in read_piece_alert
	* DHT memory optimization
	* improve DHT lookup speed
	* improve support for windows XP and earlier
	* introduce global connection priority for improved swarm performance
	* make files deleted alert non-discardable
	* make built-in sha functions not conflict with libcrypto
	* improve web seed hash failure case
	* improve DHT lookup times
	* uTP path MTU discovery improvements
	* optimized the torrent creator optimizer to scale significantly better
	  with more files
	* fix uTP edge case where udp socket buffer fills up
	* fix nagle implementation in uTP

	* fix bug in error handling in protocol encryption

0.16.18 release

	* fix uninitialized values in DHT DOS mitigation
	* fix error handling in file::phys_offset
	* fix bug in HTTP scrape response parsing
	* enable TCP keepalive for socks5 connection for UDP associate
	* fix python3 support
	* fix bug in lt_donthave extension
	* expose i2p_alert to python. cleaning up of i2p connection code
	* fixed overflow and download performance issue when downloading at high rates
	* fixed bug in add_torrent_alert::message for magnet links
	* disable optimistic disconnects when connection limit is low
	* improved error handling of session::listen_on
	* suppress initial 'completed' announce to trackers added with replace_trackers
	  after becoming a seed
	* SOCKS4 fix for trying to connect over IPv6
	* fix saving resume data when removing all trackers
	* fix bug in udp_socket when changing socks5 proxy quickly

0.16.17 release

	* don't fall back on wildcard port in UPnP
	* fix local service discovery for magnet links
	* fix bitfield issue in file_storage
	* added work-around for MingW issue in file I/O
	* fixed sparse file detection on windows
	* fixed bug in gunzip
	* fix to use proxy settings when adding .torrent file from URL
	* fix resume file issue related to daylight savings time on windows
	* improve error checking in lazy_bdecode

0.16.16 release

	* add missing add_files overload to the python bindings
	* improve error handling in http gunzip
	* fix debug logging for banning web seeds
	* improve support for de-selected files in full allocation mode
	* fix dht_bootstrap_alert being posted
	* SetFileValidData fix on windows (prevents zero-fill)
	* fix minor lock_files issue on unix

0.16.15 release

	* fix mingw time_t 64 bit issue
	* fix use of SetFileValidData on windows
	* fix crash when using full allocation storage mode
	* improve error_code and error_category support in python bindings
	* fix python binding for external_ip_alert

0.16.14 release

	* make lt_tex more robust against bugs and malicious behavior
	* HTTP chunked encoding fix
	* expose file_granularity flag to python bindings
	* fix DHT memory error
	* change semantics of storage allocation to allocate on first write rather
	  than on startup (behaves better with changing file priorities)
	* fix resend logic in response to uTP SACK messages
	* only act on uTP RST packets with correct ack_nr
	* make uTP errors log in normal log mode (not require verbose)
	* deduplicate web seed entries from torrent files
	* improve error reporting from lazy_decode()

0.16.13 release

	* fix auto-manage issue when pausing session
	* fix bug in non-sparse mode on windows, causing incorrect file errors to
	  be generated
	* fix set_name() on file_storage actually affecting save paths
	* fix large file support issue on mingw
	* add some error handling to set_piece_hashes()
	* fix completed-on timestamp to not be clobbered on each startup
	* fix deadlock caused by some UDP tracker failures
	* fix potential integer overflow issue in timers on windows
	* minor fix to peer_proportional mixed_mode algorithm (TCP limit could go
	  too low)
	* graceful pause fix
	* i2p fixes
	* fix issue when loading certain malformed .torrent files
	* pass along host header with http proxy requests and possible
	  http_connection shutdown hang

0.16.12 release

	* fix building with C++11
	* fix IPv6 support in UDP socket (uTP)
	* fix mingw build issues
	* increase max allowed outstanding piece requests from peers
	* uTP performance improvement. only fast retransmit one packet at a time
	* improve error message for 'file too short'
	* fix piece-picker stat bug when only selecting some files for download
	* fix bug in async_add_torrent when settings file_priorities
	* fix boost-1.42 support for python bindings
	* fix memory allocation issue (virtual addres space waste) on windows

0.16.11 release

	* fix web seed URL double escape issue
	* fix string encoding issue in alert messages
	* fix SSL authentication issue
	* deprecate std::wstring overloads. long live utf-8
	* improve time-critical pieces feature (streaming)
	* introduce bandwidth exhaustion attack-mitigation in allowed-fast pieces
	* python binding fix issue where torrent_info objects where destructing when
	  their torrents were deleted
	* added missing field to scrape_failed_alert in python bindings
	* GCC 4.8 fix
	* fix proxy failure semantics with regards to anonymous mode
	* fix round-robin seed-unchoke algorithm
	* add bootstrap.sh to generage configure script and run configure
	* fix bug in SOCK5 UDP support
	* fix issue where torrents added by URL would not be started immediately

0.16.10 release

	* fix encryption level handle invalid values
	* add a number of missing functions to the python binding
	* fix typo in Jamfile for building shared libraries
	* prevent tracker exchange for magnet links before metadata is received
	* fix crash in make_magnet_uri when generating links longer than 1024
	  characters
	* fix hanging issue when closing files on windows (completing a download)
	* fix piece picking edge case that could cause torrents to get stuck at
	  hash failure
	* try unencrypted connections first, and fall back to encryption if it
	  fails (performance improvement)
	* add missing functions to python binding (flush_cache(), remap_files()
	  and orig_files())
	* improve handling of filenames that are invalid on windows
	* support 'implied_port' in DHT announce_peer
	* don't use pool allocator for disk blocks (cache may now return pages
	  to the kernel)

0.16.9 release

	* fix long filename truncation on windows
	* distinguish file open mode when checking files and downloading/seeding
	  with bittorrent. updates storage interface
	* improve file_storage::map_file when dealing with invalid input
	* improve handling of invalid utf-8 sequences in strings in torrent files
	* handle more cases of broken .torrent files
	* fix bug filename collision resolver
	* fix bug in filename utf-8 verification
	* make need_save_resume() a bit more robust
	* fixed sparse flag manipulation on windows
	* fixed streaming piece picking issue

0.16.8 release

	* make rename_file create missing directories for new filename
	* added missing python function: parse_magnet_uri
	* fix alerts.all_categories in python binding
	* fix torrent-abort issue which would cancel name lookups of other torrents
	* make torrent file parser reject invalid path elements earlier
	* fixed piece picker bug when using pad-files
	* fix read-piece response for cancelled deadline-pieces
	* fixed file priority vector-overrun
	* fix potential packet allocation alignment issue in utp
	* make 'close_redudnant_connections' cover more cases
	* set_piece_deadline() also unfilters the piece (if its priority is 0)
	* add work-around for bug in windows vista and earlier in
	  GetOverlappedResult
	* fix traversal algorithm leak in DHT
	* fix string encoding conversions on windows
	* take torrent_handle::query_pieces into account in torrent_handle::statue()
	* honor trackers responding with 410
	* fixed merkle tree torrent creation bug
	* fixed crash with empty url-lists in torrent files
	* added missing max_connections() function to python bindings

0.16.7 release

	* fix string encoding in error messages
	* handle error in read_piece and set_piece_deadline when torrent is removed
	* DHT performance improvement
	* attempt to handle ERROR_CANT_WAIT disk error on windows
	* improve peers exchanged over PEX
	* fixed rare crash in ut_metadata extension
	* fixed files checking issue
	* added missing pop_alerts() to python bindings
	* fixed typos in configure script, inversing some feature-enable/disable flags
	* added missing flag_update_subscribe to python bindings
	* active_dht_limit, active_tracker_limit and active_lsd_limit now
	  interpret -1 as infinite

0.16.6 release

	* fixed verbose log error for NAT holepunching
	* fix a bunch of typos in python bindings
	* make get_settings available in the python binding regardless of
	  deprecated functions
	* fix typo in python settings binding
	* fix possible dangling pointer use in peer list
	* fix support for storing arbitrary data in the DHT
	* fixed bug in uTP packet circle buffer
	* fix potential crash when using torrent_handle::add_piece
	* added missing add_torrent_alert to python binding

0.16.5 release

	* udp socket refcounter fix
	* added missing async_add_torrent to python bindings
	* raised the limit for bottled http downloads to 2 MiB
	* add support for magnet links and URLs in python example client
	* fixed typo in python bindings' add_torrent_params
	* introduce a way to add built-in plugins from python
	* consistently disconnect the same peer when two peers simultaneously connect
	* fix local endpoint queries for uTP connections
	* small optimization to local peer discovery to ignore our own broadcasts
	* try harder to bind the udp socket (uTP, DHT, UDP-trackers, LSD) to the
	  same port as TCP
	* relax file timestamp requirements for accepting resume data
	* fix performance issue in web seed downloader (coalescing of blocks
	  sometimes wouldn't work)
	* web seed fixes (better support for torrents without trailing / in
	  web seeds)
	* fix some issues with SSL over uTP connections
	* fix UDP trackers trying all endpoints behind the hostname

0.16.4 release

	* raise the default number of torrents allowed to announce to trackers
	  to 1600
	* improve uTP slow start behavior
	* fixed UDP socket error causing it to fail on Win7
	* update use of boost.system to not use deprecated functions
	* fix GIL issue in python bindings. Deprecated extension support in python
	* fixed bug where setting upload slots to -1 would not mean infinite
	* extend the UDP tracker protocol to include the request string from the
	  tracker URL
	* fix mingw build for linux crosscompiler

0.16.3 release

	* fix python binding backwards compatibility in replace_trackers
	* fix possible starvation in metadata extension
	* fix crash when creating torrents and optimizing file order with pad files
	* disable support for large MTUs in uTP until it is more reliable
	* expose post_torrent_updates and state_update_alert to python bindings
	* fix incorrect SSL error messages
	* fix windows build of shared library with openssl
	* fix race condition causing shutdown hang

0.16.2 release

	* fix permissions issue on linux with noatime enabled for non-owned files
	* use random peer IDs in anonymous mode
	* fix move_storage bugs
	* fix unnecessary dependency on boost.date_time when building boost.asio as separate compilation
	* always use SO_REUSEADDR and deprecate the flag to turn it on
	* add python bindings for SSL support
	* minor uTP tweaks
	* fix end-game mode issue when some files are selected to not be downloaded
	* improve uTP slow start
	* make uTP less aggressive resetting cwnd when idle

0.16.1 release

	* fixed crash when providing corrupt resume data
	* fixed support for boost-1.44
	* fixed reversed semantics of queue_up() and queue_down()
	* added missing functions to python bindings (file_priority(), set_dht_settings())
	* fixed low_prio_disk support on linux
	* fixed time critical piece accounting in the request queue
	* fixed semantics of rate_limit_utp to also ignore per-torrent limits
	* fixed piece sorting bug of deadline pieces
	* fixed python binding build on Mac OS and BSD
	* fixed UNC path normalization (on windows, unless UNC paths are disabled)
	* fixed possible crash when enabling multiple connections per IP
	* fixed typo in win vista specific code, breaking the build
	* change default of rate_limit_utp to true
	* fixed DLL export issue on windows (when building a shared library linking statically against boost)
	* fixed FreeBSD build
	* fixed web seed performance issue with pieces > 1 MiB
	* fixed unchoke logic when using web seeds
	* fixed compatibility with older versions of boost (down to boost 1.40)

0.16 release

	* support torrents with more than 262000 pieces
	* make tracker back-off configurable
	* don't restart the swarm after downloading metadata from magnet links
	* lower the default tracker retry intervals
	* support banning web seeds sending corrupt data
	* don't let hung outgoing connection attempts block incoming connections
	* improve SSL torrent support by using SNI and a single SSL listen socket
	* improved peer exchange performance by sharing incoming connections which advertize listen port
	* deprecate set_ratio(), and per-peer rate limits
	* add web seed support for torrents with pad files
	* introduced a more scalable API for torrent status updates (post_torrent_updates()) and updated client_test to use it
	* updated the API to add_torrent_params turning all bools into flags of a flags field
	* added async_add_torrent() function to significantly improve performance when
	  adding many torrents
	* change peer_states to be a bitmask (bw_limit, bw_network, bw_disk)
	* changed semantics of send_buffer_watermark_factor to be specified as a percentage
	* add incoming_connection_alert for logging all successful incoming connections
	* feature to encrypt peer connections with a secret AES-256 key stored in .torrent file
	* deprecated compact storage allocation
	* close files in separate thread on systems where close() may block (Mac OS X for instance)
	* don't create all directories up front when adding torrents
	* support DHT scrape
	* added support for fadvise/F_RDADVISE for improved disk read performance
	* introduced pop_alerts() which pops the entire alert queue in a single call
	* support saving metadata in resume file, enable it by default for magnet links
	* support for receiving multi announce messages for local peer discovery
	* added session::listen_no_system_port flag to prevent libtorrent from ever binding the listen socket to port 0
	* added option to not recheck on missing or incomplete resume data
	* extended stats logging with statistics=on builds
	* added new session functions to more efficiently query torrent status
	* added alerts for added and removed torrents
	* expanded plugin interface to support session wide states
	* made the metadata block requesting algorithm more robust against hash check failures
	* support a separate option to use proxies for peers or not
	* pausing the session now also pauses checking torrents
	* moved alert queue size limit into session_settings
	* added support for DHT rss feeds (storing only)
	* added support for RSS feeds
	* fixed up some edge cases in DHT routing table and improved unit test of it
	* added error category and error codes for HTTP errors
	* made the DHT implementation slightly more robust against routing table poisoning and node ID spoofing
	* support chunked encoding in http downloads (http_connection)
	* support adding torrents by url to the .torrent file
	* support CDATA tags in xml parser
	* use a python python dictionary for settings instead of session_settings object (in python bindings)
	* optimized metadata transfer (magnet link) startup time (shaved off about 1 second)
	* optimized swarm startup time (shaved off about 1 second)
	* support DHT name lookup
	* optimized memory usage of torrent_info and file_storage, forcing some API changes
	  around file_storage and file_entry
	* support trackerid tracker extension
	* graceful peer disconnect mode which finishes transactions before disconnecting peers
	* support chunked encoding for web seeds
	* uTP protocol support
	* resistance towards certain flood attacks
	* support chunked encoding for web seeds (only for BEP 19, web seeds)
	* optimized session startup time
	* support SSL for web seeds, through all proxies
	* support extending web seeds with custom authorization and extra headers
	* settings that are not changed from the default values are not saved
	  in the session state
	* made seeding choking algorithm configurable
	* deprecated setters for max connections, max half-open, upload and download
	  rates and unchoke slots. These are now set through session_settings
	* added functions to query an individual peer's upload and download limit
	* full support for BEP 21 (event=paused)
	* added share-mode feature for improving share ratios
	* merged all proxy settings into a single one
	* improved SOCKS5 support by proxying hostname lookups
	* improved support for multi-homed clients
	* added feature to not count downloaded bytes from web seeds in stats
	* added alert for incoming local service discovery messages
	* added option to set file priorities when adding torrents
	* removed the session mutex for improved performance
	* added upload and download activity timer stats for torrents
	* made the reuse-address flag configurable on the listen socket
	* moved UDP trackers over to use a single socket
	* added feature to make asserts log to a file instead of breaking the process
	  (production asserts)
	* optimized disk I/O cache clearing
	* added feature to ask a torrent if it needs to save its resume data or not
	* added setting to ignore file modification time when loading resume files
	* support more fine-grained torrent states between which peer sources it
	  announces to
	* supports calculating sha1 file-hashes when creating torrents
	* made the send_buffer_watermark performance warning more meaningful
	* supports complete_ago extension
	* dropped zlib as a dependency and builds using puff.c instead
	* made the default cache size depend on available physical RAM
	* added flags to torrent::status() that can filter which values are calculated
	* support 'explicit read cache' which keeps a specific set of pieces
	  in the read cache, without implicitly caching other pieces
	* support sending suggest messages based on what's in the read cache
	* clear sparse flag on files that complete on windows
	* support retry-after header for web seeds
	* replaced boost.filesystem with custom functions
	* replaced dependency on boost.thread by asio's internal thread primitives
	* added support for i2p torrents
	* cleaned up usage of MAX_PATH and related macros
	* made it possible to build libtorrent without RTTI support
	* added support to build with libgcrypt and a shipped version of libtommath
	* optimized DHT routing table memory usage
	* optimized disk cache to work with large caches
	* support variable number of optimistic unchoke slots and to dynamically
	  adjust based on the total number of unchoke slots
	* support for BitTyrant choker algorithm
	* support for automatically start torrents when they receive an
	  incoming connection
	* added more detailed instrumentation of the disk I/O thread

0.15.11 release

	* fixed web seed bug, sometimes causing infinite loops
	* fixed race condition when setting session_settings immediately after creating session
	* give up immediately when failing to open a listen socket (report the actual error)
	* restored ABI compatibility with 0.15.9
	* added missing python bindings for create_torrent and torrent_info

0.15.10 release

	* fix 'parameter incorrect' issue when using unbuffered IO on windows
	* fixed UDP socket error handling on windows
	* fixed peer_tos (type of service) setting
	* fixed crash when loading resume file with more files than the torrent in it
	* fix invalid-parameter error on windows when disabling filesystem disk cache
	* fix connection queue issue causing shutdown delays
	* fixed mingw build
	* fix overflow bug in progress_ppm field
	* don't filter local peers received from a non-local tracker
	* fix python deadlock when using python extensions
	* fixed small memory leak in DHT

0.15.9 release

	* added some functions missing from the python binding
	* fixed rare piece picker bug
	* fixed invalid torrent_status::finished_time
	* fixed bugs in dont-have and upload-only extension messages
	* don't open files in random-access mode (speeds up hashing)

0.15.8 release

	* allow NULL to be passed to create_torrent::set_comment and create_torrent::set_creator
	* fix UPnP issue for routers with multiple PPPoE connections
	* fix issue where event=stopped announces wouldn't be sent when closing session
	* fix possible hang in file::readv() on windows
	* fix CPU busy loop issue in tracker announce logic
	* honor IOV_MAX when using writev and readv
	* don't post 'operation aborted' UDP errors when changing listen port
	* fix tracker retry logic, where in some configurations the next tier would not be tried
	* fixed bug in http seeding logic (introduced in 0.15.7)
	* add support for dont-have extension message
	* fix for set_piece_deadline
	* add reset_piece_deadline function
	* fix merkle tree torrent assert

0.15.7 release

	* exposed set_peer_id to python binding
	* improve support for merkle tree torrent creation
	* exposed comparison operators on torrent_handle to python
	* exposed alert error_codes to python
	* fixed bug in announce_entry::next_announce_in and min_announce_in
	* fixed sign issue in set_alert_mask signature
	* fixed unaligned disk access for unbuffered I/O in windows
	* support torrents whose name is empty
	* fixed connection limit to take web seeds into account as well
	* fixed bug when receiving a have message before having the metadata
	* fixed python bindings build with disabled DHT support
	* fixed BSD file allocation issue
	* fixed bug in session::delete_files option to remove_torrent

0.15.6 release

	* fixed crash in udp trackers when using SOCKS5 proxy
	* fixed reconnect delay when leaving upload only mode
	* fixed default values being set incorrectly in add_torrent_params through add_magnet_uri in python bindings
	* implemented unaligned write (for unbuffered I/O)
	* fixed broadcast_lsd option
	* fixed udp-socket race condition when using a proxy
	* end-game mode optimizations
	* fixed bug in udp_socket causing it to issue two simultaneous async. read operations
	* fixed mingw build
	* fixed minor bug in metadata block requester (for magnet links)
	* fixed race condition in iconv string converter
	* fixed error handling in torrent_info constructor
	* fixed bug in torrent_info::remap_files
	* fix python binding for wait_for_alert
	* only apply privileged port filter to DHT-only peers

0.15.5 release

	* support DHT extension to report external IPs
	* fixed rare crash in http_connection's error handling
	* avoid connecting to peers listening on ports < 1024
	* optimized piece picking to not cause busy loops in some end-game modes
	* fixed python bindings for tcp::endpoint
	* fixed edge case of pad file support
	* limit number of torrents tracked by DHT
	* fixed bug when allow_multiple_connections_per_ip was enabled
	* potential WOW64 fix for unbuffered I/O (windows)
	* expose set_alert_queue_size_limit to python binding
	* support dht nodes in magnet links
	* support 100 Continue HTTP responses
	* changed default choker behavior to use 8 unchoke slots (instead of being rate based)
	* fixed error reporting issue in disk I/O thread
	* fixed file allocation issues on linux
	* fixed filename encoding and decoding issue on platforms using iconv
	* reports redundant downloads to tracker, fixed downloaded calculation to
	  be more stable when not including redundant. Improved redundant data accounting
	  to be more accurate
	* fixed bugs in http seed connection and added unit test for it
	* fixed error reporting when fallocate fails
	* deprecate support for separate proxies for separate kinds of connections

0.15.4 release

	* fixed piece picker issue triggered by hash failure and timed out requests to the piece
	* fixed optimistic unchoke issue when setting per torrent unchoke limits
	* fixed UPnP shutdown issue
	* fixed UPnP DeletePortmapping issue
	* fixed NAT-PMP issue when adding the same mapping multiple times
	* no peers from tracker when stopping is no longer an error
	* improved web seed retry behavior
	* fixed announce issue

0.15.3 release

	* fixed announce bug where event=completed would not be sent if it violated the
	  min-announce of the tracker
	* fixed limitation in rate limiter
	* fixed build error with boost 1.44

0.15.2 release

	* updated compiler to msvc 2008 for python binding
	* restored default fail_limit to unlimited on all trackers
	* fixed rate limit bug for DHT
	* fixed SOCKS5 bug for routing UDP packets
	* fixed bug on windows when verifying resume data for a torrent where
	  one of its directories had been removed
	* fixed race condition in peer-list with DHT
	* fix force-reannounce and tracker retry issue

0.15.1 release

	* fixed rare crash when purging the peer list
	* fixed race condition around m_abort in session_impl
	* fixed bug in web_peer_connection which could cause a hang when downloading
	  from web servers
	* fixed bug in metadata extensions combined with encryption
	* refactored socket reading code to not use async. operations unnecessarily
	* some timer optimizations
	* removed the reuse-address flag on the listen socket
	* fixed bug where local peer discovery and DHT wouldn't be announced to without trackers
	* fixed bug in bdecoder when decoding invalid messages
	* added build warning when building with UNICODE but the standard library
	  doesn't provide std::wstring
	* fixed add_node python binding
	* fixed issue where trackers wouldn't tried immediately when the previous one failed
	* fixed synchronization issue between download queue and piece picker
	* fixed bug in udp tracker scrape response parsing
	* fixed bug in the disk thread that could get triggered under heavy load
	* fixed bug in add_piece() that would trigger asserts
	* fixed vs 2010 build
	* recognizes more clients in identify_client()
	* fixed bug where trackers wouldn't be retried if they failed
	* slight performance fix in disk elevator algorithm
	* fixed potential issue where a piece could be checked twice
	* fixed build issue on windows related to GetCompressedSize()
	* fixed deadlock when starting torrents with certain invalid tracker URLs
	* fixed iterator bug in disk I/O thread
	* fixed FIEMAP support on linux
	* fixed strict aliasing warning on gcc
	* fixed inconsistency when creating torrents with symlinks
	* properly detect windows version to initialize half-open connection limit
	* fixed bug in url encoder where $ would not be encoded

0.15 release

	* introduced a session state save mechanism. load_state() and save_state().
	  this saves all session settings and state (except torrents)
	* deprecated dht_state functions and merged it with the session state
	* added support for multiple trackers in magnet links
	* added support for explicitly flushing the disk cache
	* added torrent priority to affect bandwidth allocation for its peers
	* reduced the number of floating point operations (to better support
	  systems without FPU)
	* added new alert when individual files complete
	* added support for storing symbolic links in .torrent files
	* added support for uTorrent interpretation of multi-tracker torrents
	* handle torrents with duplicate filenames
	* piece timeouts are adjusted to download rate limits
	* encodes urls in torrent files that needs to be encoded
	* fixed not passing &supportcrypto=1 when encryption is disabled
	* introduced an upload mode, which torrents are switched into when
	  it hits a disk write error, instead of stopping the torrent.
	  this lets libtorrent keep uploading the parts it has when it
	  encounters a disk-full error for instance
	* improved disk error handling and expanded use of error_code in
	  error reporting. added a bandwidth state, bw_disk, when waiting
	  for the disk io thread to catch up writing buffers
	* improved read cache memory efficiency
	* added another cache flush algorithm to write the largest
	  contiguous blocks instead of the least recently used
	* introduced a mechanism to be lighter on the disk when checking torrents
	* applied temporary memory storage optimization to when checking
	  a torrent as well
	* removed hash_for_slot() from storage_interface. It is now implemented
	  by using the readv() function from the storage implementation
	* improved IPv6 support by announcing twice when necessary
	* added feature to set a separate global rate limit for local peers
	* added preset settings for low memory environments and seed machines
	  min_memory_usage() and high_performance_seeder()
	* optimized overall memory usage for DHT nodes and requests, peer
	  entries and disk buffers
	* change in API for block_info in partial_piece_info, instead of
	  accessing 'peer', call 'peer()'
	* added support for fully automatic unchoker (no need to specify
	  number of upload slots). This is on by default
	* added support for changing socket buffer sizes through
	  session_settings
	* added support for merkle hash tree torrents (.merkle.torrent)
	* added 'seed mode', which assumes that all files are complete
	  and checks hashes lazily, as blocks are requested
	* added new extension for file attributes (executable and hidden)
	* added support for unbuffered I/O for aligned files
	* added workaround for sparse file issue on Windows Vista
	* added new lt_trackers extension to exchange trackers between
	  peers
	* added support for BEP 17 http seeds
	* added read_piece() to read pieces from torrent storage
	* added option for udp tracker preference
	* added super seeding
	* added add_piece() function to inject data from external sources
	* add_tracker() function added to torrent_handle
	* if there is no working tracker, current_tracker is the
	  tracker that is currently being tried
	* torrents that are checking can now be paused, which will
	  pause the checking
	* introduced another torrent state, checking_resume_data, which
	  the torrent is in when it's first added, and is comparing
	  the files on disk with the resume data
	* DHT bandwidth usage optimizations
	* rate limited DHT send socket
	* tracker connections are now also subject to IP filtering
	* improved optimistic unchoke logic
	* added monitoring of the DHT lookups
	* added bandwidth reports for estimated TCP/IP overhead and DHT
	* includes DHT traffic in the rate limiter
	* added support for bitcomet padding files
	* improved support for sparse files on windows
	* added ability to give seeding torrents preference to active slots
	* added torrent_status::finished_time
	* automatically caps files and connections by default to rlimit
	* added session::is_dht_running() function
	* added torrent_handle::force_dht_announce()
	* added torrent_info::remap_files()
	* support min_interval tracker extension
	* added session saving and loading functions
	* added support for min-interval in tracker responses
	* only keeps one outstanding duplicate request per peer
	  reduces waste download, specifically when streaming
	* added support for storing per-peer rate limits across reconnects
	* improved fallocate support
	* fixed magnet link issue when using resume data
	* support disk I/O priority settings
	* added info_hash to torrent_deleted_alert
	* improved LSD performance and made the interval configurable
	* improved UDP tracker support by caching connect tokens
	* fast piece optimization

release 0.14.10

	* fixed udp tracker race condition
	* added support for torrents with odd piece sizes
	* fixed issue with disk read cache not being cleared when removing torrents
	* made the DHT socket bind to the same interface as the session
	* fixed issue where an http proxy would not be used on redirects
	* Solaris build fixes
	* disabled buggy disconnect_peers feature

release 0.14.9

	* disabled feature to drop requests after having been skipped too many times
	* fixed range request bug for files larger than 2 GB in web seeds
	* don't crash when trying to create torrents with 0 files
	* fixed big_number __init__ in python bindings
	* fixed optimistic unchoke timer
	* fixed bug where torrents with incorrectly formatted web seed URLs would be
	  connected multiple times
	* fixed MinGW support
	* fixed DHT bootstrapping issue
	* fixed UDP over SOCKS5 issue
	* added support for "corrupt" tracker announce
	* made end-game mode less aggressive

release 0.14.8

	* ignore unkown metadata messages
	* fixed typo that would sometimes prevent queued torrents to be checked
	* fixed bug in auto-manager where active_downloads and active_seeds would
	  sometimes be used incorrectly
	* force_recheck() no longer crashes on torrents with no metadata
	* fixed broadcast socket regression from 0.14.7
	* fixed hang in NATPMP when shut down while waiting for a response
	* fixed some more error handling in bdecode

release 0.14.7

	* fixed deadlock in natpmp
	* resume data alerts are always posted, regardless of alert mask
	* added wait_for_alert to python binding
	* improved invalid filename character replacement
	* improved forward compatibility in DHT
	* added set_piece_hashes that takes a callback to the python binding
	* fixed division by zero in get_peer_info()
	* fixed bug where pieces may have been requested before the metadata
	  was received
	* fixed incorrect error when deleting files from a torrent where
	  not all files have been created
	* announces torrents immediately to the DHT when it's started
	* fixed bug in add_files that would fail to recurse if the path
	  ended with a /
	* fixed bug in error handling when parsing torrent files
	* fixed file checking bug when renaming a file before checking the torrent
	* fixed race conditon when receiving metadata from swarm
	* fixed assert in ut_metadata plugin
	* back-ported some fixes for building with no exceptions
	* fixed create_torrent when passing in a path ending with /
	* fixed move_storage when source doesn't exist
	* fixed DHT state save bug for node-id
	* fixed typo in python binding session_status struct
	* broadcast sockets now join every network interface (used for UPnP and
	  local peer discovery)

release 0.14.6

	* various missing include fixes to be buildable with boost 1.40
	* added missing functions to python binding related to torrent creation
	* fixed to add filename on web seed urls that lack it
	* fixed BOOST_ASIO_HASH_MAP_BUCKETS define for boost 1.39
	* fixed checking of fast and suggest messages when used with magnet links
	* fixed bug where web seeds would not disconnect if being resolved when
	  the torrent was paused
	* fixed download piece performance bug in piece picker
	* fixed bug in connect candidate counter
	* replaces invalid filename characters with .
	* added --with-libgeoip option to configure script to allow building and
	  linking against system wide library
	* fixed potential pure virtual function call in extensions on shutdown
	* fixed disk buffer leak in smart_ban extension

release 0.14.5

	* fixed bug when handling malformed webseed urls and an http proxy
	* fixed bug when setting unlimited upload or download rates for torrents
	* fix to make torrent_status::list_peers more accurate.
	* fixed memory leak in disk io thread when not using the cache
	* fixed bug in connect candidate counter
	* allow 0 upload slots
	* fixed bug in rename_file(). The new name would not always be saved in
	  the resume data
	* fixed resume data compatibility with 0.13
	* fixed rare piece-picker bug
	* fixed bug where one allowed-fast message would be sent even when
	  disabled
	* fixed race condition in UPnP which could lead to crash
	* fixed inversed seed_time ratio logic
	* added get_ip_filter() to session

release 0.14.4

	* connect candidate calculation fix
	* tightened up disk cache memory usage
	* fixed magnet link parser to accept hex-encoded info-hashes
	* fixed inverted logic when picking which peers to connect to
	  (should mean a slight performance improvement)
	* fixed a bug where a failed rename_file() would leave the storage
	  in an error state which would pause the torrent
	* fixed case when move_storage() would fail. Added a new alert
	  to be posted when it does
	* fixed crash bug when shutting down while checking a torrent
	* fixed handling of web seed urls that didn't end with a
	  slash for multi-file torrents
	* lowered the default connection speed to 10 connection attempts
	  per second
	* optimized memory usage when checking files fails
	* fixed bug when checking a torrent twice
	* improved handling of out-of-memory conditions in disk I/O thread
	* fixed bug when force-checking a torrent with partial pieces
	* fixed memory leak in disk cache
	* fixed torrent file path vulnerability
	* fixed upnp
	* fixed bug when dealing with clients that drop requests (i.e. BitComet)
	  fixes assert as well

release 0.14.3

	* added python binding for create_torrent
	* fixed boost-1.38 build
	* fixed bug where web seeds would be connected before the files
	  were checked
	* fixed filename bug when using wide characters
	* fixed rare crash in peer banning code
	* fixed potential HTTP compatibility issue
	* fixed UPnP crash
	* fixed UPnP issue where the control url contained the base url
	* fixed a replace_trackers bug
	* fixed bug where the DHT port mapping would not be removed when
	  changing DHT port
	* fixed move_storage bug when files were renamed to be moved out
	  of the root directory
	* added error handling for set_piece_hashes
	* fixed missing include in enum_if.cpp
	* fixed dual IP stack issue
	* fixed issue where renamed files were sometimes not saved in resume data
	* accepts tracker responses with no 'peers' field, as long as 'peers6'
	  is present
	* fixed CIDR-distance calculation in the precense of IPv6 peers
	* save partial resume data for torrents that are queued for checking
	  or checking, to maintain stats and renamed files
	* Don't try IPv6 on windows if it's not installed
	* move_storage fix
	* fixed potential crash on shutdown
	* fixed leaking exception from bdecode on malformed input
	* fixed bug where connection would hang when receiving a keepalive
	* fixed bug where an asio exception could be thrown when resolving
	  peer countries
	* fixed crash when shutting down while checking a torrent
	* fixed potential crash in connection_queue when a peer_connection
	  fail to open its socket

release 0.14.2

	* added missing functions to the python bindings torrent_info::map_file,
	  torrent_info::map_block and torrent_info::file_at_offset.
	* removed support for boost-1.33 and earlier (probably didn't work)
	* fixed potential freezes issues at shutdown
	* improved error message for python setup script
	* fixed bug when torrent file included announce-list, but no valid
	  tracker urls
	* fixed bug where the files requested from web seeds would be the
	  renamed file names instead of the original file names in the torrent.
	* documentation fix of queing section
	* fixed potential issue in udp_socket (affected udp tracker support)
	* made name, comment and created by also be subject to utf-8 error
	  correction (filenames already were)
	* fixed dead-lock when settings DHT proxy
	* added missing export directives to lazy_entry
	* fixed disk cache expiry settings bug (if changed, it would be set
	  to the cache size)
	* fixed bug in http_connection when binding to a particular IP
	* fixed typo in python binding (torrent_handle::piece_prioritize should
	  be torrent_handle::piece_priorities)
	* fixed race condition when saving DHT state
	* fixed bugs related to lexical_cast being locale dependent
	* added support for SunPro C++ compiler
	* fixed bug where messeges sometimes could be encrypted in the
	  wrong order, for encrypted connections.
	* fixed race condition where torrents could get stuck waiting to
	  get checked
	* fixed mapped files bug where it wouldn't be properly restored
	  from resume data properly
	* removed locale dependency in xml parser (caused asserts on windows)
	* fixed bug when talking to https 1.0 servers
	* fixed UPnP bug that could cause stack overflow

release 0.14.1

	* added converter for python unicode strings to utf-8 paths
	* fixed bug in http downloader where the host field did not
	  include the port number
	* fixed headers to not depend on NDEBUG, which would prohibit
	  linking a release build of libtorrent against a debug application
	* fixed bug in disk I/O thread that would make the thread
	  sometimes quit when an error occurred
	* fixed DHT bug
	* fixed potential shutdown crash in disk_io_thread
	* fixed usage of deprecated boost.filsystem functions
	* fixed http_connection unit test
	* fixed bug in DHT when a DHT state was loaded
	* made rate limiter change in 0.14 optional (to take estimated
	  TCP/IP overhead into account)
	* made the python plugin buildable through the makefile
	* fixed UPnP bug when url base ended with a slash and
	  path started with a slash
	* fixed various potentially leaking exceptions
	* fixed problem with removing torrents that are checking
	* fixed documentation bug regarding save_resume_data()
	* added missing documentation on torrent creation
	* fixed bugs in python client examples
	* fixed missing dependency in package-config file
	* fixed shared geoip linking in Jamfile
	* fixed python bindings build on windows and made it possible
	  to generate a windows installer
	* fixed bug in NAT-PMP implementation

release 0.14

	* deprecated add_torrent() in favor of a new add_torrent()
	  that takes a struct with parameters instead. Torrents
	  are paused and auto managed by default.
	* removed 'connecting_to_tracker' torrent state. This changes
	  the enum values for the other states.
	* Improved seeding and choking behavior.
	* Fixed rare buffer overrun bug when calling get_download_queue
	* Fixed rare bug where torrent could be put back into downloading
	  state even though it was finished, after checking files.
	* Fixed rename_file to work before the file on disk has been
	  created.
	* Fixed bug in tracker connections in case of errors caused
	  in the connection constructor.
	* Updated alert system to be filtered by category instead of
	  severity level. Alerts can generate a message through
	  alert::message().
	* Session constructor will now start dht, upnp, natpmp, lsd by
	  default. Flags can be passed in to the constructor to not
	  do this, if these features are to be enabled and disabled
	  at a later point.
	* Removed 'connecting_to_tracker' torrent state
	* Fix bug where FAST pieces were cancelled on choke
	* Fixed problems with restoring piece states when hash failed.
	* Minimum peer reconnect time fix. Peers with no failures would
	  reconnect immediately.
	* Improved web seed error handling
	* DHT announce fixes and off-by-one loop fix
	* Fixed UPnP xml parse bug where it would ignore the port number
	  for the control url.
	* Fixed bug in torrent writer where the private flag was added
	  outside of the info dictionary
	* Made the torrent file parser less strict of what goes in the
	  announce-list entry
	* Fixed type overflow bug where some statistics was incorrectly
	  reported for file larger than 2 GB
	* boost-1.35 support
	* Fixed bug in statistics from web server peers where it sometimes
	  could report too many bytes downloaded.
	* Fixed bug where statistics from the last second was lost when
	  disconnecting a peer.
	* receive buffer optimizations (memcpy savings and memory savings)
	* Support for specifying the TOS byte for peer traffic.
	* Basic support for queueing of torrents.
	* Better bias to give connections to downloading torrents
	  with fewer peers.
	* Optimized resource usage (removed the checking thread)
	* Support to bind outgoing connections to specific ports
	* Disk cache support.
	* New, more memory efficient, piece picker with sequential download
	  support (instead of the more complicated sequential download threshold).
	* Auto Upload slots. Automtically opens up more slots if
	  upload limit is not met.
	* Improved NAT-PMP support by querying the default gateway
	* Improved UPnP support by ignoring routers not on the clients subnet.

release 0.13

	* Added scrape support
	* Added add_extension() to torrent_handle. Can instantiate
	  extensions for torrents while downloading
	* Added support for remove_torrent to delete the files as well
	* Fixed issue with failing async_accept on windows
	* DHT improvements, proper error messages are now returned when
	  nodes sends bad packets
	* Optimized the country table used to resolve country of peers
	* Copying optimization for sending data. Data is no longer copied from
	  the disk I/O buffer to the send buffer.
	* Buffer optimization to use a raw buffer instead of std::vector<char>
	* Improved file storage to use sparse files
	* Updated python bindings
	* Added more clients to the identifiable clients list.
	* Torrents can now be started in paused state (to better support queuing)
	* Improved IPv6 support (support for IPv6 extension to trackers and
	  listens on both IPv6 and IPv4 interfaces).
	* Improved asserts used. Generates a stacktrace on linux
	* Piece picker optimizations and improvements
	* Improved unchoker, connection limit and rate limiter
	* Support for FAST extension
	* Fixed invalid calculation in DHT node distance
	* Fixed bug in URL parser that failed to parse IPv6 addresses
	* added peer download rate approximation
	* added port filter for outgoing connection (to prevent
	  triggering firewalls)
	* made most parameters configurable via session_settings
	* added encryption support
	* added parole mode for peers whose data fails the hash check.
	* optimized heap usage in piece-picker and web seed downloader.
	* fixed bug in DHT where older write tokens weren't accepted.
	* added support for sparse files.
	* introduced speed categories for peers and pieces, to separate
	  slow and fast peers.
	* added a half-open tcp connection limit that takes all connections
	  in to account, not just peer connections.
	* added alerts for filtered IPs.
	* added support for SOCKS4 and 5 proxies and HTTP CONNECT proxies.
	* fixed proper distributed copies calculation.
	* added option to use openssl for sha-1 calculations.
	* optimized the piece picker in the case where a peer is a seed.
	* added support for local peer discovery
	* removed the dependency on the compiled boost.date_time library
	* deprecated torrent_info::print()
	* added UPnP support
	* fixed problem where peer interested flags were not updated correctly
	  when pieces were filtered
	* improvements to ut_pex messages, including support for seed flag
	* prioritizes upload bandwidth to peers that might send back data
	* the following functions have been deprecated:
	  	void torrent_handle::filter_piece(int index, bool filter) const;
	  	void torrent_handle::filter_pieces(std::vector<bool> const& pieces) const;
	  	bool torrent_handle::is_piece_filtered(int index) const;
	  	std::vector<bool> torrent_handle::filtered_pieces() const;
	  	void torrent_handle::filter_files(std::vector<bool> const& files) const;

	  instead, use the piece_priority functions.

	* added support for NAT-PMP
	* added support for piece priorities. Piece filtering is now set as
	  a priority
	* Fixed crash when last piece was smaller than one block and reading
	  fastresume data for that piece
	* Makefiles should do a better job detecting boost
	* Fixed crash when all tracker urls are removed
	* Log files can now be created at user supplied path
	* Log files failing to create is no longer fatal
	* Fixed dead-lock in torrent_handle
	* Made it build with boost 1.34 on windows
	* Fixed bug in URL parser that failed to parse IPv6 addresses
	* Fixed bug in DHT, related to IPv6 nodes
	* DHT accepts transaction IDs that have garbage appended to them
	* DHT logs messages that it fails to decode

release 0.12

	* fixes to make the DHT more compatible
	* http seed improvements including error reporting and url encoding issues.
	* fixed bug where directories would be left behind when moving storage
	  in some cases.
	* fixed crashing bug when restarting or stopping the DHT.
	* added python binding, using boost.python
	* improved character conversion on windows when strings are not utf-8.
	* metadata extension now respects the private flag in the torrent.
	* made the DHT to only be used as a fallback to trackers by default.
	* added support for HTTP redirection support for web seeds.
	* fixed race condition when accessing a torrent that was checking its
	  fast resume data.
	* fixed a bug in the DHT which could be triggered if the network was
	  dropped or extremely rare cases.
	* if the download rate is limited, web seeds will now only use left-over
	  bandwidth after all bt peers have used up as much bandwidth as they can.
	* added the possibility to have libtorrent resolve the countries of
	  the peers in torrents.
	* improved the bandwidth limiter (it now implements a leaky bucket/node bucket).
	* improved the HTTP seed downloader to report accurate progress.
	* added more client peer-id signatures to be recognized.
	* added support for HTTP servers that skip the CR before the NL at line breaks.
	* fixed bug in the HTTP code that only accepted headers case sensitive.
	* fixed bug where one of the session constructors didn't initialize boost.filesystem.
	* fixed bug when the initial checking of a torrent fails with an exception.
	* fixed bug in DHT code which would send incorrect announce messages.
	* fixed bug where the http header parser was case sensitive to the header
	  names.
	* Implemented an optmization which frees the piece_picker once a torrent
	  turns into a seed.
	* Added support for uT peer exchange extension, implemented by Massaroddel.
	* Modified the quota management to offer better bandwidth balancing
	  between peers.
	* logging now supports multiple sessions (different sessions now log
	  to different directories).
	* fixed random number generator seed problem, generating the same
	  peer-id for sessions constructed the same second.
	* added an option to accept multiple connections from the same IP.
	* improved tracker logging.
	* moved the file_pool into session. The number of open files is now
	  limited per session.
	* fixed uninitialized private flag in torrent_info
	* fixed long standing issue with file.cpp on windows. Replaced the low level
	  io functions used on windows.
	* made it possible to associate a name with torrents without metadata.
	* improved http-downloading performance by requesting entire pieces via
	  http.
	* added plugin interface for extensions. And changed the interface for
	  enabling extensions.

release 0.11

	* added support for incorrectly encoded paths in torrent files
	  (assumes Latin-1 encoding and converts to UTF-8).
	* added support for destructing session objects asynchronously.
	* fixed bug with file_progress() with files = 0 bytes
	* fixed a race condition bug in udp_tracker_connection that could
	  cause a crash.
	* fixed bug occuring when increasing the sequenced download threshold
	  with max availability lower than previous threshold.
	* fixed an integer overflow bug occuring when built with gcc 4.1.x
	* fixed crasing bug when closing while checking a torrent
	* fixed bug causing a crash with a torrent with piece length 0
	* added an extension to the DHT network protocol to support the
	  exchange of nodes with IPv6 addresses.
	* modified the ip_filter api slightly to support IPv6
	* modified the api slightly to make sequenced download threshold
	  a per torrent-setting.
	* changed the address type to support IPv6
	* fixed bug in piece picker which would not behave as
	  expected with regard to sequenced download threshold.
	* fixed bug with file_progress() with files > 2 GB.
	* added --enable-examples option to configure script.
	* fixed problem with the resource distribution algorithm
	  (controlling e.g upload/download rates).
	* fixed incorrect asserts in storage related to torrents with
	  zero-sized files.
	* added support for trackerless torrents (with kademlia DHT).
	* support for torrents with the private flag set.
	* support for torrents containing bootstrap nodes for the
	  DHT network.
	* fixed problem with the configure script on FreeBSD.
	* limits the pipelining used on url-seeds.
	* fixed problem where the shutdown always would delay for
	  session_settings::stop_tracker_timeout seconds.
	* session::listen_on() won't reopen the socket in case the port and
	  interface is the same as the one currently in use.
	* added http proxy support for web seeds.
	* fixed problem where upload and download stats could become incorrect
	  in case of high cpu load.
	* added more clients to the identifiable list.
	* fixed fingerprint parser to cope with latest Mainline versions.

release 0.10

	* fixed a bug where the requested number of peers in a tracker request could
	  be too big.
	* fixed a bug where empty files were not created in full allocation mode.
	* fixed a bug in storage that would, in rare cases, fail to do a
	  complete check.
	* exposed more settings for tweaking parameters in the piece-picker,
	  downloader and uploader (http_settings replaced by session_settings).
	* tweaked default settings to improve high bandwidth transfers.
	* improved the piece picker performance and made it possible to download
	  popular pieces in sequence to improve disk performance.
	* added the possibility to control upload and download limits per peer.
	* fixed problem with re-requesting skipped pieces when peer was sending pieces
	  out of fifo-order.
	* added support for http seeding (the GetRight protocol)
	* renamed identifiers called 'id' in the public interface to support linking
	  with Objective.C++
	* changed the extensions protocol to use the new one, which is also
	  implemented by uTorrent.
	* factorized the peer_connection and added web_peer_connection which is
	  able to download from http-sources.
	* converted the network code to use asio (resulted in slight api changes
	  dealing with network addresses).
	* made libtorrent build in vc7 (patches from Allen Zhao)
	* fixed bug caused when binding outgoing connections to a non-local interface.
	* add_torrent() will now throw if called while the session object is
	  being closed.
	* added the ability to limit the number of simultaneous half-open
	  TCP connections. Flags in peer_info has been added.

release 0.9.1

	* made the session disable file name checks within the boost.filsystem library
	* fixed race condition in the sockets
	* strings that are invalid utf-8 strings are now decoded with the
	  local codepage on windows
	* added the ability to build libtorrent both as a shared library
	* client_test can now monitor a directory for torrent files and automatically
	  start and stop downloads while running
	* fixed problem with file_size() when building on windows with unicode support
	* added a new torrent state, allocating
	* added a new alert, metadata_failed_alert
	* changed the interface to session::add_torrent for some speed optimizations.
	* greatly improved the command line control of the example client_test.
	* fixed bug where upload rate limit was not being applied.
	* files that are being checked will no longer stall files that don't need
	  checking.
	* changed the way libtorrent identifies support for its excentions
	  to look for 'ext' at the end of the peer-id.
	* improved performance by adding a circle buffer for the send buffer.
	* fixed bugs in the http tracker connection when using an http proxy.
	* fixed problem with storage's file pool when creating torrents and then
	  starting to seed them.
	* hard limit on remote request queue and timeout on requests (a timeout
	  triggers rerequests). This makes libtorrent work much better with
	  "broken" clients like BitComet which may ignore requests.

Initial release 0.9

	* multitracker support
	* serves multiple torrents on a single port and a single thread
	* supports http proxies and proxy authentication
	* gzipped tracker-responses
	* block level piece picker
	* queues torrents for file check, instead of checking all of them in parallel
	* uses separate threads for checking files and for main downloader
	* upload and download rate limits
	* piece-wise, unordered, incremental file allocation
	* fast resume support
	* supports files > 2 gigabytes
	* supports the no_peer_id=1 extension
	* support for udp-tracker protocol
	* number of connections limit
	* delays sending have messages
	* can resume pieces downloaded in any order
	* adjusts the length of the request queue depending on download rate
	* supports compact=1
	* selective downloading
	* ip filter
<|MERGE_RESOLUTION|>--- conflicted
+++ resolved
@@ -1,11 +1,9 @@
-<<<<<<< HEAD
 	* use std::string_view instead of boost counterpart
 	* libtorrent now requires C++17 to build
 	* added support for WebTorrent
-=======
+
 	* disable use of SetFileValidData() by default (windows). A new setting
 	  allows enabling it
->>>>>>> 867cf863
 
 2.0 release
 
