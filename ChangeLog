--- conflicted
+++ resolved
@@ -1,4 +1,3 @@
-<<<<<<< HEAD
 1.2 release
 
 	* tweak heuristic of how to interpret url seeds in multi-file torrents
@@ -93,9 +92,8 @@
 	* improved support for listening on multiple sockets and interfaces
 	* resume data no longer has timestamps of files
 	* require C++11 to build libtorrent
-=======
+
 	* uTP performance fixes
->>>>>>> a81eb050
 
 1.1.11 release
 
