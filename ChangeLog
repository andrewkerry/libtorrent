<<<<<<< HEAD
2.0 release

	* dropped depenency on iconv
	* deprecate set_file_hash() in torrent creator, as it's superceded by v2 torrents
	* deprecate mutable access to info_section in torrent_info
	* removed deprecated lazy_entry/lazy_bdecode
	* stats_alert deprecated
	* remove bittyrant choking algorithm
	* update userdata in add_torrent_params to be type-safe and add to torrent_handle
	* add ip_filter to session_params
	* added support for wolfSSL for SHA-1 hash and HTTPS (no Torrents over SSL)
	* requires OpenSSL minimum version 1.0.0 with SNI support
	* deprecated save_state() and load_state() on session in favour of new
	  write_session_params() and read_session_params()
	* added support for BitTorrent v2 (see docs/upgrade_to_2.0.html)
	* create_torrent() pad_file_limit parameter removed
	* create_torrent() merkle- and optimize-alignment flags removed
	* merkle_tree removed from add_torrent_params
	* announce_entry expose information per v1 and v2 info-hash announces
	* deprecated sha1_hash info_hash members on torrent_removed_alert,
	  torrent_deleted_alert, torrent_delete_failed_alert and add_torrent_params
	* undeprecate error_file_metadata for torrent errors related to its metadata
	* remove support for adding a torrent under a UUID (used for previous RSS support)
	* remove deprecated feature to add torrents by file:// URL
	* remove deprecated feature to download .torrent file from URL
	* requires boost >= 1.66 to build
	* update networking API to networking TS compatible boost.asio
	* overhauled disk I/O subsystem to use memory mapped files (where available)
	* libtorrent now requires C++14 to build
	* added support for GnuTLS for HTTPS and torrents over SSL

=======
	* improve stat_file() performance on Windows
>>>>>>> 3b108d9a
	* fix issue with loading invalid torrents with only 0-sized files
	* fix to avoid large stack allocations

1.2.9 released

	* add macro TORRENT_CXX11_ABI for clients building with C++14 against
	  libtorrent build with C++11
	* refreshed m4 scripts for autotools
	* removed deprecated wstring overloads on non-windows systems
	* drop dependency on Unicode's ConvertUTF code (which had a license
	  incompatible with Debian)
	* fix bugs exposed on big-endian systems
	* fix detection of hard-links not being supported by filesystem
	* fixed resume data regression for seeds with prio 0 files

1.2.8 released

	* validate UTF-8 encoding of client version strings from peers
	* don't time out tracker announces as eagerly while resolving hostnames
	* fix NAT-PMP shutdown issue
	* improve hostname lookup by merging identical lookups
	* fix network route enumeration for large routing tables
	* fixed issue where pop_alerts() could return old, invalid alerts
	* fix issue when receiving have-all message before the metadata
	* don't leave lingering part files handles open
	* disallow calling add_piece() during checking
	* fix incorrect filename truncation at multi-byte character
	* always announce listen port 1 when using a proxy

1.2.7 released

	* add set_alert_fd in python binding, to supersede set_alert_notify
	* fix bug in part files > 2 GiB
	* add function to clear the peer list for a torrent
	* fix resume data functions to save/restore more torrent flags
	* limit number of concurrent HTTP announces
	* fix queue position for force_rechecking a torrent that is not auto-managed
	* improve rate-based choker documentation, and minor tweak
	* undeprecate upnp_ignore_nonrouters (but refering to devices on our subnet)
	* increase default tracker timeout
	* retry failed socks5 server connections
	* allow UPnP lease duration to be changed after device discovery
	* fix IPv6 address change detection on Windows

1.2.6 released

	* fix peer timeout logic
	* simplify proxy handling. A proxy now overrides listen_interfaces
	* fix issues when configured to use a non-default choking algorithm
	* fix issue in reading resume data
	* revert NXDOMAIN change from 1.2.4
	* don't open any listen sockets if listen_interfaces is empty or misconfigured
	* fix bug in auto disk cache size logic
	* fix issue with outgoing_interfaces setting, where bind() would be called twice
	* add build option to disable share-mode
	* support validation of HTTPS trackers
	* deprecate strict super seeding mode
	* make UPnP port-mapping lease duration configurable
	* deprecate the bittyrant choking algorithm
	* add build option to disable streaming

1.2.5 release

	* announce port=1 instead of port=0, when there is no listen port
	* fix LSD over IPv6
	* support TCP_NOTSENT_LOWAT on Linux
	* fix correct interface binding of local service discovery multicast
	* fix issue with knowing which interfaces to announce to trackers and DHT
	* undeprecate settings_pack::dht_upload_rate_limit

1.2.4 release

	* fix binding TCP and UDP sockets to the same port, when specifying port 0
	* fix announce_to_all_trackers and announce_to_all_tiers behavior
	* fix suggest_read_cache setting
	* back-off tracker hostname looksups resulting in NXDOMAIN
	* lower SOCKS5 UDP keepalive timeout
	* fix external IP voting for multi-homed DHT nodes
	* deprecate broadcast_lsd setting. Just use multicast
	* deprecate upnp_ignore_nonrouters setting
	* don't attempt sending event=stopped if event=start never succeeded
	* make sure &key= stays consistent between different source IPs (as mandated by BEP7)
	* fix binding sockets to outgoing interface
	* add new socks5_alert to trouble shoot SOCKS5 proxies

1.2.3 release

	* fix erroneous event=completed tracker announce when checking files
	* promote errors in parsing listen_interfaces to post listen_failed_alert
	* fix bug in protocol encryption/obfuscation
	* fix buffer overflow in SOCKS5 UDP logic
	* fix issue of rapid calls to file_priority() clobbering each other
	* clear tracker errors on success
	* optimize setting with unlimited unchoke slots
	* fixed restoring of trackers, comment, creation date and created-by in resume data
	* fix handling of torrents with too large pieces
	* fixed division by zero in anti-leech choker
	* fixed bug in torrent_info::swap

1.2.2 release

	* fix cases where the disable_hash_checks setting was not honored
	* fix updating of is_finished torrent status, when changing piece priorities
	* fix regression in &left= reporting when adding a seeding torrent
	* fix integer overflow in http parser
	* improve sanitation of symlinks, to support more complex link targets
	* add DHT routing table affinity for BEP 42 nodes
	* add torrent_info constructor overloads to control torrent file limits
	* feature to disable DHT, PEX and LSD per torrent
	* fix issue where trackers from magnet links were not included in create_torrent()
	* make peer_info::client a byte array in python binding
	* pick contiguous pieces from peers with high download rate
	* fix error handling of moving storage to a drive letter that isn't mounted
	* fix HTTP Host header when using proxy

1.2.1 release

	* add dht_pkt_alert and alerts_dropped_alert to python bindings
	* fix python bindins for block_uploaded_alert
	* optimize resolving duplicate filenames in loading torrent files
	* fix python binding of dht_settings
	* tighten up various input validation checks
	* fix create_torrent python binding
	* update symlinks to conform to BEP 47
	* fix python bindings for peer_info
	* support creating symlinks, for torrents with symlinks in them
	* fix error in seed_mode flag
	* support magnet link parameters with number siffixes
	* consistently use "lt" namespace in examples and documentation
	* fix Mingw build to use native cryptoAPI
	* uPnP/NAT-PMP errors no longer set the client's advertised listen port to zero

1.2 release

	* requires boost >= 1.58 to build
	* tweak heuristic of how to interpret url seeds in multi-file torrents
	* support &ipv4= tracker argument for private torrents
	* renamed debug_notification to connect_notification
	* when updating listen sockets, only post alerts for new ones
	* deprecate anonymous_mode_alert
	* deprecated force_proxy setting (when set, the proxy is always used)
	* add support for Port Control Protocol (PCP)
	* deliver notification of alerts being dropped via alerts_dropped_alert
	* deprecated alert::progress_notification alert category, split into
	  finer grained categories
	* update plugin interface functions for improved type-safety
	* implemented support magnet URI extension, select specific file indices
	  for download, BEP53
	* make tracker keys multi-homed. remove set_key() function on session.
	* add flags()/set_flags()/unset_flags() to torrent_handle, deprecate individual functions
	* added alert for block being sent to the send buffer
	* drop support for windows compilers without std::wstring
	* implemented support for DHT info hash indexing, BEP51
	* removed deprecated support for file_base in file_storage
	* added support for running separate DHT nodes on each network interface
	* added support for establishing UTP connections on any network interface
	* added support for sending tracker announces on every network interface
	* introduce "lt" namespace alias
	* need_save_resume_data() will no longer return true every 15 minutes
	* make the file_status interface explicitly public types
	* added resolver_cache_timeout setting for internal host name resolver
	* make parse_magnet_uri take a string_view instead of std::string
	* deprecate add_torrent_params::url field. use parse_magnet_uri instead
	* optimize download queue management
	* deprecated (undocumented) file:// urls
	* add limit for number of web seed connections
	* added support for retrieval of DHT live nodes
	* complete UNC path support
	* add packets pool allocator
	* remove disk buffer pool allocator
	* fix last_upload and last_download overflow after 9 hours in past
	* python binding add more add_torrent_params fields and an invalid key check
	* introduce introduce distinct types for peer_class_t, piece_index_t and
	  file_index_t.
	* fix crash caused by empty bitfield
	* removed disk-access-log build configuration
	* removed mmap_cache feature
	* strengthened type safety in handling of piece and file indices
	* deprecate identify_client() and fingerprint type
	* make sequence number for mutable DHT items backed by std::int64_t
	* tweaked storage_interface to have stronger type safety
	* deprecate relative times in torrent_status, replaced by std::chrono::time_point
	* refactor in alert types to use more const fields and more clear API
	* changed session_stats_alert counters type to signed (std::int64_t)
	* remove torrent eviction/ghost torrent feature
	* include target in DHT lookups, when queried from the session
	* improve support for HTTP redirects for web seeds
	* use string_view in entry interface
	* deprecate "send_stats" property on trackers (since lt_tracker extension has
	  been removed)
	* remove deprecate session_settings API (use settings_pack instead)
	* improve file layout optimization when creating torrents with padfiles
	* remove remote_dl_rate feature
	* source code migration from boost::shared_ptr to std::shared_ptr
	* storage_interface API changed to use span and references
	* changes in public API to work with std::shared_ptr<torrent_info>
	* extensions API changed to use span and std::shared_ptr
	* plugin API changed to handle DHT requests using string_view
	* removed support for lt_trackers and metadata_transfer extensions
	  (pre-dating ut_metadata)
	* support windows' CryptoAPI for SHA-1
	* separated ssl and crypto options in build
	* remove lazy-bitfield feature
	* simplified suggest-read-cache feature to not depend on disk threads
	* removed option to disable contiguous receive buffers
	* deprecated public to_hex() and from_hex() functions
	* separated address and port fields in listen alerts
	* added support for parsing new x.pe parameter from BEP 9
	* peer_blocked_alert now derives from peer_alert
	* transitioned exception types to system_error
	* made alerts move-only
	* move files one-by-one when moving storage for a torrent
	* removed RSS support
	* removed feature to resolve country for peers
	* added support for BEP 32, "IPv6 extension for DHT"
	* overhauled listen socket and UDP socket handling, improving multi-home
	  support and bind-to-device
	* resume data is now communicated via add_torrent_params objects
	* added new read_resume_data()/write_resume_data functions to write bencoded,
	  backwards compatible resume files
	* removed deprecated fields from add_torrent_params
	* deprecate "resume_data" field in add_torrent_params
	* improved support for bind-to-device
	* deprecated ssl_listen, SSL sockets are specified in listen_interfaces now
	* improved support for listening on multiple sockets and interfaces
	* resume data no longer has timestamps of files
	* require C++11 to build libtorrent

	* replace use of boost-endian with boost-predef

1.1.12 release

	* uTP performance fixes

1.1.11 release

	* fix move_storage with save_path with a trailing slash
	* fix tracker announce issue, advertising port 0 in secondary IPv6 announce
	* fix missing boost/noncopyable.hpp includes
	* fix python binding for torrent_info::creation_date()

1.1.10 release

	* fix issue in udp_socket with unusual socket failure
	* split progress_notification alert category into file-, piece- and block progress
	* utp close-reason fix
	* exposed default add_torrent_params flags to python bindings
	* fix redundant flushes of partfile metadata
	* add option to ignore min-interval from trackers on force-reannounce
	* raise default setting for active_limit
	* fall back to copy+remove if rename_file fails
	* improve handling of filesystems not supporting fallocate()
	* force-proxy no longer disables DHT
	* improve connect-boost feature, to make new torrents quickly connect peers

1.1.9 release

	* save both file and piece priorities in resume file
	* added missing stats_metric python binding
	* uTP connections are no longer exempt from rate limits by default
	* fix exporting files from partfile while seeding
	* fix potential deadlock on Windows, caused by performing restricted
	  tasks from within DllMain
	* fix issue when subsequent file priority updates cause torrent to stop

1.1.8 release

	* coalesce reads and writes by default on windows
	* fixed disk I/O performance of checking hashes and creating torrents
	* fix race condition in part_file
	* fix part_file open mode compatibility test
	* fixed race condition in random number generator
	* fix race condition in stat_cache (disk storage)
	* improve error handling of failing to change file priority
	  The API for custom storage implementations was altered
	* set the hidden attribute when creating the part file
	* fix tracker announces reporting more data downloaded than the size of the torrent
	* fix recent regression with force_proxy setting

1.1.7 release

	* don't perform DNS lookups for the DHT bootstrap unless DHT is enabled
	* fix issue where setting file/piece priority would stop checking
	* expose post_dht_stats() to python binding
	* fix backwards compatibility to downloads without partfiles
	* improve part-file related error messages
	* fix reporting &redundant= in tracker announces
	* fix tie-break in duplicate peer connection disconnect logic
	* fix issue with SSL tracker connections left in CLOSE_WAIT state
	* defer truncating existing files until the first time we write to them
	* fix issue when receiving a torrent with 0-sized padfiles as magnet link
	* fix issue resuming 1.0.x downloads with a file priority 0
	* fix torrent_status::next_announce
	* fix pad-file scalability issue
	* made coalesce_reads/coalesce_writes settings take effect on linux and windows
	* use unique peer_ids per connection
	* fix iOS build on recent SDK
	* fix tracker connection bind issue for IPv6 trackers
	* fix error handling of some merkle torrents
	* fix error handling of unsupported hard-links

1.1.6 release

	* deprecate save_encryption_settings (they are part of the normal settings)
	* add getters for peer_class_filter and peer_class_type_filter
	* make torrent_handler::set_priority() to use peer_classes
	* fix support for boost-1.66 (requires C++11)
	* fix i2p support
	* fix loading resume data when in seed mode
	* fix part-file creation race condition
	* fix issue with initializing settings on session construction
	* fix issue with receiving interested before metadata
	* fix IPv6 tracker announce issue
	* restore path sanitization behavior of ":"
	* fix listen socket issue when disabling "force_proxy" mode
	* fix full allocation failure on APFS

1.1.5 release

	* fix infinite loop when parsing certain invalid magnet links
	* fix parsing of torrents with certain invalid filenames
	* fix leak of torrent_peer objecs (entries in peer_list)
	* fix leak of peer_class objects (when setting per-torrent rate limits)
	* expose peer_class API to python binding
	* fix integer overflow in whole_pieces_threshold logic
	* fix uTP path MTU discovery issue on windows (DF bit was not set correctly)
	* fix python binding for torrent_handle, to be hashable
	* fix IPv6 tracker support by performing the second announce in more cases
	* fix utf-8 encoding check in torrent parser
	* fix infinite loop when parsing maliciously crafted torrents
	* fix invalid read in parse_int in bdecoder (CVE-2017-9847)
	* fix issue with very long tracker- and web seed URLs
	* don't attempt to create empty files on startup, if they already exist
	* fix force-recheck issue (new files would not be picked up)
	* fix inconsistency in file_priorities and override_resume_data behavior
	* fix paused torrents not generating a state update when their ul/dl rate
	  transitions to zero

1.1.4 release

	* corrected missing const qualifiers on bdecode_node
	* fix changing queue position of paused torrents (1.1.3 regression)
	* fix re-check issue after move_storage
	* handle invalid arguments to set_piece_deadline()
	* move_storage did not work for torrents without metadata
	* improve shutdown time by only announcing to trackers whose IP we know
	* fix python3 portability issue in python binding
	* delay 5 seconds before reconnecting socks5 proxy for UDP ASSOCIATE
	* fix NAT-PMP crash when removing a mapping at the wrong time
	* improve path sanitization (filter unicode text direction characters)
	* deprecate partial_piece_info::piece_state
	* bind upnp requests to correct local address
	* save resume data when removing web seeds
	* fix proxying of https connections
	* fix race condition in disk I/O storage class
	* fix http connection timeout on multi-homed hosts
	* removed depdendency on boost::uintptr_t for better compatibility
	* fix memory leak in the disk cache
	* fix double free in disk cache
	* forward declaring libtorrent types is discouraged. a new fwd.hpp header is provided

1.1.3 release

	* removed (broken) support for incoming connections over socks5
	* restore announce_entry's timestamp fields to posix time in python binding
	* deprecate torrent_added_alert (in favor of add_torrent_alert)
	* fix python binding for parse_magnet_uri
	* fix minor robustness issue in DHT bootstrap logic
	* fix issue where torrent_status::num_seeds could be negative
	* document deprecation of dynamic loading/unloading of torrents
	* include user-agent in tracker announces in anonymous_mode for private torrents
	* add support for IPv6 peers from udp trackers
	* correctly URL encode the IPv6 argument to trackers
	* fix default file pool size on windows
	* fix bug where settings_pack::file_pool_size setting was not being honored
	* add feature to periodically close files (to make windows clear disk cache)
	* fix bug in torrent_handle::file_status
	* fix issue with peers not updated on metadata from magnet links

1.1.2 release

	* default TOS marking to 0x20
	* fix invalid access when leaving seed-mode with outstanding hash jobs
	* fix ABI compatibility issue introduced with preformatted entry type
	* add web_seed_name_lookup_retry to session_settings
	* slightly improve proxy settings backwards compatibility
	* add function to get default settings
	* updating super seeding would include the torrent in state_update_alert
	* fix issue where num_seeds could be greater than num_peers in torrent_status
	* finished non-seed torrents can also be in super-seeding mode
	* fix issue related to unloading torrents
	* fixed finished-time calculation
	* add missing min_memory_usage() and high_performance_seed() settings presets to python
	* fix stat cache issue that sometimes would produce incorrect resume data
	* storage optimization to peer classes
	* fix torrent name in alerts of builds with deprecated functions
	* make torrent_info::is_valid() return false if torrent failed to load
	* fix per-torrent rate limits for >256 peer classes
	* don't load user_agent and peer_fingerprint from session_state
	* fix file rename issue with name prefix matching torrent name
	* fix division by zero when setting tick_interval > 1000
	* fix move_storage() to its own directory (would delete the files)
	* fix socks5 support for UDP
	* add setting urlseed_max_request_bytes to handle large web seed requests
	* fix python build with CC/CXX environment
	* add trackers from add_torrent_params/magnet links to separate tiers
	* fix resumedata check issue with files with priority 0
	* deprecated mmap_cache feature
	* add utility function for generating peer ID fingerprint
	* fix bug in last-seen-complete
	* remove file size limit in torrent_info filename constructor
	* fix tail-padding for last file in create_torrent
	* don't send user-agent in metadata http downloads or UPnP requests when
	  in anonymous mode
	* fix internal resolve links lookup for mutable torrents
	* hint DHT bootstrap nodes of actual bootstrap request

1.1.1 release

	* update puff.c for gzip inflation (CVE-2016-7164)
	* add dht_bootstrap_node a setting in settings_pack (and add default)
	* make pad-file and symlink support conform to BEP47
	* fix piece picker bug that could result in division by zero
	* fix value of current_tracker when all tracker failed
	* deprecate lt_trackers extension
	* remove load_asnum_db and load_country_db from python bindings
	* fix crash in session::get_ip_filter when not having set one
	* fix filename escaping when repairing torrents with broken web seeds
	* fix bug where file_completed_alert would not be posted unless file_progress
	  had been queries by the client
	* move files one-by-one when moving storage for a torrent
	* fix bug in enum_net() for BSD and Mac
	* fix bug in python binding of announce_entry
	* fixed bug related to flag_merge_resume_http_seeds flag in add_torrent_params
	* fixed inverted priority of incoming piece suggestions
	* optimize allow-fast logic
	* fix issue where FAST extension messages were not used during handshake
	* fixed crash on invalid input in http_parser
	* upgraded to libtommath 1.0
	* fixed parsing of IPv6 endpoint with invalid port character separator
	* added limited support for new x.pe parameter from BEP 9
	* fixed dht stats counters that weren't being updated
	* make sure add_torrent_alert is always posted before other alerts for
	  the torrent
	* fixed peer-class leak when settings per-torrent rate limits
	* added a new "preformatted" type to bencode entry variant type
	* improved Socks5 support and test coverage
	* fix set_settings in python binding
	* Added missing alert categories in python binding
	* Added dht_get_peers_reply_alert alert in python binding
	* fixed updating the node id reported to peers after changing IPs

1.1.0 release

	* improve robustness and performance of uTP PMTU discovery
	* fix duplicate ACK issue in uTP
	* support filtering which parts of session state are loaded by load_state()
	* deprecate support for adding torrents by HTTP URL
	* allow specifying which tracker to scrape in scrape_tracker
	* tracker response alerts from user initiated announces/scrapes are now
	  posted regardless of alert mask
	* improve DHT performance when changing external IP (primarily affects
	  bootstrapping).
	* add feature to stop torrents immediately after checking files is done
	* make all non-auto managed torrents exempt from queuing logic, including
	  checking torrents.
	* add option to not proxy tracker connections through proxy
	* removed sparse-regions feature
	* support using 0 disk threads (to perform disk I/O in network thread)
	* removed deprecated handle_alert template
	* enable logging build config by default (but alert mask disabled by default)
	* deprecated RSS API
	* experimental support for BEP 38, "mutable torrents"
	* replaced lazy_bdecode with a new bdecoder that's a lot more efficient
	* deprecate time functions, expose typedefs of boost::chrono in the
	  libtorrent namespace instead
	* deprecate file_base feature in file_storage/torrent_info
	* changed default piece and file priority to 4 (previously 1)
	* improve piece picker support for reverse picking (used for snubbed peers)
	  to not cause priority inversion for regular peers
	* improve piece picker to better support torrents with very large pieces
	  and web seeds. (request large contiguous ranges, but not necessarily a
	  whole piece).
	* deprecated session_status and session::status() in favor of performance
	  counters.
	* improve support for HTTP where one direction of the socket is shut down.
	* remove internal fields from web_seed_entry
	* separate crypto library configuration <crypto> and whether to support
	  bittorrent protocol encryption <encryption>
	* simplify bittorrent protocol encryption by just using internal RC4
	  implementation.
	* optimize copying torrent_info and file_storage objects
	* cancel non-critical DNS lookups when shutting down, to cut down on
	  shutdown delay.
	* greatly simplify the debug logging infrastructure. logs are now delivered
	  as alerts, and log level is controlled by the alert mask.
	* removed auto_expand_choker. use rate_based_choker instead
	* optimize UDP tracker packet handling
	* support SSL over uTP connections
	* support web seeds that resolve to multiple IPs
	* added auto-sequential feature. download well-seeded torrents in-order
	* removed built-in GeoIP support (this functionality is orthogonal to
	  libtorrent)
	* deprecate proxy settings in favor of regular settings
	* deprecate separate settings for peer protocol encryption
	* support specifying listen interfaces and outgoing interfaces as device
	  names (eth0, en2, tun0 etc.)
	* support for using purgrable memory as disk cache on Mac OS.
	* be more aggressive in corking sockets, to coalesce messages into larger
	  packets.
	* pre-emptively unchoke peers to save one round-trip at connection start-up.
	* add session constructor overload that takes a settings_pack
	* torrent_info is no longer an intrusive_ptr type. It is held by shared_ptr.
	  This is a non-backwards compatible change
	* move listen interface and port to the settings
	* move use_interfaces() to be a setting
	* extend storage interface to allow deferred flushing and flush the part-file
	  metadata periodically
	* make statistics propagate instantly rather than on the second tick
	* support for partfiles, where partial pieces belonging to skipped files are
	  put
	* support using multiple threads for socket operations (especially useful for
	  high performance SSL connections)
	* allow setting rate limits for arbitrary peer groups. Generalizes
	  per-torrent rate limits, and local peer limits
	* improved disk cache complexity O(1) instead of O(log(n))
	* add feature to allow storing disk cache blocks in an mmapped file
	  (presumably on an SSD)
	* optimize peer connection distribution logic across torrents to scale
	  better with many torrents
	* replaced std::map with boost::unordered_map for torrent list, to scale
	  better with many torrents
	* optimized piece picker
	* optimized disk cache
	* optimized .torrent file parsing
	* optimized initialization of storage when adding a torrent
	* added support for adding torrents asynchronously (for improved startup
	  performance)
	* added support for asynchronous disk I/O
	* almost completely changed the storage interface (for custom storage)
	* added support for hashing pieces in multiple threads

	* fix padfile issue
	* fix PMTUd bug
	* update puff to fix gzip crash

1.0.10 release

	* fixed inverted priority of incoming piece suggestions
	* fixed crash on invalid input in http_parser
	* added a new "preformatted" type to bencode entry variant type
	* fix division by zero in super-seeding logic

1.0.9 release

	* fix issue in checking outgoing interfaces (when that option is enabled)
	* python binding fix for boost-1.60.0
	* optimize enumeration of network interfaces on windows
	* improve reliability of binding listen sockets
	* support SNI in https web seeds and trackers
	* fix unhandled exception in DHT when receiving a DHT packet over IPv6

1.0.8 release

	* fix bug where web seeds were not used for torrents added by URL
	* fix support for symlinks on windows
	* fix long filename issue (on unixes)
	* fixed performance bug in DHT torrent eviction
	* fixed win64 build (GetFileAttributesEx)
	* fixed bug when deleting files for magnet links before they had metadata

1.0.7 release

	* fix bug where loading settings via load_state() would not trigger all
	  appropriate actions
	* fix bug where 32 bit builds could use more disk cache than the virtual
	  address space (when set to automatic)
	* fix support for torrents with > 500'000 pieces
	* fix ip filter bug when banning peers
	* fix IPv6 IP address resolution in URLs
	* introduce run-time check for torrent info-sections beeing too large
	* fix web seed bug when using proxy and proxy-peer-connections=false
	* fix bug in magnet link parser
	* introduce add_torrent_params flags to merge web seeds with resume data
	  (similar to trackers)
	* fix bug where dont_count_slow_torrents could not be disabled
	* fix fallocate hack on linux (fixes corruption on some architectures)
	* fix auto-manage bug with announce to tracker/lsd/dht limits
	* improve DHT routing table to not create an unbalanced tree
	* fix bug in uTP that would cause any connection taking more than one second
	  to connect be timed out (introduced in the vulnerability path)
	* fixed falling back to sending UDP packets direct when socks proxy fails
	* fixed total_wanted bug (when setting file priorities in add_torrent_params)
	* fix python3 compatibility with sha1_hash

1.0.6 release

	* fixed uTP vulnerability
	* make utf8 conversions more lenient
	* fix loading of piece priorities from resume data
	* improved seed-mode handling (seed-mode will now automatically be left when
	  performing operations implying it's not a seed)
	* fixed issue with file priorities and override resume data
	* fix request queue size performance issue
	* slightly improve UDP tracker performance
	* fix http scrape
	* add missing port mapping functions to python binding
	* fix bound-checking issue in bdecoder
	* expose missing dht_settings fields to python
	* add function to query the DHT settings
	* fix bug in 'dont_count_slow_torrents' feature, which would start too many
	  torrents

1.0.5 release

	* improve ip_voter to avoid flapping
	* fixed bug when max_peerlist_size was set to 0
	* fix issues with missing exported symbols when building dll
	* fix division by zero bug in edge case while connecting peers

1.0.4 release

	* fix bug in python binding for file_progress on torrents with no metadata
	* fix assert when removing a connected web seed
	* fix bug in tracker timeout logic
	* switch UPnP post back to HTTP 1.1
	* support conditional DHT get
	* OpenSSL build fixes
	* fix DHT scrape bug

1.0.3 release

	* python binding build fix for boost-1.57.0
	* add --enable-export-all option to configure script, to export all symbols
	  from libtorrent
	* fix if_nametoindex build error on windows
	* handle overlong utf-8 sequences
	* fix link order bug in makefile for python binding
	* fix bug in interest calculation, causing premature disconnects
	* tweak flag_override_resume_data semantics to make more sense (breaks
	  backwards compatibility of edge-cases)
	* improve DHT bootstrapping and periodic refresh
	* improve DHT maintanence performance (by pinging instead of full lookups)
	* fix bug in DHT routing table node-id prefix optimization
	* fix incorrect behavior of flag_use_resume_save_path
	* fix protocol race-condition in super seeding mode
	* support read-only DHT nodes
	* remove unused partial hash DHT lookups
	* remove potentially privacy leaking extension (non-anonymous mode)
	* peer-id connection ordering fix in anonymous mode
	* mingw fixes

1.0.2 release

	* added missing force_proxy to python binding
	* anonymous_mode defaults to false
	* make DHT DOS detection more forgiving to bursts
	* support IPv6 multicast in local service discovery
	* simplify CAS function in DHT put
	* support IPv6 traffic class (via the TOS setting)
	* made uTP re-enter slow-start after time-out
	* fixed uTP upload performance issue
	* fix missing support for DHT put salt

1.0.1 release

	* fix alignment issue in bitfield
	* improved error handling of gzip
	* fixed crash when web seeds redirect
	* fix compiler warnings

1.0 release

	* fix bugs in convert_to/from_native() on windows
	* fix support for web servers not supporting keepalive
	* support storing save_path in resume data
	* don't use full allocation on network drives (on windows)
	* added clear_piece_deadlines() to remove all piece deadlines
	* improve queuing logic of inactive torrents (dont_count_slow_torrents)
	* expose optimistic unchoke logic to plugins
	* fix issue with large UDP packets on windows
	* remove set_ratio() feature
	* improve piece_deadline/streaming
	* honor pieces with priority 7 in sequential download mode
	* simplified building python bindings
	* make ignore_non_routers more forgiving in the case there are no UPnP
	  devices at a known router. Should improve UPnP compatibility.
	* include reason in peer_blocked_alert
	* support magnet links wrapped in .torrent files
	* rate limiter optimization
	* rate limiter overflow fix (for very high limits)
	* non-auto-managed torrents no longer count against the torrent limits
	* handle DHT error responses correctly
	* allow force_announce to only affect a single tracker
	* add moving_storage field to torrent_status
	* expose UPnP and NAT-PMP mapping in session object
	* DHT refactoring and support for storing arbitrary data with put and get
	* support building on android
	* improved support for web seeds that don't support keep-alive
	* improve DHT routing table to return better nodes (lower RTT and closer
	  to target)
	* don't use pointers to resume_data and file_priorities in
	  add_torrent_params
	* allow moving files to absolute paths, out of the download directory
	* make move_storage more generic to allow both overwriting files as well
	  as taking existing ones
	* fix choking issue at high upload rates
	* optimized rate limiter
	* make disk cache pool allocator configurable
	* fix library ABI to not depend on logging being enabled
	* use hex encoding instead of base32 in create_magnet_uri
	* include name, save_path and torrent_file in torrent_status, for
	  improved performance
	* separate anonymous mode and force-proxy mode, and tighten it up a bit
	* add per-tracker scrape information to announce_entry
	* report errors in read_piece_alert
	* DHT memory optimization
	* improve DHT lookup speed
	* improve support for windows XP and earlier
	* introduce global connection priority for improved swarm performance
	* make files deleted alert non-discardable
	* make built-in sha functions not conflict with libcrypto
	* improve web seed hash failure case
	* improve DHT lookup times
	* uTP path MTU discovery improvements
	* optimized the torrent creator optimizer to scale significantly better
	  with more files
	* fix uTP edge case where udp socket buffer fills up
	* fix nagle implementation in uTP

	* fix bug in error handling in protocol encryption

0.16.18 release

	* fix uninitialized values in DHT DOS mitigation
	* fix error handling in file::phys_offset
	* fix bug in HTTP scrape response parsing
	* enable TCP keepalive for socks5 connection for UDP associate
	* fix python3 support
	* fix bug in lt_donthave extension
	* expose i2p_alert to python. cleaning up of i2p connection code
	* fixed overflow and download performance issue when downloading at high rates
	* fixed bug in add_torrent_alert::message for magnet links
	* disable optimistic disconnects when connection limit is low
	* improved error handling of session::listen_on
	* suppress initial 'completed' announce to trackers added with replace_trackers
	  after becoming a seed
	* SOCKS4 fix for trying to connect over IPv6
	* fix saving resume data when removing all trackers
	* fix bug in udp_socket when changing socks5 proxy quickly

0.16.17 release

	* don't fall back on wildcard port in UPnP
	* fix local service discovery for magnet links
	* fix bitfield issue in file_storage
	* added work-around for MingW issue in file I/O
	* fixed sparse file detection on windows
	* fixed bug in gunzip
	* fix to use proxy settings when adding .torrent file from URL
	* fix resume file issue related to daylight savings time on windows
	* improve error checking in lazy_bdecode

0.16.16 release

	* add missing add_files overload to the python bindings
	* improve error handling in http gunzip
	* fix debug logging for banning web seeds
	* improve support for de-selected files in full allocation mode
	* fix dht_bootstrap_alert being posted
	* SetFileValidData fix on windows (prevents zero-fill)
	* fix minor lock_files issue on unix

0.16.15 release

	* fix mingw time_t 64 bit issue
	* fix use of SetFileValidData on windows
	* fix crash when using full allocation storage mode
	* improve error_code and error_category support in python bindings
	* fix python binding for external_ip_alert

0.16.14 release

	* make lt_tex more robust against bugs and malicious behavior
	* HTTP chunked encoding fix
	* expose file_granularity flag to python bindings
	* fix DHT memory error
	* change semantics of storage allocation to allocate on first write rather
	  than on startup (behaves better with changing file priorities)
	* fix resend logic in response to uTP SACK messages
	* only act on uTP RST packets with correct ack_nr
	* make uTP errors log in normal log mode (not require verbose)
	* deduplicate web seed entries from torrent files
	* improve error reporting from lazy_decode()

0.16.13 release

	* fix auto-manage issue when pausing session
	* fix bug in non-sparse mode on windows, causing incorrect file errors to
	  be generated
	* fix set_name() on file_storage actually affecting save paths
	* fix large file support issue on mingw
	* add some error handling to set_piece_hashes()
	* fix completed-on timestamp to not be clobbered on each startup
	* fix deadlock caused by some UDP tracker failures
	* fix potential integer overflow issue in timers on windows
	* minor fix to peer_proportional mixed_mode algorithm (TCP limit could go
	  too low)
	* graceful pause fix
	* i2p fixes
	* fix issue when loading certain malformed .torrent files
	* pass along host header with http proxy requests and possible
	  http_connection shutdown hang

0.16.12 release

	* fix building with C++11
	* fix IPv6 support in UDP socket (uTP)
	* fix mingw build issues
	* increase max allowed outstanding piece requests from peers
	* uTP performance improvement. only fast retransmit one packet at a time
	* improve error message for 'file too short'
	* fix piece-picker stat bug when only selecting some files for download
	* fix bug in async_add_torrent when settings file_priorities
	* fix boost-1.42 support for python bindings
	* fix memory allocation issue (virtual addres space waste) on windows

0.16.11 release

	* fix web seed URL double escape issue
	* fix string encoding issue in alert messages
	* fix SSL authentication issue
	* deprecate std::wstring overloads. long live utf-8
	* improve time-critical pieces feature (streaming)
	* introduce bandwidth exhaustion attack-mitigation in allowed-fast pieces
	* python binding fix issue where torrent_info objects where destructing when
	  their torrents were deleted
	* added missing field to scrape_failed_alert in python bindings
	* GCC 4.8 fix
	* fix proxy failure semantics with regards to anonymous mode
	* fix round-robin seed-unchoke algorithm
	* add bootstrap.sh to generage configure script and run configure
	* fix bug in SOCK5 UDP support
	* fix issue where torrents added by URL would not be started immediately

0.16.10 release

	* fix encryption level handle invalid values
	* add a number of missing functions to the python binding
	* fix typo in Jamfile for building shared libraries
	* prevent tracker exchange for magnet links before metadata is received
	* fix crash in make_magnet_uri when generating links longer than 1024
	  characters
	* fix hanging issue when closing files on windows (completing a download)
	* fix piece picking edge case that could cause torrents to get stuck at
	  hash failure
	* try unencrypted connections first, and fall back to encryption if it
	  fails (performance improvement)
	* add missing functions to python binding (flush_cache(), remap_files()
	  and orig_files())
	* improve handling of filenames that are invalid on windows
	* support 'implied_port' in DHT announce_peer
	* don't use pool allocator for disk blocks (cache may now return pages
	  to the kernel)

0.16.9 release

	* fix long filename truncation on windows
	* distinguish file open mode when checking files and downloading/seeding
	  with bittorrent. updates storage interface
	* improve file_storage::map_file when dealing with invalid input
	* improve handling of invalid utf-8 sequences in strings in torrent files
	* handle more cases of broken .torrent files
	* fix bug filename collision resolver
	* fix bug in filename utf-8 verification
	* make need_save_resume() a bit more robust
	* fixed sparse flag manipulation on windows
	* fixed streaming piece picking issue

0.16.8 release

	* make rename_file create missing directories for new filename
	* added missing python function: parse_magnet_uri
	* fix alerts.all_categories in python binding
	* fix torrent-abort issue which would cancel name lookups of other torrents
	* make torrent file parser reject invalid path elements earlier
	* fixed piece picker bug when using pad-files
	* fix read-piece response for cancelled deadline-pieces
	* fixed file priority vector-overrun
	* fix potential packet allocation alignment issue in utp
	* make 'close_redudnant_connections' cover more cases
	* set_piece_deadline() also unfilters the piece (if its priority is 0)
	* add work-around for bug in windows vista and earlier in
	  GetOverlappedResult
	* fix traversal algorithm leak in DHT
	* fix string encoding conversions on windows
	* take torrent_handle::query_pieces into account in torrent_handle::statue()
	* honor trackers responding with 410
	* fixed merkle tree torrent creation bug
	* fixed crash with empty url-lists in torrent files
	* added missing max_connections() function to python bindings

0.16.7 release

	* fix string encoding in error messages
	* handle error in read_piece and set_piece_deadline when torrent is removed
	* DHT performance improvement
	* attempt to handle ERROR_CANT_WAIT disk error on windows
	* improve peers exchanged over PEX
	* fixed rare crash in ut_metadata extension
	* fixed files checking issue
	* added missing pop_alerts() to python bindings
	* fixed typos in configure script, inversing some feature-enable/disable flags
	* added missing flag_update_subscribe to python bindings
	* active_dht_limit, active_tracker_limit and active_lsd_limit now
	  interpret -1 as infinite

0.16.6 release

	* fixed verbose log error for NAT holepunching
	* fix a bunch of typos in python bindings
	* make get_settings available in the python binding regardless of
	  deprecated functions
	* fix typo in python settings binding
	* fix possible dangling pointer use in peer list
	* fix support for storing arbitrary data in the DHT
	* fixed bug in uTP packet circle buffer
	* fix potential crash when using torrent_handle::add_piece
	* added missing add_torrent_alert to python binding

0.16.5 release

	* udp socket refcounter fix
	* added missing async_add_torrent to python bindings
	* raised the limit for bottled http downloads to 2 MiB
	* add support for magnet links and URLs in python example client
	* fixed typo in python bindings' add_torrent_params
	* introduce a way to add built-in plugins from python
	* consistently disconnect the same peer when two peers simultaneously connect
	* fix local endpoint queries for uTP connections
	* small optimization to local peer discovery to ignore our own broadcasts
	* try harder to bind the udp socket (uTP, DHT, UDP-trackers, LSD) to the
	  same port as TCP
	* relax file timestamp requirements for accepting resume data
	* fix performance issue in web seed downloader (coalescing of blocks
	  sometimes wouldn't work)
	* web seed fixes (better support for torrents without trailing / in
	  web seeds)
	* fix some issues with SSL over uTP connections
	* fix UDP trackers trying all endpoints behind the hostname

0.16.4 release

	* raise the default number of torrents allowed to announce to trackers
	  to 1600
	* improve uTP slow start behavior
	* fixed UDP socket error causing it to fail on Win7
	* update use of boost.system to not use deprecated functions
	* fix GIL issue in python bindings. Deprecated extension support in python
	* fixed bug where setting upload slots to -1 would not mean infinite
	* extend the UDP tracker protocol to include the request string from the
	  tracker URL
	* fix mingw build for linux crosscompiler

0.16.3 release

	* fix python binding backwards compatibility in replace_trackers
	* fix possible starvation in metadata extension
	* fix crash when creating torrents and optimizing file order with pad files
	* disable support for large MTUs in uTP until it is more reliable
	* expose post_torrent_updates and state_update_alert to python bindings
	* fix incorrect SSL error messages
	* fix windows build of shared library with openssl
	* fix race condition causing shutdown hang

0.16.2 release

	* fix permissions issue on linux with noatime enabled for non-owned files
	* use random peer IDs in anonymous mode
	* fix move_storage bugs
	* fix unnecessary dependency on boost.date_time when building boost.asio as separate compilation
	* always use SO_REUSEADDR and deprecate the flag to turn it on
	* add python bindings for SSL support
	* minor uTP tweaks
	* fix end-game mode issue when some files are selected to not be downloaded
	* improve uTP slow start
	* make uTP less aggressive resetting cwnd when idle

0.16.1 release

	* fixed crash when providing corrupt resume data
	* fixed support for boost-1.44
	* fixed reversed semantics of queue_up() and queue_down()
	* added missing functions to python bindings (file_priority(), set_dht_settings())
	* fixed low_prio_disk support on linux
	* fixed time critical piece accounting in the request queue
	* fixed semantics of rate_limit_utp to also ignore per-torrent limits
	* fixed piece sorting bug of deadline pieces
	* fixed python binding build on Mac OS and BSD
	* fixed UNC path normalization (on windows, unless UNC paths are disabled)
	* fixed possible crash when enabling multiple connections per IP
	* fixed typo in win vista specific code, breaking the build
	* change default of rate_limit_utp to true
	* fixed DLL export issue on windows (when building a shared library linking statically against boost)
	* fixed FreeBSD build
	* fixed web seed performance issue with pieces > 1 MiB
	* fixed unchoke logic when using web seeds
	* fixed compatibility with older versions of boost (down to boost 1.40)

0.16 release

	* support torrents with more than 262000 pieces
	* make tracker back-off configurable
	* don't restart the swarm after downloading metadata from magnet links
	* lower the default tracker retry intervals
	* support banning web seeds sending corrupt data
	* don't let hung outgoing connection attempts block incoming connections
	* improve SSL torrent support by using SNI and a single SSL listen socket
	* improved peer exchange performance by sharing incoming connections which advertize listen port
	* deprecate set_ratio(), and per-peer rate limits
	* add web seed support for torrents with pad files
	* introduced a more scalable API for torrent status updates (post_torrent_updates()) and updated client_test to use it
	* updated the API to add_torrent_params turning all bools into flags of a flags field
	* added async_add_torrent() function to significantly improve performance when
	  adding many torrents
	* change peer_states to be a bitmask (bw_limit, bw_network, bw_disk)
	* changed semantics of send_buffer_watermark_factor to be specified as a percentage
	* add incoming_connection_alert for logging all successful incoming connections
	* feature to encrypt peer connections with a secret AES-256 key stored in .torrent file
	* deprecated compact storage allocation
	* close files in separate thread on systems where close() may block (Mac OS X for instance)
	* don't create all directories up front when adding torrents
	* support DHT scrape
	* added support for fadvise/F_RDADVISE for improved disk read performance
	* introduced pop_alerts() which pops the entire alert queue in a single call
	* support saving metadata in resume file, enable it by default for magnet links
	* support for receiving multi announce messages for local peer discovery
	* added session::listen_no_system_port flag to prevent libtorrent from ever binding the listen socket to port 0
	* added option to not recheck on missing or incomplete resume data
	* extended stats logging with statistics=on builds
	* added new session functions to more efficiently query torrent status
	* added alerts for added and removed torrents
	* expanded plugin interface to support session wide states
	* made the metadata block requesting algorithm more robust against hash check failures
	* support a separate option to use proxies for peers or not
	* pausing the session now also pauses checking torrents
	* moved alert queue size limit into session_settings
	* added support for DHT rss feeds (storing only)
	* added support for RSS feeds
	* fixed up some edge cases in DHT routing table and improved unit test of it
	* added error category and error codes for HTTP errors
	* made the DHT implementation slightly more robust against routing table poisoning and node ID spoofing
	* support chunked encoding in http downloads (http_connection)
	* support adding torrents by url to the .torrent file
	* support CDATA tags in xml parser
	* use a python python dictionary for settings instead of session_settings object (in python bindings)
	* optimized metadata transfer (magnet link) startup time (shaved off about 1 second)
	* optimized swarm startup time (shaved off about 1 second)
	* support DHT name lookup
	* optimized memory usage of torrent_info and file_storage, forcing some API changes
	  around file_storage and file_entry
	* support trackerid tracker extension
	* graceful peer disconnect mode which finishes transactions before disconnecting peers
	* support chunked encoding for web seeds
	* uTP protocol support
	* resistance towards certain flood attacks
	* support chunked encoding for web seeds (only for BEP 19, web seeds)
	* optimized session startup time
	* support SSL for web seeds, through all proxies
	* support extending web seeds with custom authorization and extra headers
	* settings that are not changed from the default values are not saved
	  in the session state
	* made seeding choking algorithm configurable
	* deprecated setters for max connections, max half-open, upload and download
	  rates and unchoke slots. These are now set through session_settings
	* added functions to query an individual peer's upload and download limit
	* full support for BEP 21 (event=paused)
	* added share-mode feature for improving share ratios
	* merged all proxy settings into a single one
	* improved SOCKS5 support by proxying hostname lookups
	* improved support for multi-homed clients
	* added feature to not count downloaded bytes from web seeds in stats
	* added alert for incoming local service discovery messages
	* added option to set file priorities when adding torrents
	* removed the session mutex for improved performance
	* added upload and download activity timer stats for torrents
	* made the reuse-address flag configurable on the listen socket
	* moved UDP trackers over to use a single socket
	* added feature to make asserts log to a file instead of breaking the process
	  (production asserts)
	* optimized disk I/O cache clearing
	* added feature to ask a torrent if it needs to save its resume data or not
	* added setting to ignore file modification time when loading resume files
	* support more fine-grained torrent states between which peer sources it
	  announces to
	* supports calculating sha1 file-hashes when creating torrents
	* made the send_buffer_watermark performance warning more meaningful
	* supports complete_ago extension
	* dropped zlib as a dependency and builds using puff.c instead
	* made the default cache size depend on available physical RAM
	* added flags to torrent::status() that can filter which values are calculated
	* support 'explicit read cache' which keeps a specific set of pieces
	  in the read cache, without implicitly caching other pieces
	* support sending suggest messages based on what's in the read cache
	* clear sparse flag on files that complete on windows
	* support retry-after header for web seeds
	* replaced boost.filesystem with custom functions
	* replaced dependency on boost.thread by asio's internal thread primitives
	* added support for i2p torrents
	* cleaned up usage of MAX_PATH and related macros
	* made it possible to build libtorrent without RTTI support
	* added support to build with libgcrypt and a shipped version of libtommath
	* optimized DHT routing table memory usage
	* optimized disk cache to work with large caches
	* support variable number of optimistic unchoke slots and to dynamically
	  adjust based on the total number of unchoke slots
	* support for BitTyrant choker algorithm
	* support for automatically start torrents when they receive an
	  incoming connection
	* added more detailed instrumentation of the disk I/O thread

0.15.11 release

	* fixed web seed bug, sometimes causing infinite loops
	* fixed race condition when setting session_settings immediately after creating session
	* give up immediately when failing to open a listen socket (report the actual error)
	* restored ABI compatibility with 0.15.9
	* added missing python bindings for create_torrent and torrent_info

0.15.10 release

	* fix 'parameter incorrect' issue when using unbuffered IO on windows
	* fixed UDP socket error handling on windows
	* fixed peer_tos (type of service) setting
	* fixed crash when loading resume file with more files than the torrent in it
	* fix invalid-parameter error on windows when disabling filesystem disk cache
	* fix connection queue issue causing shutdown delays
	* fixed mingw build
	* fix overflow bug in progress_ppm field
	* don't filter local peers received from a non-local tracker
	* fix python deadlock when using python extensions
	* fixed small memory leak in DHT

0.15.9 release

	* added some functions missing from the python binding
	* fixed rare piece picker bug
	* fixed invalid torrent_status::finished_time
	* fixed bugs in dont-have and upload-only extension messages
	* don't open files in random-access mode (speeds up hashing)

0.15.8 release

	* allow NULL to be passed to create_torrent::set_comment and create_torrent::set_creator
	* fix UPnP issue for routers with multiple PPPoE connections
	* fix issue where event=stopped announces wouldn't be sent when closing session
	* fix possible hang in file::readv() on windows
	* fix CPU busy loop issue in tracker announce logic
	* honor IOV_MAX when using writev and readv
	* don't post 'operation aborted' UDP errors when changing listen port
	* fix tracker retry logic, where in some configurations the next tier would not be tried
	* fixed bug in http seeding logic (introduced in 0.15.7)
	* add support for dont-have extension message
	* fix for set_piece_deadline
	* add reset_piece_deadline function
	* fix merkle tree torrent assert

0.15.7 release

	* exposed set_peer_id to python binding
	* improve support for merkle tree torrent creation
	* exposed comparison operators on torrent_handle to python
	* exposed alert error_codes to python
	* fixed bug in announce_entry::next_announce_in and min_announce_in
	* fixed sign issue in set_alert_mask signature
	* fixed unaligned disk access for unbuffered I/O in windows
	* support torrents whose name is empty
	* fixed connection limit to take web seeds into account as well
	* fixed bug when receiving a have message before having the metadata
	* fixed python bindings build with disabled DHT support
	* fixed BSD file allocation issue
	* fixed bug in session::delete_files option to remove_torrent

0.15.6 release

	* fixed crash in udp trackers when using SOCKS5 proxy
	* fixed reconnect delay when leaving upload only mode
	* fixed default values being set incorrectly in add_torrent_params through add_magnet_uri in python bindings
	* implemented unaligned write (for unbuffered I/O)
	* fixed broadcast_lsd option
	* fixed udp-socket race condition when using a proxy
	* end-game mode optimizations
	* fixed bug in udp_socket causing it to issue two simultaneous async. read operations
	* fixed mingw build
	* fixed minor bug in metadata block requester (for magnet links)
	* fixed race condition in iconv string converter
	* fixed error handling in torrent_info constructor
	* fixed bug in torrent_info::remap_files
	* fix python binding for wait_for_alert
	* only apply privileged port filter to DHT-only peers

0.15.5 release

	* support DHT extension to report external IPs
	* fixed rare crash in http_connection's error handling
	* avoid connecting to peers listening on ports < 1024
	* optimized piece picking to not cause busy loops in some end-game modes
	* fixed python bindings for tcp::endpoint
	* fixed edge case of pad file support
	* limit number of torrents tracked by DHT
	* fixed bug when allow_multiple_connections_per_ip was enabled
	* potential WOW64 fix for unbuffered I/O (windows)
	* expose set_alert_queue_size_limit to python binding
	* support dht nodes in magnet links
	* support 100 Continue HTTP responses
	* changed default choker behavior to use 8 unchoke slots (instead of being rate based)
	* fixed error reporting issue in disk I/O thread
	* fixed file allocation issues on linux
	* fixed filename encoding and decoding issue on platforms using iconv
	* reports redundant downloads to tracker, fixed downloaded calculation to
	  be more stable when not including redundant. Improved redundant data accounting
	  to be more accurate
	* fixed bugs in http seed connection and added unit test for it
	* fixed error reporting when fallocate fails
	* deprecate support for separate proxies for separate kinds of connections

0.15.4 release

	* fixed piece picker issue triggered by hash failure and timed out requests to the piece
	* fixed optimistic unchoke issue when setting per torrent unchoke limits
	* fixed UPnP shutdown issue
	* fixed UPnP DeletePortmapping issue
	* fixed NAT-PMP issue when adding the same mapping multiple times
	* no peers from tracker when stopping is no longer an error
	* improved web seed retry behavior
	* fixed announce issue

0.15.3 release

	* fixed announce bug where event=completed would not be sent if it violated the
	  min-announce of the tracker
	* fixed limitation in rate limiter
	* fixed build error with boost 1.44

0.15.2 release

	* updated compiler to msvc 2008 for python binding
	* restored default fail_limit to unlimited on all trackers
	* fixed rate limit bug for DHT
	* fixed SOCKS5 bug for routing UDP packets
	* fixed bug on windows when verifying resume data for a torrent where
	  one of its directories had been removed
	* fixed race condition in peer-list with DHT
	* fix force-reannounce and tracker retry issue

0.15.1 release

	* fixed rare crash when purging the peer list
	* fixed race condition around m_abort in session_impl
	* fixed bug in web_peer_connection which could cause a hang when downloading
	  from web servers
	* fixed bug in metadata extensions combined with encryption
	* refactored socket reading code to not use async. operations unnecessarily
	* some timer optimizations
	* removed the reuse-address flag on the listen socket
	* fixed bug where local peer discovery and DHT wouldn't be announced to without trackers
	* fixed bug in bdecoder when decoding invalid messages
	* added build warning when building with UNICODE but the standard library
	  doesn't provide std::wstring
	* fixed add_node python binding
	* fixed issue where trackers wouldn't tried immediately when the previous one failed
	* fixed synchronization issue between download queue and piece picker
	* fixed bug in udp tracker scrape response parsing
	* fixed bug in the disk thread that could get triggered under heavy load
	* fixed bug in add_piece() that would trigger asserts
	* fixed vs 2010 build
	* recognizes more clients in identify_client()
	* fixed bug where trackers wouldn't be retried if they failed
	* slight performance fix in disk elevator algorithm
	* fixed potential issue where a piece could be checked twice
	* fixed build issue on windows related to GetCompressedSize()
	* fixed deadlock when starting torrents with certain invalid tracker URLs
	* fixed iterator bug in disk I/O thread
	* fixed FIEMAP support on linux
	* fixed strict aliasing warning on gcc
	* fixed inconsistency when creating torrents with symlinks
	* properly detect windows version to initialize half-open connection limit
	* fixed bug in url encoder where $ would not be encoded

0.15 release

	* introduced a session state save mechanism. load_state() and save_state().
	  this saves all session settings and state (except torrents)
	* deprecated dht_state functions and merged it with the session state
	* added support for multiple trackers in magnet links
	* added support for explicitly flushing the disk cache
	* added torrent priority to affect bandwidth allocation for its peers
	* reduced the number of floating point operations (to better support
	  systems without FPU)
	* added new alert when individual files complete
	* added support for storing symbolic links in .torrent files
	* added support for uTorrent interpretation of multi-tracker torrents
	* handle torrents with duplicate filenames
	* piece timeouts are adjusted to download rate limits
	* encodes urls in torrent files that needs to be encoded
	* fixed not passing &supportcrypto=1 when encryption is disabled
	* introduced an upload mode, which torrents are switched into when
	  it hits a disk write error, instead of stopping the torrent.
	  this lets libtorrent keep uploading the parts it has when it
	  encounters a disk-full error for instance
	* improved disk error handling and expanded use of error_code in
	  error reporting. added a bandwidth state, bw_disk, when waiting
	  for the disk io thread to catch up writing buffers
	* improved read cache memory efficiency
	* added another cache flush algorithm to write the largest
	  contiguous blocks instead of the least recently used
	* introduced a mechanism to be lighter on the disk when checking torrents
	* applied temporary memory storage optimization to when checking
	  a torrent as well
	* removed hash_for_slot() from storage_interface. It is now implemented
	  by using the readv() function from the storage implementation
	* improved IPv6 support by announcing twice when necessary
	* added feature to set a separate global rate limit for local peers
	* added preset settings for low memory environments and seed machines
	  min_memory_usage() and high_performance_seeder()
	* optimized overall memory usage for DHT nodes and requests, peer
	  entries and disk buffers
	* change in API for block_info in partial_piece_info, instead of
	  accessing 'peer', call 'peer()'
	* added support for fully automatic unchoker (no need to specify
	  number of upload slots). This is on by default
	* added support for changing socket buffer sizes through
	  session_settings
	* added support for merkle hash tree torrents (.merkle.torrent)
	* added 'seed mode', which assumes that all files are complete
	  and checks hashes lazily, as blocks are requested
	* added new extension for file attributes (executable and hidden)
	* added support for unbuffered I/O for aligned files
	* added workaround for sparse file issue on Windows Vista
	* added new lt_trackers extension to exchange trackers between
	  peers
	* added support for BEP 17 http seeds
	* added read_piece() to read pieces from torrent storage
	* added option for udp tracker preference
	* added super seeding
	* added add_piece() function to inject data from external sources
	* add_tracker() function added to torrent_handle
	* if there is no working tracker, current_tracker is the
	  tracker that is currently being tried
	* torrents that are checking can now be paused, which will
	  pause the checking
	* introduced another torrent state, checking_resume_data, which
	  the torrent is in when it's first added, and is comparing
	  the files on disk with the resume data
	* DHT bandwidth usage optimizations
	* rate limited DHT send socket
	* tracker connections are now also subject to IP filtering
	* improved optimistic unchoke logic
	* added monitoring of the DHT lookups
	* added bandwidth reports for estimated TCP/IP overhead and DHT
	* includes DHT traffic in the rate limiter
	* added support for bitcomet padding files
	* improved support for sparse files on windows
	* added ability to give seeding torrents preference to active slots
	* added torrent_status::finished_time
	* automatically caps files and connections by default to rlimit
	* added session::is_dht_running() function
	* added torrent_handle::force_dht_announce()
	* added torrent_info::remap_files()
	* support min_interval tracker extension
	* added session saving and loading functions
	* added support for min-interval in tracker responses
	* only keeps one outstanding duplicate request per peer
	  reduces waste download, specifically when streaming
	* added support for storing per-peer rate limits across reconnects
	* improved fallocate support
	* fixed magnet link issue when using resume data
	* support disk I/O priority settings
	* added info_hash to torrent_deleted_alert
	* improved LSD performance and made the interval configurable
	* improved UDP tracker support by caching connect tokens
	* fast piece optimization

release 0.14.10

	* fixed udp tracker race condition
	* added support for torrents with odd piece sizes
	* fixed issue with disk read cache not being cleared when removing torrents
	* made the DHT socket bind to the same interface as the session
	* fixed issue where an http proxy would not be used on redirects
	* Solaris build fixes
	* disabled buggy disconnect_peers feature

release 0.14.9

	* disabled feature to drop requests after having been skipped too many times
	* fixed range request bug for files larger than 2 GB in web seeds
	* don't crash when trying to create torrents with 0 files
	* fixed big_number __init__ in python bindings
	* fixed optimistic unchoke timer
	* fixed bug where torrents with incorrectly formatted web seed URLs would be
	  connected multiple times
	* fixed MinGW support
	* fixed DHT bootstrapping issue
	* fixed UDP over SOCKS5 issue
	* added support for "corrupt" tracker announce
	* made end-game mode less aggressive

release 0.14.8

	* ignore unkown metadata messages
	* fixed typo that would sometimes prevent queued torrents to be checked
	* fixed bug in auto-manager where active_downloads and active_seeds would
	  sometimes be used incorrectly
	* force_recheck() no longer crashes on torrents with no metadata
	* fixed broadcast socket regression from 0.14.7
	* fixed hang in NATPMP when shut down while waiting for a response
	* fixed some more error handling in bdecode

release 0.14.7

	* fixed deadlock in natpmp
	* resume data alerts are always posted, regardless of alert mask
	* added wait_for_alert to python binding
	* improved invalid filename character replacement
	* improved forward compatibility in DHT
	* added set_piece_hashes that takes a callback to the python binding
	* fixed division by zero in get_peer_info()
	* fixed bug where pieces may have been requested before the metadata
	  was received
	* fixed incorrect error when deleting files from a torrent where
	  not all files have been created
	* announces torrents immediately to the DHT when it's started
	* fixed bug in add_files that would fail to recurse if the path
	  ended with a /
	* fixed bug in error handling when parsing torrent files
	* fixed file checking bug when renaming a file before checking the torrent
	* fixed race conditon when receiving metadata from swarm
	* fixed assert in ut_metadata plugin
	* back-ported some fixes for building with no exceptions
	* fixed create_torrent when passing in a path ending with /
	* fixed move_storage when source doesn't exist
	* fixed DHT state save bug for node-id
	* fixed typo in python binding session_status struct
	* broadcast sockets now join every network interface (used for UPnP and
	  local peer discovery)

release 0.14.6

	* various missing include fixes to be buildable with boost 1.40
	* added missing functions to python binding related to torrent creation
	* fixed to add filename on web seed urls that lack it
	* fixed BOOST_ASIO_HASH_MAP_BUCKETS define for boost 1.39
	* fixed checking of fast and suggest messages when used with magnet links
	* fixed bug where web seeds would not disconnect if being resolved when
	  the torrent was paused
	* fixed download piece performance bug in piece picker
	* fixed bug in connect candidate counter
	* replaces invalid filename characters with .
	* added --with-libgeoip option to configure script to allow building and
	  linking against system wide library
	* fixed potential pure virtual function call in extensions on shutdown
	* fixed disk buffer leak in smart_ban extension

release 0.14.5

	* fixed bug when handling malformed webseed urls and an http proxy
	* fixed bug when setting unlimited upload or download rates for torrents
	* fix to make torrent_status::list_peers more accurate.
	* fixed memory leak in disk io thread when not using the cache
	* fixed bug in connect candidate counter
	* allow 0 upload slots
	* fixed bug in rename_file(). The new name would not always be saved in
	  the resume data
	* fixed resume data compatibility with 0.13
	* fixed rare piece-picker bug
	* fixed bug where one allowed-fast message would be sent even when
	  disabled
	* fixed race condition in UPnP which could lead to crash
	* fixed inversed seed_time ratio logic
	* added get_ip_filter() to session

release 0.14.4

	* connect candidate calculation fix
	* tightened up disk cache memory usage
	* fixed magnet link parser to accept hex-encoded info-hashes
	* fixed inverted logic when picking which peers to connect to
	  (should mean a slight performance improvement)
	* fixed a bug where a failed rename_file() would leave the storage
	  in an error state which would pause the torrent
	* fixed case when move_storage() would fail. Added a new alert
	  to be posted when it does
	* fixed crash bug when shutting down while checking a torrent
	* fixed handling of web seed urls that didn't end with a
	  slash for multi-file torrents
	* lowered the default connection speed to 10 connection attempts
	  per second
	* optimized memory usage when checking files fails
	* fixed bug when checking a torrent twice
	* improved handling of out-of-memory conditions in disk I/O thread
	* fixed bug when force-checking a torrent with partial pieces
	* fixed memory leak in disk cache
	* fixed torrent file path vulnerability
	* fixed upnp
	* fixed bug when dealing with clients that drop requests (i.e. BitComet)
	  fixes assert as well

release 0.14.3

	* added python binding for create_torrent
	* fixed boost-1.38 build
	* fixed bug where web seeds would be connected before the files
	  were checked
	* fixed filename bug when using wide characters
	* fixed rare crash in peer banning code
	* fixed potential HTTP compatibility issue
	* fixed UPnP crash
	* fixed UPnP issue where the control url contained the base url
	* fixed a replace_trackers bug
	* fixed bug where the DHT port mapping would not be removed when
	  changing DHT port
	* fixed move_storage bug when files were renamed to be moved out
	  of the root directory
	* added error handling for set_piece_hashes
	* fixed missing include in enum_if.cpp
	* fixed dual IP stack issue
	* fixed issue where renamed files were sometimes not saved in resume data
	* accepts tracker responses with no 'peers' field, as long as 'peers6'
	  is present
	* fixed CIDR-distance calculation in the precense of IPv6 peers
	* save partial resume data for torrents that are queued for checking
	  or checking, to maintain stats and renamed files
	* Don't try IPv6 on windows if it's not installed
	* move_storage fix
	* fixed potential crash on shutdown
	* fixed leaking exception from bdecode on malformed input
	* fixed bug where connection would hang when receiving a keepalive
	* fixed bug where an asio exception could be thrown when resolving
	  peer countries
	* fixed crash when shutting down while checking a torrent
	* fixed potential crash in connection_queue when a peer_connection
	  fail to open its socket

release 0.14.2

	* added missing functions to the python bindings torrent_info::map_file,
	  torrent_info::map_block and torrent_info::file_at_offset.
	* removed support for boost-1.33 and earlier (probably didn't work)
	* fixed potential freezes issues at shutdown
	* improved error message for python setup script
	* fixed bug when torrent file included announce-list, but no valid
	  tracker urls
	* fixed bug where the files requested from web seeds would be the
	  renamed file names instead of the original file names in the torrent.
	* documentation fix of queing section
	* fixed potential issue in udp_socket (affected udp tracker support)
	* made name, comment and created by also be subject to utf-8 error
	  correction (filenames already were)
	* fixed dead-lock when settings DHT proxy
	* added missing export directives to lazy_entry
	* fixed disk cache expiry settings bug (if changed, it would be set
	  to the cache size)
	* fixed bug in http_connection when binding to a particular IP
	* fixed typo in python binding (torrent_handle::piece_prioritize should
	  be torrent_handle::piece_priorities)
	* fixed race condition when saving DHT state
	* fixed bugs related to lexical_cast being locale dependent
	* added support for SunPro C++ compiler
	* fixed bug where messeges sometimes could be encrypted in the
	  wrong order, for encrypted connections.
	* fixed race condition where torrents could get stuck waiting to
	  get checked
	* fixed mapped files bug where it wouldn't be properly restored
	  from resume data properly
	* removed locale dependency in xml parser (caused asserts on windows)
	* fixed bug when talking to https 1.0 servers
	* fixed UPnP bug that could cause stack overflow

release 0.14.1

	* added converter for python unicode strings to utf-8 paths
	* fixed bug in http downloader where the host field did not
	  include the port number
	* fixed headers to not depend on NDEBUG, which would prohibit
	  linking a release build of libtorrent against a debug application
	* fixed bug in disk I/O thread that would make the thread
	  sometimes quit when an error occurred
	* fixed DHT bug
	* fixed potential shutdown crash in disk_io_thread
	* fixed usage of deprecated boost.filsystem functions
	* fixed http_connection unit test
	* fixed bug in DHT when a DHT state was loaded
	* made rate limiter change in 0.14 optional (to take estimated
	  TCP/IP overhead into account)
	* made the python plugin buildable through the makefile
	* fixed UPnP bug when url base ended with a slash and
	  path started with a slash
	* fixed various potentially leaking exceptions
	* fixed problem with removing torrents that are checking
	* fixed documentation bug regarding save_resume_data()
	* added missing documentation on torrent creation
	* fixed bugs in python client examples
	* fixed missing dependency in package-config file
	* fixed shared geoip linking in Jamfile
	* fixed python bindings build on windows and made it possible
	  to generate a windows installer
	* fixed bug in NAT-PMP implementation

release 0.14

	* deprecated add_torrent() in favor of a new add_torrent()
	  that takes a struct with parameters instead. Torrents
	  are paused and auto managed by default.
	* removed 'connecting_to_tracker' torrent state. This changes
	  the enum values for the other states.
	* Improved seeding and choking behavior.
	* Fixed rare buffer overrun bug when calling get_download_queue
	* Fixed rare bug where torrent could be put back into downloading
	  state even though it was finished, after checking files.
	* Fixed rename_file to work before the file on disk has been
	  created.
	* Fixed bug in tracker connections in case of errors caused
	  in the connection constructor.
	* Updated alert system to be filtered by category instead of
	  severity level. Alerts can generate a message through
	  alert::message().
	* Session constructor will now start dht, upnp, natpmp, lsd by
	  default. Flags can be passed in to the constructor to not
	  do this, if these features are to be enabled and disabled
	  at a later point.
	* Removed 'connecting_to_tracker' torrent state
	* Fix bug where FAST pieces were cancelled on choke
	* Fixed problems with restoring piece states when hash failed.
	* Minimum peer reconnect time fix. Peers with no failures would
	  reconnect immediately.
	* Improved web seed error handling
	* DHT announce fixes and off-by-one loop fix
	* Fixed UPnP xml parse bug where it would ignore the port number
	  for the control url.
	* Fixed bug in torrent writer where the private flag was added
	  outside of the info dictionary
	* Made the torrent file parser less strict of what goes in the
	  announce-list entry
	* Fixed type overflow bug where some statistics was incorrectly
	  reported for file larger than 2 GB
	* boost-1.35 support
	* Fixed bug in statistics from web server peers where it sometimes
	  could report too many bytes downloaded.
	* Fixed bug where statistics from the last second was lost when
	  disconnecting a peer.
	* receive buffer optimizations (memcpy savings and memory savings)
	* Support for specifying the TOS byte for peer traffic.
	* Basic support for queueing of torrents.
	* Better bias to give connections to downloading torrents
	  with fewer peers.
	* Optimized resource usage (removed the checking thread)
	* Support to bind outgoing connections to specific ports
	* Disk cache support.
	* New, more memory efficient, piece picker with sequential download
	  support (instead of the more complicated sequential download threshold).
	* Auto Upload slots. Automtically opens up more slots if
	  upload limit is not met.
	* Improved NAT-PMP support by querying the default gateway
	* Improved UPnP support by ignoring routers not on the clients subnet.

release 0.13

	* Added scrape support
	* Added add_extension() to torrent_handle. Can instantiate
	  extensions for torrents while downloading
	* Added support for remove_torrent to delete the files as well
	* Fixed issue with failing async_accept on windows
	* DHT improvements, proper error messages are now returned when
	  nodes sends bad packets
	* Optimized the country table used to resolve country of peers
	* Copying optimization for sending data. Data is no longer copied from
	  the disk I/O buffer to the send buffer.
	* Buffer optimization to use a raw buffer instead of std::vector<char>
	* Improved file storage to use sparse files
	* Updated python bindings
	* Added more clients to the identifiable clients list.
	* Torrents can now be started in paused state (to better support queuing)
	* Improved IPv6 support (support for IPv6 extension to trackers and
	  listens on both IPv6 and IPv4 interfaces).
	* Improved asserts used. Generates a stacktrace on linux
	* Piece picker optimizations and improvements
	* Improved unchoker, connection limit and rate limiter
	* Support for FAST extension
	* Fixed invalid calculation in DHT node distance
	* Fixed bug in URL parser that failed to parse IPv6 addresses
	* added peer download rate approximation
	* added port filter for outgoing connection (to prevent
	  triggering firewalls)
	* made most parameters configurable via session_settings
	* added encryption support
	* added parole mode for peers whose data fails the hash check.
	* optimized heap usage in piece-picker and web seed downloader.
	* fixed bug in DHT where older write tokens weren't accepted.
	* added support for sparse files.
	* introduced speed categories for peers and pieces, to separate
	  slow and fast peers.
	* added a half-open tcp connection limit that takes all connections
	  in to account, not just peer connections.
	* added alerts for filtered IPs.
	* added support for SOCKS4 and 5 proxies and HTTP CONNECT proxies.
	* fixed proper distributed copies calculation.
	* added option to use openssl for sha-1 calculations.
	* optimized the piece picker in the case where a peer is a seed.
	* added support for local peer discovery
	* removed the dependency on the compiled boost.date_time library
	* deprecated torrent_info::print()
	* added UPnP support
	* fixed problem where peer interested flags were not updated correctly
	  when pieces were filtered
	* improvements to ut_pex messages, including support for seed flag
	* prioritizes upload bandwidth to peers that might send back data
	* the following functions have been deprecated:
	  	void torrent_handle::filter_piece(int index, bool filter) const;
	  	void torrent_handle::filter_pieces(std::vector<bool> const& pieces) const;
	  	bool torrent_handle::is_piece_filtered(int index) const;
	  	std::vector<bool> torrent_handle::filtered_pieces() const;
	  	void torrent_handle::filter_files(std::vector<bool> const& files) const;

	  instead, use the piece_priority functions.

	* added support for NAT-PMP
	* added support for piece priorities. Piece filtering is now set as
	  a priority
	* Fixed crash when last piece was smaller than one block and reading
	  fastresume data for that piece
	* Makefiles should do a better job detecting boost
	* Fixed crash when all tracker urls are removed
	* Log files can now be created at user supplied path
	* Log files failing to create is no longer fatal
	* Fixed dead-lock in torrent_handle
	* Made it build with boost 1.34 on windows
	* Fixed bug in URL parser that failed to parse IPv6 addresses
	* Fixed bug in DHT, related to IPv6 nodes
	* DHT accepts transaction IDs that have garbage appended to them
	* DHT logs messages that it fails to decode

release 0.12

	* fixes to make the DHT more compatible
	* http seed improvements including error reporting and url encoding issues.
	* fixed bug where directories would be left behind when moving storage
	  in some cases.
	* fixed crashing bug when restarting or stopping the DHT.
	* added python binding, using boost.python
	* improved character conversion on windows when strings are not utf-8.
	* metadata extension now respects the private flag in the torrent.
	* made the DHT to only be used as a fallback to trackers by default.
	* added support for HTTP redirection support for web seeds.
	* fixed race condition when accessing a torrent that was checking its
	  fast resume data.
	* fixed a bug in the DHT which could be triggered if the network was
	  dropped or extremely rare cases.
	* if the download rate is limited, web seeds will now only use left-over
	  bandwidth after all bt peers have used up as much bandwidth as they can.
	* added the possibility to have libtorrent resolve the countries of
	  the peers in torrents.
	* improved the bandwidth limiter (it now implements a leaky bucket/node bucket).
	* improved the HTTP seed downloader to report accurate progress.
	* added more client peer-id signatures to be recognized.
	* added support for HTTP servers that skip the CR before the NL at line breaks.
	* fixed bug in the HTTP code that only accepted headers case sensitive.
	* fixed bug where one of the session constructors didn't initialize boost.filesystem.
	* fixed bug when the initial checking of a torrent fails with an exception.
	* fixed bug in DHT code which would send incorrect announce messages.
	* fixed bug where the http header parser was case sensitive to the header
	  names.
	* Implemented an optmization which frees the piece_picker once a torrent
	  turns into a seed.
	* Added support for uT peer exchange extension, implemented by Massaroddel.
	* Modified the quota management to offer better bandwidth balancing
	  between peers.
	* logging now supports multiple sessions (different sessions now log
	  to different directories).
	* fixed random number generator seed problem, generating the same
	  peer-id for sessions constructed the same second.
	* added an option to accept multiple connections from the same IP.
	* improved tracker logging.
	* moved the file_pool into session. The number of open files is now
	  limited per session.
	* fixed uninitialized private flag in torrent_info
	* fixed long standing issue with file.cpp on windows. Replaced the low level
	  io functions used on windows.
	* made it possible to associate a name with torrents without metadata.
	* improved http-downloading performance by requesting entire pieces via
	  http.
	* added plugin interface for extensions. And changed the interface for
	  enabling extensions.

release 0.11

	* added support for incorrectly encoded paths in torrent files
	  (assumes Latin-1 encoding and converts to UTF-8).
	* added support for destructing session objects asynchronously.
	* fixed bug with file_progress() with files = 0 bytes
	* fixed a race condition bug in udp_tracker_connection that could
	  cause a crash.
	* fixed bug occuring when increasing the sequenced download threshold
	  with max availability lower than previous threshold.
	* fixed an integer overflow bug occuring when built with gcc 4.1.x
	* fixed crasing bug when closing while checking a torrent
	* fixed bug causing a crash with a torrent with piece length 0
	* added an extension to the DHT network protocol to support the
	  exchange of nodes with IPv6 addresses.
	* modified the ip_filter api slightly to support IPv6
	* modified the api slightly to make sequenced download threshold
	  a per torrent-setting.
	* changed the address type to support IPv6
	* fixed bug in piece picker which would not behave as
	  expected with regard to sequenced download threshold.
	* fixed bug with file_progress() with files > 2 GB.
	* added --enable-examples option to configure script.
	* fixed problem with the resource distribution algorithm
	  (controlling e.g upload/download rates).
	* fixed incorrect asserts in storage related to torrents with
	  zero-sized files.
	* added support for trackerless torrents (with kademlia DHT).
	* support for torrents with the private flag set.
	* support for torrents containing bootstrap nodes for the
	  DHT network.
	* fixed problem with the configure script on FreeBSD.
	* limits the pipelining used on url-seeds.
	* fixed problem where the shutdown always would delay for
	  session_settings::stop_tracker_timeout seconds.
	* session::listen_on() won't reopen the socket in case the port and
	  interface is the same as the one currently in use.
	* added http proxy support for web seeds.
	* fixed problem where upload and download stats could become incorrect
	  in case of high cpu load.
	* added more clients to the identifiable list.
	* fixed fingerprint parser to cope with latest Mainline versions.

release 0.10

	* fixed a bug where the requested number of peers in a tracker request could
	  be too big.
	* fixed a bug where empty files were not created in full allocation mode.
	* fixed a bug in storage that would, in rare cases, fail to do a
	  complete check.
	* exposed more settings for tweaking parameters in the piece-picker,
	  downloader and uploader (http_settings replaced by session_settings).
	* tweaked default settings to improve high bandwidth transfers.
	* improved the piece picker performance and made it possible to download
	  popular pieces in sequence to improve disk performance.
	* added the possibility to control upload and download limits per peer.
	* fixed problem with re-requesting skipped pieces when peer was sending pieces
	  out of fifo-order.
	* added support for http seeding (the GetRight protocol)
	* renamed identifiers called 'id' in the public interface to support linking
	  with Objective.C++
	* changed the extensions protocol to use the new one, which is also
	  implemented by uTorrent.
	* factorized the peer_connection and added web_peer_connection which is
	  able to download from http-sources.
	* converted the network code to use asio (resulted in slight api changes
	  dealing with network addresses).
	* made libtorrent build in vc7 (patches from Allen Zhao)
	* fixed bug caused when binding outgoing connections to a non-local interface.
	* add_torrent() will now throw if called while the session object is
	  being closed.
	* added the ability to limit the number of simultaneous half-open
	  TCP connections. Flags in peer_info has been added.

release 0.9.1

	* made the session disable file name checks within the boost.filsystem library
	* fixed race condition in the sockets
	* strings that are invalid utf-8 strings are now decoded with the
	  local codepage on windows
	* added the ability to build libtorrent both as a shared library
	* client_test can now monitor a directory for torrent files and automatically
	  start and stop downloads while running
	* fixed problem with file_size() when building on windows with unicode support
	* added a new torrent state, allocating
	* added a new alert, metadata_failed_alert
	* changed the interface to session::add_torrent for some speed optimizations.
	* greatly improved the command line control of the example client_test.
	* fixed bug where upload rate limit was not being applied.
	* files that are being checked will no longer stall files that don't need
	  checking.
	* changed the way libtorrent identifies support for its excentions
	  to look for 'ext' at the end of the peer-id.
	* improved performance by adding a circle buffer for the send buffer.
	* fixed bugs in the http tracker connection when using an http proxy.
	* fixed problem with storage's file pool when creating torrents and then
	  starting to seed them.
	* hard limit on remote request queue and timeout on requests (a timeout
	  triggers rerequests). This makes libtorrent work much better with
	  "broken" clients like BitComet which may ignore requests.

Initial release 0.9

	* multitracker support
	* serves multiple torrents on a single port and a single thread
	* supports http proxies and proxy authentication
	* gzipped tracker-responses
	* block level piece picker
	* queues torrents for file check, instead of checking all of them in parallel
	* uses separate threads for checking files and for main downloader
	* upload and download rate limits
	* piece-wise, unordered, incremental file allocation
	* fast resume support
	* supports files > 2 gigabytes
	* supports the no_peer_id=1 extension
	* support for udp-tracker protocol
	* number of connections limit
	* delays sending have messages
	* can resume pieces downloaded in any order
	* adjusts the length of the request queue depending on download rate
	* supports compact=1
	* selective downloading
	* ip filter
<|MERGE_RESOLUTION|>--- conflicted
+++ resolved
@@ -1,4 +1,3 @@
-<<<<<<< HEAD
 2.0 release
 
 	* dropped depenency on iconv
@@ -30,9 +29,7 @@
 	* libtorrent now requires C++14 to build
 	* added support for GnuTLS for HTTPS and torrents over SSL
 
-=======
 	* improve stat_file() performance on Windows
->>>>>>> 3b108d9a
 	* fix issue with loading invalid torrents with only 0-sized files
 	* fix to avoid large stack allocations
 
