--- conflicted
+++ resolved
@@ -1,4 +1,3 @@
-<<<<<<< HEAD
 2.0 release
 
 	* update userdata in add_torrent_params to be type-safe and add to torrent_handle
@@ -21,9 +20,8 @@
 	* update networking API to networking TS compatible boost.asio
 	* overhauled disk I/O subsystem to use memory mapped files (where available)
 	* libtorrent now requires C++14 to build
-=======
+
 	* add new socks5_alert to trouble shoot SOCKS5 proxies
->>>>>>> 96695fa7
 
 1.2.3 release
 
