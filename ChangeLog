--- conflicted
+++ resolved
@@ -1,4 +1,3 @@
-<<<<<<< HEAD
 	* deprecate add_torrent_params::url field. use parse_magnet_uri instead
 	* optimize download queue management
 	* deprecated (undocumented) file:// urls
@@ -64,10 +63,8 @@
 	* resume data no longer has timestamps of files
 	* require C++11 to build libtorrent
 
-=======
 	* removed (broken) support for incoming connections over socks5
 	* restore announce_entry's timestamp fields to posix time in python binding
->>>>>>> d896e9ba
 	* deprecate torrent_added_alert (in favor of add_torrent_alert)
 	* fix python binding for parse_magnet_uri
 	* fix minor robustness issue in DHT bootstrap logic
