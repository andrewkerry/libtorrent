--- conflicted
+++ resolved
@@ -1,4 +1,3 @@
-<<<<<<< HEAD
 	* refactor in alert types to use more const fields and more clear API
 	* changed session_stats_alert counters type to signed (std::int64_t)
 	* remove torrent eviction/ghost torrent feature
@@ -43,9 +42,7 @@
 	* resume data no longer has timestamps of files
 	* require C++11 to build libtorrent
 
-=======
 	* add utility function for generating peer ID fingerprint
->>>>>>> 61af222d
 	* fix bug in last-seen-complete
 	* remove file size limit in torrent_info filename constructor
 	* fix tail-padding for last file in create_torrent
