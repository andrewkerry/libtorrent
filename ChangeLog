<<<<<<< HEAD
	* drop support for windows compilers without std::wstring
	* implemented support for DHT infohash indexing, BEP51
	* removed deprecated support for file_base in file_storage
	* added support for running separate DHT nodes on each network interface
	* added support for establishing UTP connections on any network interface
	* added support for sending tracker announces on every network interface
	* introduce "lt" namespace alias
	* need_save_resume_data() will no longer return true every 15 minutes
	* make the file_status interface explicitly public types
	* added resolver_cache_timeout setting for internal host name resolver
	* make parse_magnet_uri take a string_view instead of std::string
	* deprecate add_torrent_params::url field. use parse_magnet_uri instead
	* optimize download queue management
	* deprecated (undocumented) file:// urls
	* add limit for number of web seed connections
	* added support for retrieval of DHT live nodes
	* complete UNC path support
	* add packets pool allocator
	* fix last_upload and last_download overflow after 9 hours in past
	* python binding add more add_torrent_params fields and an invalid key check
	* introduce introduce distinct types for peer_class_t, piece_index_t and
	  file_index_t.
	* fix crash caused by empty bitfield
	* removed disk-access-log build configuration
	* removed mmap_cache feature
	* strengthened type safety in handling of piece and file indices
	* deprecate identify_client() and fingerprint type
	* make sequence number for mutable DHT items backed by std::int64_t
	* tweaked storage_interface to have stronger type safety
	* deprecate relative times in torrent_status, replaced by std::chrono::time_point
	* refactor in alert types to use more const fields and more clear API
	* changed session_stats_alert counters type to signed (std::int64_t)
	* remove torrent eviction/ghost torrent feature
	* include target in DHT lookups, when queried from the session
	* improve support for HTTP redirects for web seeds
	* use string_view in entry interface
	* deprecate "send_stats" property on trackers (since lt_tracker extension has
	  been removed)
	* remove deprecate session_settings API (use settings_pack instead)
	* improve file layout optimization when creating torrents with padfiles
	* remove remote_dl_rate feature
	* source code migration from boost::shared_ptr to std::shared_ptr
	* storage_interface API changed to use span and references
	* changes in public API to work with std::shared_ptr<torrent_info>
	* extensions API changed to use span and std::shared_ptr
	* plugin API changed to handle DHT requests using string_view
	* removed support for lt_trackers and metadata_transfer extensions
	  (pre-dating ut_metadata)
	* support windows' CryptoAPI for SHA-1
	* separated ssl and crypto options in build
	* remove lazy-bitfield feature
	* simplified suggest-read-cache feature to not depend on disk threads
	* removed option to disable contiguous receive buffers
	* deprecated public to_hex() and from_hex() functions
	* separated address and port fields in listen alerts
	* added support for parsing new x.pe parameter from BEP 9
	* peer_blocked_alert now derives from peer_alert
	* transitioned exception types to system_error
	* made alerts move-only
	* move files one-by-one when moving storage for a torrent
	* removed RSS support
	* removed feature to resolve country for peers
	* added support for BEP 32, "IPv6 extension for DHT"
	* overhauled listen socket and UDP socket handling, improving multi-home
	  support and bind-to-device
	* resume data is now communicated via add_torrent_params objects
	* added new read_resume_data()/write_resume_data functions to write bencoded,
	  backwards compatible resume files
	* removed deprecated fields from add_torrent_params
	* deprecate "resume_data" field in add_torrent_params
	* improved support for bind-to-device
	* deprecated ssl_listen, SSL sockets are specified in listen_interfaces now
	* improved support for listening on multiple sockets and interfaces
	* resume data no longer has timestamps of files
	* require C++11 to build libtorrent

=======
1.1.4 release
>>>>>>> 5188c190

	* corrected missing const qualifiers on bdecode_node
	* fix changing queue position of paused torrents (1.1.3 regression)
	* fix re-check issue after move_storage
	* handle invalid arguments to set_piece_deadline()
	* move_storage did not work for torrents without metadata
	* improve shutdown time by only announcing to trackers whose IP we know
	* fix python3 portability issue in python binding
	* delay 5 seconds before reconnecting socks5 proxy for UDP ASSOCIATE
	* fix NAT-PMP crash when removing a mapping at the wrong time
	* improve path sanitization (filter unicode text direction characters)
	* deprecate partial_piece_info::piece_state
	* bind upnp requests to correct local address
	* save resume data when removing web seeds
	* fix proxying of https connections
	* fix race condition in disk I/O storage class
	* fix http connection timeout on multi-homed hosts
	* removed depdendency on boost::uintptr_t for better compatibility
	* fix memory leak in the disk cache
	* fix double free in disk cache
	* forward declaring libtorrent types is discouraged. a new fwd.hpp header is provided

1.1.3 release

	* removed (broken) support for incoming connections over socks5
	* restore announce_entry's timestamp fields to posix time in python binding
	* deprecate torrent_added_alert (in favor of add_torrent_alert)
	* fix python binding for parse_magnet_uri
	* fix minor robustness issue in DHT bootstrap logic
	* fix issue where torrent_status::num_seeds could be negative
	* document deprecation of dynamic loading/unloading of torrents
	* include user-agent in tracker announces in anonymous_mode for private torrents
	* add support for IPv6 peers from udp trackers
	* correctly URL encode the IPv6 argument to trackers
	* fix default file pool size on windows
	* fix bug where settings_pack::file_pool_size setting was not being honored
	* add feature to periodically close files (to make windows clear disk cache)
	* fix bug in torrent_handle::file_status
	* fix issue with peers not updated on metadata from magnet links

1.1.2 release

	* default TOS marking to 0x20
	* fix invalid access when leaving seed-mode with outstanding hash jobs
	* fix ABI compatibility issue introduced with preformatted entry type
	* add web_seed_name_lookup_retry to session_settings
	* slightly improve proxy settings backwards compatibility
	* add function to get default settings
	* updating super seeding would include the torrent in state_update_alert
	* fix issue where num_seeds could be greater than num_peers in torrent_status
	* finished non-seed torrents can also be in super-seeding mode
	* fix issue related to unloading torrents
	* fixed finished-time calculation
	* add missing min_memory_usage() and high_performance_seed() settings presets to python
	* fix stat cache issue that sometimes would produce incorrect resume data
	* storage optimization to peer classes
	* fix torrent name in alerts of builds with deprecated functions
	* make torrent_info::is_valid() return false if torrent failed to load
	* fix per-torrent rate limits for >256 peer classes
	* don't load user_agent and peer_fingerprint from session_state
	* fix file rename issue with name prefix matching torrent name
	* fix division by zero when setting tick_interval > 1000
	* fix move_storage() to its own directory (would delete the files)
	* fix socks5 support for UDP
	* add setting urlseed_max_request_bytes to handle large web seed requests
	* fix python build with CC/CXX environment
	* add trackers from add_torrent_params/magnet links to separate tiers
	* fix resumedata check issue with files with priority 0
	* deprecated mmap_cache feature
	* add utility function for generating peer ID fingerprint
	* fix bug in last-seen-complete
	* remove file size limit in torrent_info filename constructor
	* fix tail-padding for last file in create_torrent
	* don't send user-agent in metadata http downloads or UPnP requests when
	  in anonymous mode
	* fix internal resolve links lookup for mutable torrents
	* hint DHT bootstrap nodes of actual bootstrap request

1.1.1 release

	* update puff.c for gzip inflation
	* add dht_bootstrap_node a setting in settings_pack (and add default)
	* make pad-file and symlink support conform to BEP47
	* fix piece picker bug that could result in division by zero
	* fix value of current_tracker when all tracker failed
	* deprecate lt_trackers extension
	* remove load_asnum_db and load_country_db from python bindings
	* fix crash in session::get_ip_filter when not having set one
	* fix filename escaping when repairing torrents with broken web seeds
	* fix bug where file_completed_alert would not be posted unless file_progress
	  had been queries by the client
	* move files one-by-one when moving storage for a torrent
	* fix bug in enum_net() for BSD and Mac
	* fix bug in python binding of announce_entry
	* fixed bug related to flag_merge_resume_http_seeds flag in add_torrent_params
	* fixed inverted priority of incoming piece suggestions
	* optimize allow-fast logic
	* fix issue where FAST extension messages were not used during handshake
	* fixed crash on invalid input in http_parser
	* upgraded to libtommath 1.0
	* fixed parsing of IPv6 endpoint with invalid port character separator
	* added limited support for new x.pe parameter from BEP 9
	* fixed dht stats counters that weren't being updated
	* make sure add_torrent_alert is always posted before other alerts for
	  the torrent
	* fixed peer-class leak when settings per-torrent rate limits
	* added a new "preformatted" type to bencode entry variant type
	* improved Socks5 support and test coverage
	* fix set_settings in python binding
	* Added missing alert categories in python binding
	* Added dht_get_peers_reply_alert alert in python binding
	* fixed updating the node id reported to peers after changing IPs

1.1.0 release

	* improve robustness and performance of uTP PMTU discovery
	* fix duplicate ACK issue in uTP
	* support filtering which parts of session state are loaded by load_state()
	* deprecate support for adding torrents by HTTP URL
	* allow specifying which tracker to scrape in scrape_tracker
	* tracker response alerts from user initiated announces/scrapes are now
	  posted regardless of alert mask
	* improve DHT performance when changing external IP (primarily affects
	  bootstrapping).
	* add feature to stop torrents immediately after checking files is done
	* make all non-auto managed torrents exempt from queuing logic, including
	  checking torrents.
	* add option to not proxy tracker connections through proxy
	* removed sparse-regions feature
	* support using 0 disk threads (to perform disk I/O in network thread)
	* removed deprecated handle_alert template
	* enable logging build config by default (but alert mask disabled by default)
	* deprecated RSS API
	* experimental support for BEP 38, "mutable torrents"
	* replaced lazy_bdecode with a new bdecoder that's a lot more efficient
	* deprecate time functions, expose typedefs of boost::chrono in the
	  libtorrent namespace instead
	* deprecate file_base feature in file_storage/torrent_info
	* changed default piece and file priority to 4 (previously 1)
	* improve piece picker support for reverse picking (used for snubbed peers)
	  to not cause priority inversion for regular peers
	* improve piece picker to better support torrents with very large pieces
	  and web seeds. (request large contiguous ranges, but not necessarily a
	  whole piece).
	* deprecated session_status and session::status() in favor of performance
	  counters.
	* improve support for HTTP where one direction of the socket is shut down.
	* remove internal fields from web_seed_entry
	* separate crypto library configuration <crypto> and whether to support
	  bittorrent protocol encryption <encryption>
	* simplify bittorrent protocol encryption by just using internal RC4
	  implementation.
	* optimize copying torrent_info and file_storage objects
	* cancel non-critical DNS lookups when shutting down, to cut down on
	  shutdown delay.
	* greatly simplify the debug logging infrastructure. logs are now delivered
	  as alerts, and log level is controlled by the alert mask.
	* removed auto_expand_choker. use rate_based_choker instead
	* optimize UDP tracker packet handling
	* support SSL over uTP connections
	* support web seeds that resolve to multiple IPs
	* added auto-sequential feature. download well-seeded torrents in-order
	* removed built-in GeoIP support (this functionality is orthogonal to
	  libtorrent)
	* deprecate proxy settings in favor of regular settings
	* deprecate separate settings for peer protocol encryption
	* support specifying listen interfaces and outgoing interfaces as device
	  names (eth0, en2, tun0 etc.)
	* support for using purgrable memory as disk cache on Mac OS.
	* be more aggressive in corking sockets, to coalesce messages into larger
	  packets.
	* pre-emptively unchoke peers to save one round-trip at connection start-up.
	* add session constructor overload that takes a settings_pack
	* torrent_info is no longer an intrusive_ptr type. It is held by shared_ptr.
	  This is a non-backwards compatible change
	* move listen interface and port to the settings
	* move use_interfaces() to be a setting
	* extend storage interface to allow deferred flushing and flush the part-file
	  metadata periodically
	* make statistics propagate instantly rather than on the second tick
	* support for partfiles, where partial pieces belonging to skipped files are
	  put
	* support using multiple threads for socket operations (especially useful for
	  high performance SSL connections)
	* allow setting rate limits for arbitrary peer groups. Generalizes
	  per-torrent rate limits, and local peer limits
	* improved disk cache complexity O(1) instead of O(log(n))
	* add feature to allow storing disk cache blocks in an mmapped file
	  (presumably on an SSD)
	* optimize peer connection distribution logic across torrents to scale
	  better with many torrents
	* replaced std::map with boost::unordered_map for torrent list, to scale
	  better with many torrents
	* optimized piece picker
	* optimized disk cache
	* optimized .torrent file parsing
	* optimized initialization of storage when adding a torrent
	* added support for adding torrents asynchronously (for improved startup
	  performance)
	* added support for asynchronous disk I/O
	* almost completely changed the storage interface (for custom storage)
	* added support for hashing pieces in multiple threads

	* fix padfile issue
	* fix PMTUd bug
	* update puff to fix gzip crash

1.0.10 release

	* fixed inverted priority of incoming piece suggestions
	* fixed crash on invalid input in http_parser
	* added a new "preformatted" type to bencode entry variant type
	* fix division by zero in super-seeding logic

1.0.9 release

	* fix issue in checking outgoing interfaces (when that option is enabled)
	* python binding fix for boost-1.60.0
	* optimize enumeration of network interfaces on windows
	* improve reliability of binding listen sockets
	* support SNI in https web seeds and trackers
	* fix unhandled exception in DHT when receiving a DHT packet over IPv6

1.0.8 release

	* fix bug where web seeds were not used for torrents added by URL
	* fix support for symlinks on windows
	* fix long filename issue (on unixes)
	* fixed performance bug in DHT torrent eviction
	* fixed win64 build (GetFileAttributesEx)
	* fixed bug when deleting files for magnet links before they had metadata

1.0.7 release

	* fix bug where loading settings via load_state() would not trigger all
	  appropriate actions
	* fix bug where 32 bit builds could use more disk cache than the virtual
	  address space (when set to automatic)
	* fix support for torrents with > 500'000 pieces
	* fix ip filter bug when banning peers
	* fix IPv6 IP address resolution in URLs
	* introduce run-time check for torrent info-sections beeing too large
	* fix web seed bug when using proxy and proxy-peer-connections=false
	* fix bug in magnet link parser
	* introduce add_torrent_params flags to merge web seeds with resume data
	  (similar to trackers)
	* fix bug where dont_count_slow_torrents could not be disabled
	* fix fallocate hack on linux (fixes corruption on some architectures)
	* fix auto-manage bug with announce to tracker/lsd/dht limits
	* improve DHT routing table to not create an unbalanced tree
	* fix bug in uTP that would cause any connection taking more than one second
	  to connect be timed out (introduced in the vulnerability path)
	* fixed falling back to sending UDP packets direct when socks proxy fails
	* fixed total_wanted bug (when setting file priorities in add_torrent_params)
	* fix python3 compatibility with sha1_hash

1.0.6 release

	* fixed uTP vulnerability
	* make utf8 conversions more lenient
	* fix loading of piece priorities from resume data
	* improved seed-mode handling (seed-mode will now automatically be left when
	  performing operations implying it's not a seed)
	* fixed issue with file priorities and override resume data
	* fix request queue size performance issue
	* slightly improve UDP tracker performance
	* fix http scrape
	* add missing port mapping functions to python binding
	* fix bound-checking issue in bdecoder
	* expose missing dht_settings fields to python
	* add function to query the DHT settings
	* fix bug in 'dont_count_slow_torrents' feature, which would start too many
	  torrents

1.0.5 release

	* improve ip_voter to avoid flapping
	* fixed bug when max_peerlist_size was set to 0
	* fix issues with missing exported symbols when building dll
	* fix division by zero bug in edge case while connecting peers

1.0.4 release

	* fix bug in python binding for file_progress on torrents with no metadata
	* fix assert when removing a connected web seed
	* fix bug in tracker timeout logic
	* switch UPnP post back to HTTP 1.1
	* support conditional DHT get
	* OpenSSL build fixes
	* fix DHT scrape bug

1.0.3 release

	* python binding build fix for boost-1.57.0
	* add --enable-export-all option to configure script, to export all symbols
	  from libtorrent
	* fix if_nametoindex build error on windows
	* handle overlong utf-8 sequences
	* fix link order bug in makefile for python binding
	* fix bug in interest calculation, causing premature disconnects
	* tweak flag_override_resume_data semantics to make more sense (breaks
	  backwards compatibility of edge-cases)
	* improve DHT bootstrapping and periodic refresh
	* improve DHT maintanence performance (by pinging instead of full lookups)
	* fix bug in DHT routing table node-id prefix optimization
	* fix incorrect behavior of flag_use_resume_save_path
	* fix protocol race-condition in super seeding mode
	* support read-only DHT nodes
	* remove unused partial hash DHT lookups
	* remove potentially privacy leaking extension (non-anonymous mode)
	* peer-id connection ordering fix in anonymous mode
	* mingw fixes

1.0.2 release

	* added missing force_proxy to python binding
	* anonymous_mode defaults to false
	* make DHT DOS detection more forgiving to bursts
	* support IPv6 multicast in local service discovery
	* simplify CAS function in DHT put
	* support IPv6 traffic class (via the TOS setting)
	* made uTP re-enter slow-start after time-out
	* fixed uTP upload performance issue
	* fix missing support for DHT put salt

1.0.1 release

	* fix alignment issue in bitfield
	* improved error handling of gzip
	* fixed crash when web seeds redirect
	* fix compiler warnings

1.0 release

	* fix bugs in convert_to/from_native() on windows
	* fix support for web servers not supporting keepalive
	* support storing save_path in resume data
	* don't use full allocation on network drives (on windows)
	* added clear_piece_deadlines() to remove all piece deadlines
	* improve queuing logic of inactive torrents (dont_count_slow_torrents)
	* expose optimistic unchoke logic to plugins
	* fix issue with large UDP packets on windows
	* remove set_ratio() feature
	* improve piece_deadline/streaming
	* honor pieces with priority 7 in sequential download mode
	* simplified building python bindings
	* make ignore_non_routers more forgiving in the case there are no UPnP
	  devices at a known router. Should improve UPnP compatibility.
	* include reason in peer_blocked_alert
	* support magnet links wrapped in .torrent files
	* rate limiter optimization
	* rate limiter overflow fix (for very high limits)
	* non-auto-managed torrents no longer count against the torrent limits
	* handle DHT error responses correctly
	* allow force_announce to only affect a single tracker
	* add moving_storage field to torrent_status
	* expose UPnP and NAT-PMP mapping in session object
	* DHT refactoring and support for storing arbitrary data with put and get
	* support building on android
	* improved support for web seeds that don't support keep-alive
	* improve DHT routing table to return better nodes (lower RTT and closer
	  to target)
	* don't use pointers to resume_data and file_priorities in
	  add_torrent_params
	* allow moving files to absolute paths, out of the download directory
	* make move_storage more generic to allow both overwriting files as well
	  as taking existing ones
	* fix choking issue at high upload rates
	* optimized rate limiter
	* make disk cache pool allocator configurable
	* fix library ABI to not depend on logging being enabled
	* use hex encoding instead of base32 in create_magnet_uri
	* include name, save_path and torrent_file in torrent_status, for
	  improved performance
	* separate anonymous mode and force-proxy mode, and tighten it up a bit
	* add per-tracker scrape information to announce_entry
	* report errors in read_piece_alert
	* DHT memory optimization
	* improve DHT lookup speed
	* improve support for windows XP and earlier
	* introduce global connection priority for improved swarm performance
	* make files deleted alert non-discardable
	* make built-in sha functions not conflict with libcrypto
	* improve web seed hash failure case
	* improve DHT lookup times
	* uTP path MTU discovery improvements
	* optimized the torrent creator optimizer to scale significantly better
	  with more files
	* fix uTP edge case where udp socket buffer fills up
	* fix nagle implementation in uTP

	* fix bug in error handling in protocol encryption

0.16.18 release

	* fix uninitialized values in DHT DOS mitigation
	* fix error handling in file::phys_offset
	* fix bug in HTTP scrape response parsing
	* enable TCP keepalive for socks5 connection for UDP associate
	* fix python3 support
	* fix bug in lt_donthave extension
	* expose i2p_alert to python. cleaning up of i2p connection code
	* fixed overflow and download performance issue when downloading at high rates
	* fixed bug in add_torrent_alert::message for magnet links
	* disable optimistic disconnects when connection limit is low
	* improved error handling of session::listen_on
	* suppress initial 'completed' announce to trackers added with replace_trackers
	  after becoming a seed
	* SOCKS4 fix for trying to connect over IPv6
	* fix saving resume data when removing all trackers
	* fix bug in udp_socket when changing socks5 proxy quickly

0.16.17 release

	* don't fall back on wildcard port in UPnP
	* fix local service discovery for magnet links
	* fix bitfield issue in file_storage
	* added work-around for MingW issue in file I/O
	* fixed sparse file detection on windows
	* fixed bug in gunzip
	* fix to use proxy settings when adding .torrent file from URL
	* fix resume file issue related to daylight savings time on windows
	* improve error checking in lazy_bdecode

0.16.16 release

	* add missing add_files overload to the python bindings
	* improve error handling in http gunzip
	* fix debug logging for banning web seeds
	* improve support for de-selected files in full allocation mode
	* fix dht_bootstrap_alert being posted
	* SetFileValidData fix on windows (prevents zero-fill)
	* fix minor lock_files issue on unix

0.16.15 release

	* fix mingw time_t 64 bit issue
	* fix use of SetFileValidData on windows
	* fix crash when using full allocation storage mode
	* improve error_code and error_category support in python bindings
	* fix python binding for external_ip_alert

0.16.14 release

	* make lt_tex more robust against bugs and malicious behavior
	* HTTP chunked encoding fix
	* expose file_granularity flag to python bindings
	* fix DHT memory error
	* change semantics of storage allocation to allocate on first write rather
	  than on startup (behaves better with changing file priorities)
	* fix resend logic in response to uTP SACK messages
	* only act on uTP RST packets with correct ack_nr
	* make uTP errors log in normal log mode (not require verbose)
	* deduplicate web seed entries from torrent files
	* improve error reporting from lazy_decode()

0.16.13 release

	* fix auto-manage issue when pausing session
	* fix bug in non-sparse mode on windows, causing incorrect file errors to
	  be generated
	* fix set_name() on file_storage actually affecting save paths
	* fix large file support issue on mingw
	* add some error handling to set_piece_hashes()
	* fix completed-on timestamp to not be clobbered on each startup
	* fix deadlock caused by some UDP tracker failures
	* fix potential integer overflow issue in timers on windows
	* minor fix to peer_proportional mixed_mode algorithm (TCP limit could go
	  too low)
	* graceful pause fix
	* i2p fixes
	* fix issue when loading certain malformed .torrent files
	* pass along host header with http proxy requests and possible
	  http_connection shutdown hang

0.16.12 release

	* fix building with C++11
	* fix IPv6 support in UDP socket (uTP)
	* fix mingw build issues
	* increase max allowed outstanding piece requests from peers
	* uTP performance improvement. only fast retransmit one packet at a time
	* improve error message for 'file too short'
	* fix piece-picker stat bug when only selecting some files for download
	* fix bug in async_add_torrent when settings file_priorities
	* fix boost-1.42 support for python bindings
	* fix memory allocation issue (virtual addres space waste) on windows

0.16.11 release

	* fix web seed URL double escape issue
	* fix string encoding issue in alert messages
	* fix SSL authentication issue
	* deprecate std::wstring overloads. long live utf-8
	* improve time-critical pieces feature (streaming)
	* introduce bandwidth exhaustion attack-mitigation in allowed-fast pieces
	* python binding fix issue where torrent_info objects where destructing when
	  their torrents were deleted
	* added missing field to scrape_failed_alert in python bindings
	* GCC 4.8 fix
	* fix proxy failure semantics with regards to anonymous mode
	* fix round-robin seed-unchoke algorithm
	* add bootstrap.sh to generage configure script and run configure
	* fix bug in SOCK5 UDP support
	* fix issue where torrents added by URL would not be started immediately

0.16.10 release

	* fix encryption level handle invalid values
	* add a number of missing functions to the python binding
	* fix typo in Jamfile for building shared libraries
	* prevent tracker exchange for magnet links before metadata is received
	* fix crash in make_magnet_uri when generating links longer than 1024
	  characters
	* fix hanging issue when closing files on windows (completing a download)
	* fix piece picking edge case that could cause torrents to get stuck at
	  hash failure
	* try unencrypted connections first, and fall back to encryption if it
	  fails (performance improvement)
	* add missing functions to python binding (flush_cache(), remap_files()
	  and orig_files())
	* improve handling of filenames that are invalid on windows
	* support 'implied_port' in DHT announce_peer
	* don't use pool allocator for disk blocks (cache may now return pages
	  to the kernel)

0.16.9 release

	* fix long filename truncation on windows
	* distinguish file open mode when checking files and downloading/seeding
	  with bittorrent. updates storage interface
	* improve file_storage::map_file when dealing with invalid input
	* improve handling of invalid utf-8 sequences in strings in torrent files
	* handle more cases of broken .torrent files
	* fix bug filename collision resolver
	* fix bug in filename utf-8 verification
	* make need_save_resume() a bit more robust
	* fixed sparse flag manipulation on windows
	* fixed streaming piece picking issue

0.16.8 release

	* make rename_file create missing directories for new filename
	* added missing python function: parse_magnet_uri
	* fix alerts.all_categories in python binding
	* fix torrent-abort issue which would cancel name lookups of other torrents
	* make torrent file parser reject invalid path elements earlier
	* fixed piece picker bug when using pad-files
	* fix read-piece response for cancelled deadline-pieces
	* fixed file priority vector-overrun
	* fix potential packet allocation alignment issue in utp
	* make 'close_redudnant_connections' cover more cases
	* set_piece_deadline() also unfilters the piece (if its priority is 0)
	* add work-around for bug in windows vista and earlier in
	  GetOverlappedResult
	* fix traversal algorithm leak in DHT
	* fix string encoding conversions on windows
	* take torrent_handle::query_pieces into account in torrent_handle::statue()
	* honor trackers responding with 410
	* fixed merkle tree torrent creation bug
	* fixed crash with empty url-lists in torrent files
	* added missing max_connections() function to python bindings

0.16.7 release

	* fix string encoding in error messages
	* handle error in read_piece and set_piece_deadline when torrent is removed
	* DHT performance improvement
	* attempt to handle ERROR_CANT_WAIT disk error on windows
	* improve peers exchanged over PEX
	* fixed rare crash in ut_metadata extension
	* fixed files checking issue
	* added missing pop_alerts() to python bindings
	* fixed typos in configure script, inversing some feature-enable/disable flags
	* added missing flag_update_subscribe to python bindings
	* active_dht_limit, active_tracker_limit and active_lsd_limit now
	  interpret -1 as infinite

0.16.6 release

	* fixed verbose log error for NAT holepunching
	* fix a bunch of typos in python bindings
	* make get_settings available in the python binding regardless of
	  deprecated functions
	* fix typo in python settings binding
	* fix possible dangling pointer use in peer list
	* fix support for storing arbitrary data in the DHT
	* fixed bug in uTP packet circle buffer
	* fix potential crash when using torrent_handle::add_piece
	* added missing add_torrent_alert to python binding

0.16.5 release

	* udp socket refcounter fix
	* added missing async_add_torrent to python bindings
	* raised the limit for bottled http downloads to 2 MiB
	* add support for magnet links and URLs in python example client
	* fixed typo in python bindings' add_torrent_params
	* introduce a way to add built-in plugins from python
	* consistently disconnect the same peer when two peers simultaneously connect
	* fix local endpoint queries for uTP connections
	* small optimization to local peer discovery to ignore our own broadcasts
	* try harder to bind the udp socket (uTP, DHT, UDP-trackers, LSD) to the
	  same port as TCP
	* relax file timestamp requirements for accepting resume data
	* fix performance issue in web seed downloader (coalescing of blocks
	  sometimes wouldn't work)
	* web seed fixes (better support for torrents without trailing / in
	  web seeds)
	* fix some issues with SSL over uTP connections
	* fix UDP trackers trying all endpoints behind the hostname

0.16.4 release

	* raise the default number of torrents allowed to announce to trackers
	  to 1600
	* improve uTP slow start behavior
	* fixed UDP socket error causing it to fail on Win7
	* update use of boost.system to not use deprecated functions
	* fix GIL issue in python bindings. Deprecated extension support in python
	* fixed bug where setting upload slots to -1 would not mean infinite
	* extend the UDP tracker protocol to include the request string from the
	  tracker URL
	* fix mingw build for linux crosscompiler

0.16.3 release

	* fix python binding backwards compatibility in replace_trackers
	* fix possible starvation in metadata extension
	* fix crash when creating torrents and optimizing file order with pad files
	* disable support for large MTUs in uTP until it is more reliable
	* expose post_torrent_updates and state_update_alert to python bindings
	* fix incorrect SSL error messages
	* fix windows build of shared library with openssl
	* fix race condition causing shutdown hang

0.16.2 release

	* fix permissions issue on linux with noatime enabled for non-owned files
	* use random peer IDs in anonymous mode
	* fix move_storage bugs
	* fix unnecessary dependency on boost.date_time when building boost.asio as separate compilation
	* always use SO_REUSEADDR and deprecate the flag to turn it on
	* add python bindings for SSL support
	* minor uTP tweaks
	* fix end-game mode issue when some files are selected to not be downloaded
	* improve uTP slow start
	* make uTP less aggressive resetting cwnd when idle

0.16.1 release

	* fixed crash when providing corrupt resume data
	* fixed support for boost-1.44
	* fixed reversed semantics of queue_up() and queue_down()
	* added missing functions to python bindings (file_priority(), set_dht_settings())
	* fixed low_prio_disk support on linux
	* fixed time critical piece accounting in the request queue
	* fixed semantics of rate_limit_utp to also ignore per-torrent limits
	* fixed piece sorting bug of deadline pieces
	* fixed python binding build on Mac OS and BSD
	* fixed UNC path normalization (on windows, unless UNC paths are disabled)
	* fixed possible crash when enabling multiple connections per IP
	* fixed typo in win vista specific code, breaking the build
	* change default of rate_limit_utp to true
	* fixed DLL export issue on windows (when building a shared library linking statically against boost)
	* fixed FreeBSD build
	* fixed web seed performance issue with pieces > 1 MiB
	* fixed unchoke logic when using web seeds
	* fixed compatibility with older versions of boost (down to boost 1.40)

0.16 release

	* support torrents with more than 262000 pieces
	* make tracker back-off configurable
	* don't restart the swarm after downloading metadata from magnet links
	* lower the default tracker retry intervals
	* support banning web seeds sending corrupt data
	* don't let hung outgoing connection attempts block incoming connections
	* improve SSL torrent support by using SNI and a single SSL listen socket
	* improved peer exchange performance by sharing incoming connections which advertize listen port 
	* deprecate set_ratio(), and per-peer rate limits
	* add web seed support for torrents with pad files
	* introduced a more scalable API for torrent status updates (post_torrent_updates()) and updated client_test to use it
	* updated the API to add_torrent_params turning all bools into flags of a flags field
	* added async_add_torrent() function to significantly improve performance when
	  adding many torrents
	* change peer_states to be a bitmask (bw_limit, bw_network, bw_disk)
	* changed semantics of send_buffer_watermark_factor to be specified as a percentage
	* add incoming_connection_alert for logging all successful incoming connections
	* feature to encrypt peer connections with a secret AES-256 key stored in .torrent file
	* deprecated compact storage allocation
	* close files in separate thread on systems where close() may block (Mac OS X for instance)
	* don't create all directories up front when adding torrents
	* support DHT scrape
	* added support for fadvise/F_RDADVISE for improved disk read performance
	* introduced pop_alerts() which pops the entire alert queue in a single call
	* support saving metadata in resume file, enable it by default for magnet links
	* support for receiving multi announce messages for local peer discovery
	* added session::listen_no_system_port flag to prevent libtorrent from ever binding the listen socket to port 0
	* added option to not recheck on missing or incomplete resume data
	* extended stats logging with statistics=on builds
	* added new session functions to more efficiently query torrent status
	* added alerts for added and removed torrents
	* expanded plugin interface to support session wide states
	* made the metadata block requesting algorithm more robust against hash check failures
	* support a separate option to use proxies for peers or not
	* pausing the session now also pauses checking torrents
	* moved alert queue size limit into session_settings
	* added support for DHT rss feeds (storing only)
	* added support for RSS feeds
	* fixed up some edge cases in DHT routing table and improved unit test of it
	* added error category and error codes for HTTP errors
	* made the DHT implementation slightly more robust against routing table poisoning and node ID spoofing
	* support chunked encoding in http downloads (http_connection)
	* support adding torrents by url to the .torrent file
	* support CDATA tags in xml parser
	* use a python python dictionary for settings instead of session_settings object (in python bindings)
	* optimized metadata transfer (magnet link) startup time (shaved off about 1 second)
	* optimized swarm startup time (shaved off about 1 second)
	* support DHT name lookup
	* optimized memory usage of torrent_info and file_storage, forcing some API changes
	  around file_storage and file_entry
	* support trackerid tracker extension
	* graceful peer disconnect mode which finishes transactions before disconnecting peers
	* support chunked encoding for web seeds
	* uTP protocol support
	* resistance towards certain flood attacks
	* support chunked encoding for web seeds (only for BEP 19, web seeds)
	* optimized session startup time
	* support SSL for web seeds, through all proxies
	* support extending web seeds with custom authorization and extra headers
	* settings that are not changed from the default values are not saved
	  in the session state
	* made seeding choking algorithm configurable
	* deprecated setters for max connections, max half-open, upload and download
	  rates and unchoke slots. These are now set through session_settings
	* added functions to query an individual peer's upload and download limit
	* full support for BEP 21 (event=paused)
	* added share-mode feature for improving share ratios
	* merged all proxy settings into a single one
	* improved SOCKS5 support by proxying hostname lookups
	* improved support for multi-homed clients
	* added feature to not count downloaded bytes from web seeds in stats
	* added alert for incoming local service discovery messages
	* added option to set file priorities when adding torrents
	* removed the session mutex for improved performance
	* added upload and download activity timer stats for torrents
	* made the reuse-address flag configurable on the listen socket
	* moved UDP trackers over to use a single socket
	* added feature to make asserts log to a file instead of breaking the process
	  (production asserts)
	* optimized disk I/O cache clearing
	* added feature to ask a torrent if it needs to save its resume data or not
	* added setting to ignore file modification time when loading resume files
	* support more fine-grained torrent states between which peer sources it
	  announces to
	* supports calculating sha1 file-hashes when creating torrents
	* made the send_buffer_watermark performance warning more meaningful
	* supports complete_ago extension
	* dropped zlib as a dependency and builds using puff.c instead
	* made the default cache size depend on available physical RAM
	* added flags to torrent::status() that can filter which values are calculated
	* support 'explicit read cache' which keeps a specific set of pieces
	  in the read cache, without implicitly caching other pieces
	* support sending suggest messages based on what's in the read cache
	* clear sparse flag on files that complete on windows
	* support retry-after header for web seeds
	* replaced boost.filesystem with custom functions
	* replaced dependency on boost.thread by asio's internal thread primitives
	* added support for i2p torrents
	* cleaned up usage of MAX_PATH and related macros
	* made it possible to build libtorrent without RTTI support
	* added support to build with libgcrypt and a shipped version of libtommath
	* optimized DHT routing table memory usage
	* optimized disk cache to work with large caches
	* support variable number of optimistic unchoke slots and to dynamically
	  adjust based on the total number of unchoke slots
	* support for BitTyrant choker algorithm
	* support for automatically start torrents when they receive an
	  incoming connection
	* added more detailed instrumentation of the disk I/O thread

0.15.11 release

	* fixed web seed bug, sometimes causing infinite loops
	* fixed race condition when setting session_settings immediately after creating session
	* give up immediately when failing to open a listen socket (report the actual error)
	* restored ABI compatibility with 0.15.9
	* added missing python bindings for create_torrent and torrent_info

0.15.10 release

	* fix 'parameter incorrect' issue when using unbuffered IO on windows
	* fixed UDP socket error handling on windows
	* fixed peer_tos (type of service) setting
	* fixed crash when loading resume file with more files than the torrent in it
	* fix invalid-parameter error on windows when disabling filesystem disk cache
	* fix connection queue issue causing shutdown delays
	* fixed mingw build
	* fix overflow bug in progress_ppm field
	* don't filter local peers received from a non-local tracker
	* fix python deadlock when using python extensions
	* fixed small memory leak in DHT

0.15.9 release

	* added some functions missing from the python binding
	* fixed rare piece picker bug
	* fixed invalid torrent_status::finished_time
	* fixed bugs in dont-have and upload-only extension messages
	* don't open files in random-access mode (speeds up hashing)

0.15.8 release

	* allow NULL to be passed to create_torrent::set_comment and create_torrent::set_creator
	* fix UPnP issue for routers with multiple PPPoE connections
	* fix issue where event=stopped announces wouldn't be sent when closing session
	* fix possible hang in file::readv() on windows
	* fix CPU busy loop issue in tracker announce logic
	* honor IOV_MAX when using writev and readv
	* don't post 'operation aborted' UDP errors when changing listen port
	* fix tracker retry logic, where in some configurations the next tier would not be tried
	* fixed bug in http seeding logic (introduced in 0.15.7)
	* add support for dont-have extension message
	* fix for set_piece_deadline
	* add reset_piece_deadline function
	* fix merkle tree torrent assert

0.15.7 release

	* exposed set_peer_id to python binding
	* improve support for merkle tree torrent creation
	* exposed comparison operators on torrent_handle to python
	* exposed alert error_codes to python
	* fixed bug in announce_entry::next_announce_in and min_announce_in
	* fixed sign issue in set_alert_mask signature
	* fixed unaligned disk access for unbuffered I/O in windows
	* support torrents whose name is empty
	* fixed connection limit to take web seeds into account as well
	* fixed bug when receiving a have message before having the metadata
	* fixed python bindings build with disabled DHT support
	* fixed BSD file allocation issue
	* fixed bug in session::delete_files option to remove_torrent

0.15.6 release

	* fixed crash in udp trackers when using SOCKS5 proxy
	* fixed reconnect delay when leaving upload only mode
	* fixed default values being set incorrectly in add_torrent_params through add_magnet_uri in python bindings
	* implemented unaligned write (for unbuffered I/O)
	* fixed broadcast_lsd option
	* fixed udp-socket race condition when using a proxy
	* end-game mode optimizations
	* fixed bug in udp_socket causing it to issue two simultaneous async. read operations
	* fixed mingw build
	* fixed minor bug in metadata block requester (for magnet links)
	* fixed race condition in iconv string converter
	* fixed error handling in torrent_info constructor
	* fixed bug in torrent_info::remap_files
	* fix python binding for wait_for_alert
	* only apply privileged port filter to DHT-only peers

0.15.5 release

	* support DHT extension to report external IPs
	* fixed rare crash in http_connection's error handling
	* avoid connecting to peers listening on ports < 1024
	* optimized piece picking to not cause busy loops in some end-game modes
	* fixed python bindings for tcp::endpoint
	* fixed edge case of pad file support
	* limit number of torrents tracked by DHT
	* fixed bug when allow_multiple_connections_per_ip was enabled
	* potential WOW64 fix for unbuffered I/O (windows)
	* expose set_alert_queue_size_limit to python binding
	* support dht nodes in magnet links
	* support 100 Continue HTTP responses
	* changed default choker behavior to use 8 unchoke slots (instead of being rate based)
	* fixed error reporting issue in disk I/O thread
	* fixed file allocation issues on linux
	* fixed filename encoding and decoding issue on platforms using iconv
	* reports redundant downloads to tracker, fixed downloaded calculation to
	  be more stable when not including redundant. Improved redundant data accounting
	  to be more accurate
	* fixed bugs in http seed connection and added unit test for it
	* fixed error reporting when fallocate fails
	* deprecate support for separate proxies for separate kinds of connections

0.15.4 release

	* fixed piece picker issue triggered by hash failure and timed out requests to the piece
	* fixed optimistic unchoke issue when setting per torrent unchoke limits
	* fixed UPnP shutdown issue
	* fixed UPnP DeletePortmapping issue
	* fixed NAT-PMP issue when adding the same mapping multiple times
	* no peers from tracker when stopping is no longer an error
	* improved web seed retry behavior
	* fixed announce issue

0.15.3 release

	* fixed announce bug where event=completed would not be sent if it violated the
	  min-announce of the tracker
	* fixed limitation in rate limiter
	* fixed build error with boost 1.44

0.15.2 release

	* updated compiler to msvc 2008 for python binding
	* restored default fail_limit to unlimited on all trackers
	* fixed rate limit bug for DHT
	* fixed SOCKS5 bug for routing UDP packets
	* fixed bug on windows when verifying resume data for a torrent where
	  one of its directories had been removed
	* fixed race condition in peer-list with DHT
	* fix force-reannounce and tracker retry issue

0.15.1 release

	* fixed rare crash when purging the peer list
	* fixed race condition around m_abort in session_impl
	* fixed bug in web_peer_connection which could cause a hang when downloading
	  from web servers
	* fixed bug in metadata extensions combined with encryption
	* refactored socket reading code to not use async. operations unnecessarily
	* some timer optimizations
	* removed the reuse-address flag on the listen socket
	* fixed bug where local peer discovery and DHT wouldn't be announced to without trackers
	* fixed bug in bdecoder when decoding invalid messages
	* added build warning when building with UNICODE but the standard library
	  doesn't provide std::wstring
	* fixed add_node python binding
	* fixed issue where trackers wouldn't tried immediately when the previous one failed
	* fixed synchronization issue between download queue and piece picker
	* fixed bug in udp tracker scrape response parsing
	* fixed bug in the disk thread that could get triggered under heavy load
	* fixed bug in add_piece() that would trigger asserts
	* fixed vs 2010 build
	* recognizes more clients in identify_client()
	* fixed bug where trackers wouldn't be retried if they failed
	* slight performance fix in disk elevator algorithm
	* fixed potential issue where a piece could be checked twice
	* fixed build issue on windows related to GetCompressedSize()
	* fixed deadlock when starting torrents with certain invalid tracker URLs
	* fixed iterator bug in disk I/O thread
	* fixed FIEMAP support on linux
	* fixed strict aliasing warning on gcc
	* fixed inconsistency when creating torrents with symlinks
	* properly detect windows version to initialize half-open connection limit
	* fixed bug in url encoder where $ would not be encoded

0.15 release

	* introduced a session state save mechanism. load_state() and save_state().
	  this saves all session settings and state (except torrents)
	* deprecated dht_state functions and merged it with the session state
	* added support for multiple trackers in magnet links
	* added support for explicitly flushing the disk cache
	* added torrent priority to affect bandwidth allocation for its peers
	* reduced the number of floating point operations (to better support
	  systems without FPU)
	* added new alert when individual files complete
	* added support for storing symbolic links in .torrent files
	* added support for uTorrent interpretation of multi-tracker torrents
	* handle torrents with duplicate filenames
	* piece timeouts are adjusted to download rate limits
	* encodes urls in torrent files that needs to be encoded
	* fixed not passing &supportcrypto=1 when encryption is disabled
	* introduced an upload mode, which torrents are switched into when
	  it hits a disk write error, instead of stopping the torrent.
	  this lets libtorrent keep uploading the parts it has when it
	  encounters a disk-full error for instance
	* improved disk error handling and expanded use of error_code in
	  error reporting. added a bandwidth state, bw_disk, when waiting
	  for the disk io thread to catch up writing buffers
	* improved read cache memory efficiency
	* added another cache flush algorithm to write the largest
	  contiguous blocks instead of the least recently used
	* introduced a mechanism to be lighter on the disk when checking torrents
	* applied temporary memory storage optimization to when checking
	  a torrent as well
	* removed hash_for_slot() from storage_interface. It is now implemented
	  by using the readv() function from the storage implementation
	* improved IPv6 support by announcing twice when necessary
	* added feature to set a separate global rate limit for local peers
	* added preset settings for low memory environments and seed machines
	  min_memory_usage() and high_performance_seeder()
	* optimized overall memory usage for DHT nodes and requests, peer
	  entries and disk buffers
	* change in API for block_info in partial_piece_info, instead of
	  accessing 'peer', call 'peer()'
	* added support for fully automatic unchoker (no need to specify
	  number of upload slots). This is on by default
	* added support for changing socket buffer sizes through
	  session_settings
	* added support for merkle hash tree torrents (.merkle.torrent)
	* added 'seed mode', which assumes that all files are complete
	  and checks hashes lazily, as blocks are requested
	* added new extension for file attributes (executable and hidden)
	* added support for unbuffered I/O for aligned files
	* added workaround for sparse file issue on Windows Vista
	* added new lt_trackers extension to exchange trackers between
	  peers
	* added support for BEP 17 http seeds
	* added read_piece() to read pieces from torrent storage
	* added option for udp tracker preference
	* added super seeding
	* added add_piece() function to inject data from external sources
	* add_tracker() function added to torrent_handle
	* if there is no working tracker, current_tracker is the
	  tracker that is currently being tried
	* torrents that are checking can now be paused, which will
	  pause the checking
	* introduced another torrent state, checking_resume_data, which
	  the torrent is in when it's first added, and is comparing
	  the files on disk with the resume data
	* DHT bandwidth usage optimizations
	* rate limited DHT send socket
	* tracker connections are now also subject to IP filtering
	* improved optimistic unchoke logic
	* added monitoring of the DHT lookups
	* added bandwidth reports for estimated TCP/IP overhead and DHT
	* includes DHT traffic in the rate limiter
	* added support for bitcomet padding files
	* improved support for sparse files on windows
	* added ability to give seeding torrents preference to active slots
	* added torrent_status::finished_time
	* automatically caps files and connections by default to rlimit
	* added session::is_dht_running() function
	* added torrent_handle::force_dht_announce()
	* added torrent_info::remap_files()
	* support min_interval tracker extension
	* added session saving and loading functions
	* added support for min-interval in tracker responses
	* only keeps one outstanding duplicate request per peer
	  reduces waste download, specifically when streaming
	* added support for storing per-peer rate limits across reconnects
	* improved fallocate support
	* fixed magnet link issue when using resume data
	* support disk I/O priority settings
	* added info_hash to torrent_deleted_alert
	* improved LSD performance and made the interval configurable
	* improved UDP tracker support by caching connect tokens
	* fast piece optimization

release 0.14.10

	* fixed udp tracker race condition
	* added support for torrents with odd piece sizes
	* fixed issue with disk read cache not being cleared when removing torrents
	* made the DHT socket bind to the same interface as the session
	* fixed issue where an http proxy would not be used on redirects
	* Solaris build fixes
	* disabled buggy disconnect_peers feature

release 0.14.9

	* disabled feature to drop requests after having been skipped too many times
	* fixed range request bug for files larger than 2 GB in web seeds
	* don't crash when trying to create torrents with 0 files
	* fixed big_number __init__ in python bindings
	* fixed optimistic unchoke timer
	* fixed bug where torrents with incorrectly formatted web seed URLs would be
	  connected multiple times
	* fixed MinGW support
	* fixed DHT bootstrapping issue
	* fixed UDP over SOCKS5 issue
	* added support for "corrupt" tracker announce
	* made end-game mode less aggressive

release 0.14.8

	* ignore unkown metadata messages
	* fixed typo that would sometimes prevent queued torrents to be checked
	* fixed bug in auto-manager where active_downloads and active_seeds would
	  sometimes be used incorrectly
	* force_recheck() no longer crashes on torrents with no metadata
	* fixed broadcast socket regression from 0.14.7
	* fixed hang in NATPMP when shut down while waiting for a response
	* fixed some more error handling in bdecode

release 0.14.7

	* fixed deadlock in natpmp
	* resume data alerts are always posted, regardless of alert mask
	* added wait_for_alert to python binding
	* improved invalid filename character replacement
	* improved forward compatibility in DHT
	* added set_piece_hashes that takes a callback to the python binding
	* fixed division by zero in get_peer_info()
	* fixed bug where pieces may have been requested before the metadata
	  was received
	* fixed incorrect error when deleting files from a torrent where
	  not all files have been created
	* announces torrents immediately to the DHT when it's started
	* fixed bug in add_files that would fail to recurse if the path
	  ended with a /
	* fixed bug in error handling when parsing torrent files
	* fixed file checking bug when renaming a file before checking the torrent
	* fixed race conditon when receiving metadata from swarm
	* fixed assert in ut_metadata plugin
	* back-ported some fixes for building with no exceptions
	* fixed create_torrent when passing in a path ending with /
	* fixed move_storage when source doesn't exist
	* fixed DHT state save bug for node-id
	* fixed typo in python binding session_status struct
	* broadcast sockets now join every network interface (used for UPnP and
	  local peer discovery)

release 0.14.6

	* various missing include fixes to be buildable with boost 1.40
	* added missing functions to python binding related to torrent creation
	* fixed to add filename on web seed urls that lack it
	* fixed BOOST_ASIO_HASH_MAP_BUCKETS define for boost 1.39
	* fixed checking of fast and suggest messages when used with magnet links
	* fixed bug where web seeds would not disconnect if being resolved when
	  the torrent was paused
	* fixed download piece performance bug in piece picker
	* fixed bug in connect candidate counter
	* replaces invalid filename characters with .
	* added --with-libgeoip option to configure script to allow building and
	  linking against system wide library
	* fixed potential pure virtual function call in extensions on shutdown
	* fixed disk buffer leak in smart_ban extension

release 0.14.5

	* fixed bug when handling malformed webseed urls and an http proxy
	* fixed bug when setting unlimited upload or download rates for torrents
	* fix to make torrent_status::list_peers more accurate.
	* fixed memory leak in disk io thread when not using the cache
	* fixed bug in connect candidate counter
	* allow 0 upload slots
	* fixed bug in rename_file(). The new name would not always be saved in
	  the resume data
	* fixed resume data compatibility with 0.13
	* fixed rare piece-picker bug
	* fixed bug where one allowed-fast message would be sent even when
	  disabled
	* fixed race condition in UPnP which could lead to crash
	* fixed inversed seed_time ratio logic
	* added get_ip_filter() to session

release 0.14.4

	* connect candidate calculation fix
	* tightened up disk cache memory usage
	* fixed magnet link parser to accept hex-encoded info-hashes
	* fixed inverted logic when picking which peers to connect to
	  (should mean a slight performance improvement)
	* fixed a bug where a failed rename_file() would leave the storage
	  in an error state which would pause the torrent
	* fixed case when move_storage() would fail. Added a new alert
	  to be posted when it does
	* fixed crash bug when shutting down while checking a torrent
	* fixed handling of web seed urls that didn't end with a
	  slash for multi-file torrents
	* lowered the default connection speed to 10 connection attempts
	  per second
	* optimized memory usage when checking files fails
	* fixed bug when checking a torrent twice
	* improved handling of out-of-memory conditions in disk I/O thread
	* fixed bug when force-checking a torrent with partial pieces
	* fixed memory leak in disk cache
	* fixed torrent file path vulnerability
	* fixed upnp
	* fixed bug when dealing with clients that drop requests (i.e. BitComet)
	  fixes assert as well

release 0.14.3

	* added python binding for create_torrent
	* fixed boost-1.38 build
	* fixed bug where web seeds would be connected before the files
	  were checked
	* fixed filename bug when using wide characters
	* fixed rare crash in peer banning code
	* fixed potential HTTP compatibility issue
	* fixed UPnP crash
	* fixed UPnP issue where the control url contained the base url
	* fixed a replace_trackers bug
	* fixed bug where the DHT port mapping would not be removed when
	  changing DHT port
	* fixed move_storage bug when files were renamed to be moved out
	  of the root directory
	* added error handling for set_piece_hashes
	* fixed missing include in enum_if.cpp
	* fixed dual IP stack issue
	* fixed issue where renamed files were sometimes not saved in resume data
	* accepts tracker responses with no 'peers' field, as long as 'peers6'
	  is present
	* fixed CIDR-distance calculation in the precense of IPv6 peers
	* save partial resume data for torrents that are queued for checking
	  or checking, to maintain stats and renamed files
	* Don't try IPv6 on windows if it's not installed
	* move_storage fix
	* fixed potential crash on shutdown
	* fixed leaking exception from bdecode on malformed input
	* fixed bug where connection would hang when receiving a keepalive
	* fixed bug where an asio exception could be thrown when resolving
	  peer countries
	* fixed crash when shutting down while checking a torrent
	* fixed potential crash in connection_queue when a peer_connection
	  fail to open its socket

release 0.14.2

	* added missing functions to the python bindings torrent_info::map_file,
	  torrent_info::map_block and torrent_info::file_at_offset.
	* removed support for boost-1.33 and earlier (probably didn't work)
	* fixed potential freezes issues at shutdown
	* improved error message for python setup script
	* fixed bug when torrent file included announce-list, but no valid
	  tracker urls
	* fixed bug where the files requested from web seeds would be the
	  renamed file names instead of the original file names in the torrent.
	* documentation fix of queing section
	* fixed potential issue in udp_socket (affected udp tracker support)
	* made name, comment and created by also be subject to utf-8 error
	  correction (filenames already were)
	* fixed dead-lock when settings DHT proxy
	* added missing export directives to lazy_entry
	* fixed disk cache expiry settings bug (if changed, it would be set
	  to the cache size)
	* fixed bug in http_connection when binding to a particular IP
	* fixed typo in python binding (torrent_handle::piece_prioritize should
	  be torrent_handle::piece_priorities)
	* fixed race condition when saving DHT state
	* fixed bugs related to lexical_cast being locale dependent
	* added support for SunPro C++ compiler
	* fixed bug where messeges sometimes could be encrypted in the
	  wrong order, for encrypted connections.
	* fixed race condition where torrents could get stuck waiting to
	  get checked
	* fixed mapped files bug where it wouldn't be properly restored
	  from resume data properly
	* removed locale dependency in xml parser (caused asserts on windows)
	* fixed bug when talking to https 1.0 servers
	* fixed UPnP bug that could cause stack overflow

release 0.14.1

	* added converter for python unicode strings to utf-8 paths
	* fixed bug in http downloader where the host field did not
	  include the port number
	* fixed headers to not depend on NDEBUG, which would prohibit
	  linking a release build of libtorrent against a debug application
	* fixed bug in disk I/O thread that would make the thread
	  sometimes quit when an error occurred
	* fixed DHT bug
	* fixed potential shutdown crash in disk_io_thread
	* fixed usage of deprecated boost.filsystem functions
	* fixed http_connection unit test
	* fixed bug in DHT when a DHT state was loaded
	* made rate limiter change in 0.14 optional (to take estimated
	  TCP/IP overhead into account)
	* made the python plugin buildable through the makefile
	* fixed UPnP bug when url base ended with a slash and
	  path started with a slash
	* fixed various potentially leaking exceptions
	* fixed problem with removing torrents that are checking
	* fixed documentation bug regarding save_resume_data()
	* added missing documentation on torrent creation
	* fixed bugs in python client examples
	* fixed missing dependency in package-config file
	* fixed shared geoip linking in Jamfile
	* fixed python bindings build on windows and made it possible
	  to generate a windows installer
	* fixed bug in NAT-PMP implementation

release 0.14

	* deprecated add_torrent() in favor of a new add_torrent()
	  that takes a struct with parameters instead. Torrents
	  are paused and auto managed by default.
	* removed 'connecting_to_tracker' torrent state. This changes
	  the enum values for the other states.
	* Improved seeding and choking behavior.
	* Fixed rare buffer overrun bug when calling get_download_queue
	* Fixed rare bug where torrent could be put back into downloading
	  state even though it was finished, after checking files.
	* Fixed rename_file to work before the file on disk has been
	  created.
	* Fixed bug in tracker connections in case of errors caused
	  in the connection constructor.
	* Updated alert system to be filtered by category instead of
	  severity level. Alerts can generate a message through
	  alert::message().
	* Session constructor will now start dht, upnp, natpmp, lsd by
	  default. Flags can be passed in to the constructor to not
	  do this, if these features are to be enabled and disabled
	  at a later point.
	* Removed 'connecting_to_tracker' torrent state
	* Fix bug where FAST pieces were cancelled on choke
	* Fixed problems with restoring piece states when hash failed.
	* Minimum peer reconnect time fix. Peers with no failures would
	  reconnect immediately.
	* Improved web seed error handling
	* DHT announce fixes and off-by-one loop fix
	* Fixed UPnP xml parse bug where it would ignore the port number
	  for the control url.
	* Fixed bug in torrent writer where the private flag was added
	  outside of the info dictionary
	* Made the torrent file parser less strict of what goes in the
	  announce-list entry
	* Fixed type overflow bug where some statistics was incorrectly
	  reported for file larger than 2 GB
	* boost-1.35 support
	* Fixed bug in statistics from web server peers where it sometimes
	  could report too many bytes downloaded.
	* Fixed bug where statistics from the last second was lost when
	  disconnecting a peer.
	* receive buffer optimizations (memcpy savings and memory savings)
	* Support for specifying the TOS byte for peer traffic.
	* Basic support for queueing of torrents.
	* Better bias to give connections to downloading torrents
	  with fewer peers.
	* Optimized resource usage (removed the checking thread)
	* Support to bind outgoing connections to specific ports
	* Disk cache support.
	* New, more memory efficient, piece picker with sequential download
	  support (instead of the more complicated sequential download threshold).
	* Auto Upload slots. Automtically opens up more slots if
	  upload limit is not met.
	* Improved NAT-PMP support by querying the default gateway
	* Improved UPnP support by ignoring routers not on the clients subnet.

release 0.13
	
	* Added scrape support
	* Added add_extension() to torrent_handle. Can instantiate
	  extensions for torrents while downloading
	* Added support for remove_torrent to delete the files as well
	* Fixed issue with failing async_accept on windows
	* DHT improvements, proper error messages are now returned when
	  nodes sends bad packets
	* Optimized the country table used to resolve country of peers
	* Copying optimization for sending data. Data is no longer copied from
	  the disk I/O buffer to the send buffer.
	* Buffer optimization to use a raw buffer instead of std::vector<char>
	* Improved file storage to use sparse files
	* Updated python bindings
	* Added more clients to the identifiable clients list.
	* Torrents can now be started in paused state (to better support queuing)
	* Improved IPv6 support (support for IPv6 extension to trackers and
	  listens on both IPv6 and IPv4 interfaces).
	* Improved asserts used. Generates a stacktrace on linux
	* Piece picker optimizations and improvements
	* Improved unchoker, connection limit and rate limiter
	* Support for FAST extension
	* Fixed invalid calculation in DHT node distance
	* Fixed bug in URL parser that failed to parse IPv6 addresses
	* added peer download rate approximation
	* added port filter for outgoing connection (to prevent
	  triggering firewalls)
	* made most parameters configurable via session_settings
	* added encryption support
	* added parole mode for peers whose data fails the hash check.
	* optimized heap usage in piece-picker and web seed downloader.
	* fixed bug in DHT where older write tokens weren't accepted.
	* added support for sparse files.
	* introduced speed categories for peers and pieces, to separate
	  slow and fast peers.
	* added a half-open tcp connection limit that takes all connections
	  in to account, not just peer connections.
	* added alerts for filtered IPs.
	* added support for SOCKS4 and 5 proxies and HTTP CONNECT proxies.
	* fixed proper distributed copies calculation.
	* added option to use openssl for sha-1 calculations.
	* optimized the piece picker in the case where a peer is a seed.
	* added support for local peer discovery
	* removed the dependency on the compiled boost.date_time library
	* deprecated torrent_info::print()
	* added UPnP support
	* fixed problem where peer interested flags were not updated correctly
	  when pieces were filtered
	* improvements to ut_pex messages, including support for seed flag
	* prioritizes upload bandwidth to peers that might send back data
	* the following functions have been deprecated:
	  	void torrent_handle::filter_piece(int index, bool filter) const;
	  	void torrent_handle::filter_pieces(std::vector<bool> const& pieces) const;
	  	bool torrent_handle::is_piece_filtered(int index) const;
	  	std::vector<bool> torrent_handle::filtered_pieces() const;
	  	void torrent_handle::filter_files(std::vector<bool> const& files) const;
	  
	  instead, use the piece_priority functions.
	  
	* added support for NAT-PMP
	* added support for piece priorities. Piece filtering is now set as
	  a priority
	* Fixed crash when last piece was smaller than one block and reading
	  fastresume data for that piece
	* Makefiles should do a better job detecting boost
	* Fixed crash when all tracker urls are removed
	* Log files can now be created at user supplied path
	* Log files failing to create is no longer fatal
	* Fixed dead-lock in torrent_handle
	* Made it build with boost 1.34 on windows
	* Fixed bug in URL parser that failed to parse IPv6 addresses
	* Fixed bug in DHT, related to IPv6 nodes
	* DHT accepts transaction IDs that have garbage appended to them
	* DHT logs messages that it fails to decode

release 0.12

	* fixes to make the DHT more compatible
	* http seed improvements including error reporting and url encoding issues.
	* fixed bug where directories would be left behind when moving storage
	  in some cases.
	* fixed crashing bug when restarting or stopping the DHT.
	* added python binding, using boost.python
	* improved character conversion on windows when strings are not utf-8.
	* metadata extension now respects the private flag in the torrent.
	* made the DHT to only be used as a fallback to trackers by default.
	* added support for HTTP redirection support for web seeds.
	* fixed race condition when accessing a torrent that was checking its
	  fast resume data.
	* fixed a bug in the DHT which could be triggered if the network was
	  dropped or extremely rare cases.
	* if the download rate is limited, web seeds will now only use left-over
	  bandwidth after all bt peers have used up as much bandwidth as they can.
	* added the possibility to have libtorrent resolve the countries of
	  the peers in torrents.
	* improved the bandwidth limiter (it now implements a leaky bucket/node bucket).
	* improved the HTTP seed downloader to report accurate progress.
	* added more client peer-id signatures to be recognized.
	* added support for HTTP servers that skip the CR before the NL at line breaks.
	* fixed bug in the HTTP code that only accepted headers case sensitive.
	* fixed bug where one of the session constructors didn't initialize boost.filesystem. 
	* fixed bug when the initial checking of a torrent fails with an exception.
	* fixed bug in DHT code which would send incorrect announce messages.
	* fixed bug where the http header parser was case sensitive to the header
	  names.
	* Implemented an optmization which frees the piece_picker once a torrent
	  turns into a seed.
	* Added support for uT peer exchange extension, implemented by Massaroddel.
	* Modified the quota management to offer better bandwidth balancing
	  between peers.
	* logging now supports multiple sessions (different sessions now log
	  to different directories).
	* fixed random number generator seed problem, generating the same
	  peer-id for sessions constructed the same second.
	* added an option to accept multiple connections from the same IP.
	* improved tracker logging.
	* moved the file_pool into session. The number of open files is now
	  limited per session.
	* fixed uninitialized private flag in torrent_info
	* fixed long standing issue with file.cpp on windows. Replaced the low level
	  io functions used on windows.
	* made it possible to associate a name with torrents without metadata.
	* improved http-downloading performance by requesting entire pieces via
	  http.
	* added plugin interface for extensions. And changed the interface for
	  enabling extensions.

release 0.11

	* added support for incorrectly encoded paths in torrent files
	  (assumes Latin-1 encoding and converts to UTF-8).
	* added support for destructing session objects asynchronously.
	* fixed bug with file_progress() with files = 0 bytes
	* fixed a race condition bug in udp_tracker_connection that could
	  cause a crash.
	* fixed bug occuring when increasing the sequenced download threshold
	  with max availability lower than previous threshold.
	* fixed an integer overflow bug occuring when built with gcc 4.1.x
	* fixed crasing bug when closing while checking a torrent
	* fixed bug causing a crash with a torrent with piece length 0
	* added an extension to the DHT network protocol to support the
	  exchange of nodes with IPv6 addresses.
	* modified the ip_filter api slightly to support IPv6
	* modified the api slightly to make sequenced download threshold
	  a per torrent-setting.
	* changed the address type to support IPv6
	* fixed bug in piece picker which would not behave as
	  expected with regard to sequenced download threshold.
	* fixed bug with file_progress() with files > 2 GB.
	* added --enable-examples option to configure script.
	* fixed problem with the resource distribution algorithm
	  (controlling e.g upload/download rates).
	* fixed incorrect asserts in storage related to torrents with
	  zero-sized files.
	* added support for trackerless torrents (with kademlia DHT).
	* support for torrents with the private flag set.
	* support for torrents containing bootstrap nodes for the
	  DHT network.
	* fixed problem with the configure script on FreeBSD.
	* limits the pipelining used on url-seeds.
	* fixed problem where the shutdown always would delay for
	  session_settings::stop_tracker_timeout seconds.
	* session::listen_on() won't reopen the socket in case the port and
	  interface is the same as the one currently in use.
	* added http proxy support for web seeds.
	* fixed problem where upload and download stats could become incorrect
	  in case of high cpu load.
	* added more clients to the identifiable list.
	* fixed fingerprint parser to cope with latest Mainline versions.

release 0.10

	* fixed a bug where the requested number of peers in a tracker request could
	  be too big.
	* fixed a bug where empty files were not created in full allocation mode.
	* fixed a bug in storage that would, in rare cases, fail to do a
	  complete check.
	* exposed more settings for tweaking parameters in the piece-picker,
	  downloader and uploader (http_settings replaced by session_settings).
	* tweaked default settings to improve high bandwidth transfers.
	* improved the piece picker performance and made it possible to download
	  popular pieces in sequence to improve disk performance.
	* added the possibility to control upload and download limits per peer.
	* fixed problem with re-requesting skipped pieces when peer was sending pieces
	  out of fifo-order.
	* added support for http seeding (the GetRight protocol)
	* renamed identifiers called 'id' in the public interface to support linking
	  with Objective.C++
	* changed the extensions protocol to use the new one, which is also
	  implemented by uTorrent.
	* factorized the peer_connection and added web_peer_connection which is
	  able to download from http-sources.
	* converted the network code to use asio (resulted in slight api changes
	  dealing with network addresses).
	* made libtorrent build in vc7 (patches from Allen Zhao)
	* fixed bug caused when binding outgoing connections to a non-local interface.
	* add_torrent() will now throw if called while the session object is
	  being closed.
	* added the ability to limit the number of simultaneous half-open
	  TCP connections. Flags in peer_info has been added.

release 0.9.1

	* made the session disable file name checks within the boost.filsystem library
	* fixed race condition in the sockets
	* strings that are invalid utf-8 strings are now decoded with the
	  local codepage on windows
	* added the ability to build libtorrent both as a shared library
	* client_test can now monitor a directory for torrent files and automatically
	  start and stop downloads while running
	* fixed problem with file_size() when building on windows with unicode support
	* added a new torrent state, allocating
	* added a new alert, metadata_failed_alert
	* changed the interface to session::add_torrent for some speed optimizations.
	* greatly improved the command line control of the example client_test.
	* fixed bug where upload rate limit was not being applied.
	* files that are being checked will no longer stall files that don't need
	  checking.
	* changed the way libtorrent identifies support for its excentions
	  to look for 'ext' at the end of the peer-id.
	* improved performance by adding a circle buffer for the send buffer.
	* fixed bugs in the http tracker connection when using an http proxy.
	* fixed problem with storage's file pool when creating torrents and then
	  starting to seed them.
	* hard limit on remote request queue and timeout on requests (a timeout
	  triggers rerequests). This makes libtorrent work much better with
	  "broken" clients like BitComet which may ignore requests.

Initial release 0.9

	* multitracker support
	* serves multiple torrents on a single port and a single thread
	* supports http proxies and proxy authentication
	* gzipped tracker-responses
	* block level piece picker
	* queues torrents for file check, instead of checking all of them in parallel
	* uses separate threads for checking files and for main downloader
	* upload and download rate limits
	* piece-wise, unordered, incremental file allocation
	* fast resume support
	* supports files > 2 gigabytes
	* supports the no_peer_id=1 extension
	* support for udp-tracker protocol
	* number of connections limit
	* delays sending have messages
	* can resume pieces downloaded in any order
	* adjusts the length of the request queue depending on download rate
	* supports compact=1
	* selective downloading
	* ip filter
<|MERGE_RESOLUTION|>--- conflicted
+++ resolved
@@ -1,4 +1,3 @@
-<<<<<<< HEAD
 	* drop support for windows compilers without std::wstring
 	* implemented support for DHT infohash indexing, BEP51
 	* removed deprecated support for file_base in file_storage
@@ -75,9 +74,7 @@
 	* resume data no longer has timestamps of files
 	* require C++11 to build libtorrent
 
-=======
 1.1.4 release
->>>>>>> 5188c190
 
 	* corrected missing const qualifiers on bdecode_node
 	* fix changing queue position of paused torrents (1.1.3 regression)
