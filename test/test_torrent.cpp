/*

Copyright (c) 2008-2009, 2013-2019, Arvid Norberg
Copyright (c) 2016, 2018-2019, Alden Torres
Copyright (c) 2017, Steven Siloti
Copyright (c) 2017, Falcosc
Copyright (c) 2018, d-komarov
All rights reserved.

Redistribution and use in source and binary forms, with or without
modification, are permitted provided that the following conditions
are met:

    * Redistributions of source code must retain the above copyright
      notice, this list of conditions and the following disclaimer.
    * Redistributions in binary form must reproduce the above copyright
      notice, this list of conditions and the following disclaimer in
      the documentation and/or other materials provided with the distribution.
    * Neither the name of the author nor the names of its
      contributors may be used to endorse or promote products derived
      from this software without specific prior written permission.

THIS SOFTWARE IS PROVIDED BY THE COPYRIGHT HOLDERS AND CONTRIBUTORS "AS IS"
AND ANY EXPRESS OR IMPLIED WARRANTIES, INCLUDING, BUT NOT LIMITED TO, THE
IMPLIED WARRANTIES OF MERCHANTABILITY AND FITNESS FOR A PARTICULAR PURPOSE
ARE DISCLAIMED. IN NO EVENT SHALL THE COPYRIGHT OWNER OR CONTRIBUTORS BE
LIABLE FOR ANY DIRECT, INDIRECT, INCIDENTAL, SPECIAL, EXEMPLARY, OR
CONSEQUENTIAL DAMAGES (INCLUDING, BUT NOT LIMITED TO, PROCUREMENT OF
SUBSTITUTE GOODS OR SERVICES; LOSS OF USE, DATA, OR PROFITS; OR BUSINESS
INTERRUPTION) HOWEVER CAUSED AND ON ANY THEORY OF LIABILITY, WHETHER IN
CONTRACT, STRICT LIABILITY, OR TORT (INCLUDING NEGLIGENCE OR OTHERWISE)
ARISING IN ANY WAY OUT OF THE USE OF THIS SOFTWARE, EVEN IF ADVISED OF THE
POSSIBILITY OF SUCH DAMAGE.

*/

#include "libtorrent/session.hpp"
#include "libtorrent/session_settings.hpp"
#include "libtorrent/time.hpp"
#include "libtorrent/hasher.hpp"
#include "libtorrent/create_torrent.hpp"
#include "libtorrent/alert_types.hpp"
#include "libtorrent/torrent.hpp"
#include "libtorrent/peer_info.hpp"
#include "libtorrent/extensions.hpp"
#include "libtorrent/aux_/path.hpp" // for combine_path, current_working_directory
#include "libtorrent/magnet_uri.hpp"
#include "libtorrent/span.hpp"
#include "settings.hpp"
#include <tuple>
#include <iostream>

#include "test.hpp"
#include "test_utils.hpp"
#include "setup_transfer.hpp"

using namespace lt;

namespace {

bool wait_priority(torrent_handle const& h, aux::vector<download_priority_t, file_index_t> const& prio)
{
	for (int i = 0; i < 10; ++i)
	{
		if (h.get_file_priorities() == prio) return true;

#ifdef NDEBUG
		std::this_thread::sleep_for(lt::milliseconds(100));
#else
		std::this_thread::sleep_for(lt::milliseconds(300));
#endif
	}

	return h.get_file_priorities() == prio;
}

bool prioritize_files(torrent_handle const& h, aux::vector<download_priority_t, file_index_t> const& prio)
{
	h.prioritize_files(prio);
	return wait_priority(h, prio);
}

void test_running_torrent(std::shared_ptr<torrent_info> info, std::int64_t file_size)
{
	settings_pack pack = settings();
	pack.set_int(settings_pack::alert_mask, alert::piece_progress_notification | alert::storage_notification);
	pack.set_str(settings_pack::listen_interfaces, "0.0.0.0:48130");
	pack.set_int(settings_pack::max_retry_port_bind, 10);
	lt::session ses(pack);

	aux::vector<download_priority_t, file_index_t> zeroes;
	zeroes.resize(1000, 0_pri);
	add_torrent_params p;
	p.flags &= ~torrent_flags::paused;
	p.flags &= ~torrent_flags::auto_managed;
	p.ti = info;
	p.save_path = ".";

	// make sure we correctly handle the case where we pass in
	// more values than there are files
	p.file_priorities = zeroes;

	error_code ec;
	torrent_handle h = ses.add_torrent(p, ec);
	if (ec)
	{
		std::printf("add_torrent: %s\n", ec.message().c_str());
		return;
	}

	aux::vector<download_priority_t, file_index_t> ones(std::size_t(info->num_files()), 1_pri);
	TEST_CHECK(prioritize_files(h, ones));

	torrent_status st = h.status();

	TEST_EQUAL(st.total_wanted, file_size); // we want the single file
	TEST_EQUAL(st.total_wanted_done, 0);

	aux::vector<download_priority_t, file_index_t> prio(std::size_t(info->num_files()), 1_pri);
	prio[file_index_t(0)] = 0_pri;
	TEST_CHECK(prioritize_files(h, prio));
	st = h.status();

	st = h.status();
	TEST_EQUAL(st.total_wanted, 0); // we don't want anything
	TEST_EQUAL(st.total_wanted_done, 0);
	TEST_EQUAL(int(h.get_file_priorities().size()), info->num_files());

	if (info->num_files() > 1)
	{
		prio[file_index_t{1}] = 0_pri;
		TEST_CHECK(prioritize_files(h, prio));

		st = h.status();
		TEST_EQUAL(st.total_wanted, file_size);
		TEST_EQUAL(st.total_wanted_done, 0);
	}

	if (info->num_pieces() > 0)
	{
		h.piece_priority(piece_index_t(0), 1_pri);
		st = h.status();
		TEST_CHECK(st.pieces.size() > 0 && st.pieces[piece_index_t(0)] == false);
		std::vector<char> piece(std::size_t(info->piece_length()));
		for (int i = 0; i < int(piece.size()); ++i)
			piece[std::size_t(i)] = (i % 26) + 'A';
		h.add_piece(piece_index_t(0), &piece[0], torrent_handle::overwrite_existing);

		// wait until the piece is done writing and hashing
		wait_for_alert(ses, piece_finished_alert::alert_type, "piece_finished_alert");
		st = h.status();
		TEST_CHECK(st.pieces.size() > 0);

		std::cout << "reading piece 0" << std::endl;
		h.read_piece(piece_index_t(0));
		alert const* a = wait_for_alert(ses, read_piece_alert::alert_type, "read_piece");
		TEST_CHECK(a);
		read_piece_alert const* rpa = alert_cast<read_piece_alert>(a);
		TEST_CHECK(rpa);
		if (rpa)
		{
			std::cout << "SUCCEEDED!" << std::endl;
			TEST_CHECK(std::memcmp(&piece[0], rpa->buffer.get()
				, std::size_t(info->piece_size(piece_index_t(0)))) == 0);
			TEST_CHECK(rpa->size == info->piece_size(piece_index_t(0)));
			TEST_CHECK(rpa->piece == piece_index_t(0));
			TEST_CHECK(hasher(piece).final() == info->hash_for_piece(piece_index_t(0)));
		}
	}

	TEST_CHECK(h.get_file_priorities() == prio);
}

void test_large_piece_size(int const size)
{
	entry torrent;
	entry& info = torrent["info"];
	info["pieces"] = "aaaaaaaaaaaaaaaaaaaa";
	info["name"] = "test";
	info["piece length"] = size;
	info["length"] = size;

	std::vector<char> buf;
	bencode(std::back_inserter(buf), torrent);
	add_torrent_params atp;
	atp.ti = std::make_shared<torrent_info>(buf, from_span);
	atp.save_path = ".";

	lt::session ses;
	auto h = ses.add_torrent(atp);
	TEST_CHECK(h.status().errc == error_code(lt::errors::invalid_piece_size));
	h.clear_error();
	TEST_CHECK(h.status().errc == error_code(lt::errors::invalid_piece_size));
}

} // anonymous namespace

TORRENT_TEST(long_names)
{
	entry torrent;
	entry& info = torrent["info"];
	info["pieces"] = "aaaaaaaaaaaaaaaaaaaa";
	info["name"] = "slightly shorter name, it's kind of sad that people started "
		"the trend of incorrectly encoding the regular name field and then adding "
		"another one with correct encoding";
	info["name.utf-8"] = "this is a long ass name in order to try to make "
		"make_magnet_uri overflow and hopefully crash. Although, by the time you "
		"read this that particular bug should have been fixed";
	info["piece length"] = 16 * 1024;
	info["length"] = 3245;

	std::vector<char> buf;
	bencode(std::back_inserter(buf), torrent);
	auto ti = std::make_shared<torrent_info>(buf, from_span);
}

TORRENT_TEST(large_piece_size)
{
	test_large_piece_size(32768 * 16 * 1024);
	test_large_piece_size(65536 * 16 * 1024);
	test_large_piece_size(65537 * 16 * 1024);
}

TORRENT_TEST(total_wanted)
{
	file_storage fs;

	fs.add_file("test_torrent_dir4/tmp1", default_block_size);
	fs.add_file("test_torrent_dir4/tmp2", default_block_size);
	fs.add_file("test_torrent_dir4/tmp3", default_block_size);
	fs.add_file("test_torrent_dir4/tmp4", default_block_size);

	lt::create_torrent t(fs, default_block_size);
	std::vector<char> tmp;
	bencode(std::back_inserter(tmp), t.generate());
	auto info = std::make_shared<torrent_info>(tmp, from_span);

	settings_pack pack = settings();
	pack.set_int(settings_pack::alert_mask, alert::storage_notification);
	pack.set_str(settings_pack::listen_interfaces, "0.0.0.0:48130");
	pack.set_int(settings_pack::max_retry_port_bind, 10);
	lt::session ses(pack);

	add_torrent_params p;
	p.ti = info;
	p.save_path = ".";

	// we just want 1 out of 4 files, 1024 out of 4096 bytes
	p.file_priorities.resize(8, 0_pri);
	p.file_priorities[2] = 1_pri;

	torrent_handle h = ses.add_torrent(std::move(p));

	torrent_status st = h.status();
	TEST_EQUAL(st.total_wanted, default_block_size);
	TEST_EQUAL(st.total_wanted_done, 0);

	// make sure that selecting and unseleting a file quickly still end up with
	// the last set priority
	h.file_priority(file_index_t{2}, default_priority);
	h.file_priority(file_index_t{2}, dont_download);
	TEST_EQUAL(h.status({}).total_wanted, 0);
	TEST_CHECK(wait_priority(h, aux::vector<download_priority_t, file_index_t>(static_cast<std::size_t>(fs.num_files()), dont_download)));
	TEST_EQUAL(h.status({}).total_wanted, 0);
}

TORRENT_TEST(added_peers)
{
	file_storage fs;

	fs.add_file("test_torrent_dir4/tmp1", 1024);

	lt::create_torrent t(fs, 1024);
	std::vector<char> tmp;
	bencode(std::back_inserter(tmp), t.generate());
	auto info = std::make_shared<torrent_info>(tmp, from_span);

	settings_pack pack = settings();
	pack.set_str(settings_pack::listen_interfaces, "0.0.0.0:48130");
	pack.set_int(settings_pack::max_retry_port_bind, 10);
	lt::session ses(pack);

	add_torrent_params p = parse_magnet_uri(
		"magnet:?xt=urn:btih:abababababababababababababababababababab&x.pe=127.0.0.1:48081&x.pe=127.0.0.2:48082");
	p.ti = info;
	p.save_path = ".";

	torrent_handle h = ses.add_torrent(std::move(p));

	h.save_resume_data();
	alert const* a = wait_for_alert(ses, save_resume_data_alert::alert_type);

	TEST_CHECK(a);
	save_resume_data_alert const* ra = alert_cast<save_resume_data_alert>(a);
	TEST_CHECK(ra);
	if (ra) TEST_EQUAL(ra->params.peers.size(), 2);
}

TORRENT_TEST(torrent)
{
/*	{
		remove("test_torrent_dir2/tmp1");
		remove("test_torrent_dir2/tmp2");
		remove("test_torrent_dir2/tmp3");
		file_storage fs;
		std::int64_t file_size = 256 * 1024;
		fs.add_file("test_torrent_dir2/tmp1", file_size);
		fs.add_file("test_torrent_dir2/tmp2", file_size);
		fs.add_file("test_torrent_dir2/tmp3", file_size);
		lt::create_torrent t(fs, 128 * 1024);
		t.add_tracker("http://non-existing.com/announce");

		std::vector<char> piece(128 * 1024);
		for (int i = 0; i < int(piece.size()); ++i)
			piece[i] = (i % 26) + 'A';

		// calculate the hash for all pieces
		sha1_hash ph = hasher(piece).final();
		int num = t.num_pieces();
		TEST_CHECK(t.num_pieces() > 0);
		for (int i = 0; i < num; ++i)
			t.set_hash(i, ph);

		std::vector<char> tmp;
		std::back_insert_iterator<std::vector<char>> out(tmp);
		bencode(out, t.generate());
		error_code ec;
		auto info = std::make_shared<torrent_info>(tmp, std::ref(ec), from_span);
		TEST_CHECK(info->num_pieces() > 0);

		test_running_torrent(info, file_size);
	}
*/
	{
		file_storage fs;

		fs.add_file("test_torrent_dir2/tmp1", default_block_size);
		lt::create_torrent t(fs, default_block_size);

		std::vector<char> piece(default_block_size);
		for (int i = 0; i < int(piece.size()); ++i)
			piece[std::size_t(i)] = (i % 26) + 'A';

		// calculate the hash for all pieces
		sha1_hash const ph = hasher(piece).final();
		TEST_CHECK(t.num_pieces() > 0);
		for (auto const i : fs.piece_range())
			t.set_hash(i, ph);

		t.set_hash2(file_index_t{ 0 }, piece_index_t::diff_type{ 0 }, lt::hasher256(piece).final());

		std::vector<char> tmp;
		std::back_insert_iterator<std::vector<char>> out(tmp);
		bencode(out, t.generate());
<<<<<<< HEAD
		error_code ec;
		auto info = std::make_shared<torrent_info>(tmp, std::ref(ec), from_span);
		test_running_torrent(info, default_block_size);
=======
		auto info = std::make_shared<torrent_info>(tmp, from_span);
		test_running_torrent(info, 1024);
>>>>>>> 97a79d2d
	}
}

#ifndef TORRENT_DISABLE_EXTENSIONS
struct test_plugin : lt::torrent_plugin {};

struct plugin_creator
{
	explicit plugin_creator(int& c) : m_called(c) {}

	std::shared_ptr<lt::torrent_plugin>
	operator()(torrent_handle const&, void*)
	{
		++m_called;
		return std::make_shared<test_plugin>();
	}

	int& m_called;
};

TORRENT_TEST(duplicate_is_not_error)
{
	file_storage fs;

	fs.add_file("test_torrent_dir2/tmp1", 1024);
	lt::create_torrent t(fs, 128 * 1024);

	std::vector<char> piece(128 * 1024);
	for (int i = 0; i < int(piece.size()); ++i)
		piece[std::size_t(i)] = (i % 26) + 'A';

	// calculate the hash for all pieces
	sha1_hash ph = hasher(piece).final();
	TEST_CHECK(t.num_pieces() > 0);
	for (auto const i : fs.piece_range())
		t.set_hash(i, ph);

	std::vector<char> tmp;
	std::back_insert_iterator<std::vector<char>> out(tmp);
	bencode(out, t.generate());

	int called = 0;
	plugin_creator creator(called);

	add_torrent_params p;
	p.ti = std::make_shared<torrent_info>(tmp, from_span);
	p.flags &= ~torrent_flags::paused;
	p.flags &= ~torrent_flags::auto_managed;
	p.flags &= ~torrent_flags::duplicate_is_error;
	p.save_path = ".";
	p.extensions.push_back(creator);

	lt::session ses(settings());
	ses.async_add_torrent(p);
	ses.async_add_torrent(std::move(p));

	wait_for_downloading(ses, "ses");

	// we should only have added the plugin once
	TEST_EQUAL(called, 1);
}
#endif

TORRENT_TEST(torrent_total_size_zero)
{
	file_storage fs;

	fs.add_file("test_torrent_dir2/tmp1", 0);
	TEST_CHECK(fs.num_files() == 1);
	TEST_CHECK(fs.total_size() == 0);

	error_code ec;
	lt::create_torrent t1(fs);
	set_piece_hashes(t1, ".", ec);
	TEST_CHECK(ec);

	fs.add_file("test_torrent_dir2/tmp2", 0);
	TEST_CHECK(fs.num_files() == 2);
	TEST_CHECK(fs.total_size() == 0);

	ec.clear();
	lt::create_torrent t2(fs);
	set_piece_hashes(t2, ".", ec);
	TEST_CHECK(ec);
}

TORRENT_TEST(rename_file)
{
	file_storage fs;

	fs.add_file("test3/tmp1", 20);
	fs.add_file("test3/tmp2", 20);
	lt::create_torrent t(fs, 128 * 1024);

	std::vector<char> tmp;
	std::back_insert_iterator<std::vector<char>> out(tmp);
	bencode(out, t.generate());
	auto info = std::make_shared<torrent_info>(tmp, from_span);

	TEST_EQUAL(info->files().file_path(file_index_t(0)), combine_path("test3","tmp1"));

	// move "test3/tmp1" -> "tmp1"
	info->rename_file(file_index_t(0), "tmp1");

	TEST_EQUAL(info->files().file_path(file_index_t(0)), "tmp1");
}

TORRENT_TEST(torrent_status)
{
	TEST_EQUAL(static_cast<int>(torrent_status::error_file_none), -1);
	TEST_EQUAL(static_cast<int>(torrent_status::error_file_metadata), -4);
	TEST_EQUAL(static_cast<int>(torrent_status::error_file_ssl_ctx), -3);
	TEST_EQUAL(static_cast<int>(torrent_status::error_file_exception), -5);
}

namespace {

void test_queue(add_torrent_params)
{
	lt::settings_pack pack = settings();
	// we're not testing the hash check, just accept the data we write
	pack.set_bool(settings_pack::disable_hash_checks, true);
	lt::session ses(pack);

	std::vector<torrent_handle> torrents;
	for(int i = 0; i < 6; i++)
	{
		file_storage fs;
		std::stringstream file_path;
		file_path << "test_torrent_dir4/queue" << i;
		fs.add_file(file_path.str(), 1024);
		lt::create_torrent t(fs, 128 * 1024);

		std::vector<char> buf;
		bencode(std::back_inserter(buf), t.generate());
		auto ti = std::make_shared<torrent_info>(buf, from_span);
		add_torrent_params p;
		p.ti = ti;
		p.save_path = ".";
		torrents.push_back(ses.add_torrent(std::move(p)));
	}

	print_alerts(ses, "ses");

	std::vector<download_priority_t> pieces(
		std::size_t(torrents[5].torrent_file()->num_pieces()), 0_pri);
	torrents[5].prioritize_pieces(pieces);
	torrent_handle finished = torrents[5];

	wait_for_alert(ses, torrent_finished_alert::alert_type, "ses");

	// add_torrent should be ordered
	TEST_EQUAL(finished.queue_position(), no_pos);
	TEST_EQUAL(torrents[0].queue_position(), queue_position_t{0});
	TEST_EQUAL(torrents[1].queue_position(), queue_position_t{1});
	TEST_EQUAL(torrents[2].queue_position(), queue_position_t{2});
	TEST_EQUAL(torrents[3].queue_position(), queue_position_t{3});
	TEST_EQUAL(torrents[4].queue_position(), queue_position_t{4});

	// test top and bottom
	torrents[2].queue_position_top();
	torrents[1].queue_position_bottom();

	TEST_EQUAL(finished.queue_position(), no_pos);
	TEST_EQUAL(torrents[2].queue_position(), queue_position_t{0});
	TEST_EQUAL(torrents[0].queue_position(), queue_position_t{1});
	TEST_EQUAL(torrents[3].queue_position(), queue_position_t{2});
	TEST_EQUAL(torrents[4].queue_position(), queue_position_t{3});
	TEST_EQUAL(torrents[1].queue_position(), queue_position_t{4});

	// test set pos
	torrents[0].queue_position_set(queue_position_t{0});
	torrents[1].queue_position_set(queue_position_t{1});
	// torrent 2 should be get moved down by 0 and 1 to pos 2

	TEST_EQUAL(finished.queue_position(), no_pos);
	TEST_EQUAL(torrents[0].queue_position(), queue_position_t{0});
	TEST_EQUAL(torrents[1].queue_position(), queue_position_t{1});
	TEST_EQUAL(torrents[2].queue_position(), queue_position_t{2});
	TEST_EQUAL(torrents[3].queue_position(), queue_position_t{3});
	TEST_EQUAL(torrents[4].queue_position(), queue_position_t{4});

	//test strange up and down commands
	torrents[0].queue_position_up();
	torrents[4].queue_position_down();

	TEST_EQUAL(finished.queue_position(), no_pos);
	TEST_EQUAL(torrents[0].queue_position(), queue_position_t{0});
	TEST_EQUAL(torrents[1].queue_position(), queue_position_t{1});
	TEST_EQUAL(torrents[2].queue_position(), queue_position_t{2});
	TEST_EQUAL(torrents[3].queue_position(), queue_position_t{3});
	TEST_EQUAL(torrents[4].queue_position(), queue_position_t{4});

	torrents[1].queue_position_up();
	torrents[3].queue_position_down();
	finished.queue_position_up();

	TEST_EQUAL(finished.queue_position(), no_pos);
	TEST_EQUAL(torrents[1].queue_position(), queue_position_t{0});
	TEST_EQUAL(torrents[0].queue_position(), queue_position_t{1});
	TEST_EQUAL(torrents[2].queue_position(), queue_position_t{2});
	TEST_EQUAL(torrents[4].queue_position(), queue_position_t{3});
	TEST_EQUAL(torrents[3].queue_position(), queue_position_t{4});

	torrents[1].queue_position_down();
	torrents[3].queue_position_up();
	finished.queue_position_down();


	TEST_EQUAL(finished.queue_position(), no_pos);
	TEST_EQUAL(torrents[0].queue_position(), queue_position_t{0});
	TEST_EQUAL(torrents[1].queue_position(), queue_position_t{1});
	TEST_EQUAL(torrents[2].queue_position(), queue_position_t{2});
	TEST_EQUAL(torrents[3].queue_position(), queue_position_t{3});
	TEST_EQUAL(torrents[4].queue_position(), queue_position_t{4});

	// test set pos on not existing pos
	torrents[3].queue_position_set(queue_position_t{10});
	finished.queue_position_set(queue_position_t{10});

	TEST_EQUAL(finished.queue_position(), no_pos);
	TEST_EQUAL(torrents[0].queue_position(), queue_position_t{0});
	TEST_EQUAL(torrents[1].queue_position(), queue_position_t{1});
	TEST_EQUAL(torrents[2].queue_position(), queue_position_t{2});
	TEST_EQUAL(torrents[4].queue_position(), queue_position_t{3});
	TEST_EQUAL(torrents[3].queue_position(), queue_position_t{4});
}

} // anonymous namespace

TORRENT_TEST(queue)
{
	test_queue(add_torrent_params());
}

TORRENT_TEST(queue_paused)
{
	add_torrent_params p;
	p.flags |= torrent_flags::paused;
	p.flags &= ~torrent_flags::auto_managed;
	test_queue(p);
}

TORRENT_TEST(test_move_storage_no_metadata)
{
	lt::session ses(settings());
	add_torrent_params p = parse_magnet_uri("magnet:?xt=urn:btih:abababababababababababababababababababab");
	p.save_path = "save_path";
	torrent_handle h = ses.add_torrent(p);

	TEST_EQUAL(h.status().save_path, complete("save_path"));

	h.move_storage("save_path_1");

	TEST_EQUAL(h.status().save_path, complete("save_path_1"));
}

TORRENT_TEST(test_have_piece_no_metadata)
{
	lt::session ses(settings());
	add_torrent_params p = parse_magnet_uri("magnet:?xt=urn:btih:abababababababababababababababababababab");
	p.save_path = "save_path";
	torrent_handle h = ses.add_torrent(p);

	TEST_EQUAL(h.have_piece(piece_index_t{-1}), false);
	TEST_EQUAL(h.have_piece(piece_index_t{0}), false);
	TEST_EQUAL(h.have_piece(piece_index_t{100}), false);
}

TORRENT_TEST(test_have_piece_out_of_range)
{
	lt::session ses(settings());

	add_torrent_params p;
	static std::array<const int, 2> const file_sizes{{100000, 100000}};
	int const piece_size = 0x8000;
	p.ti = make_torrent(file_sizes, piece_size);
	p.save_path = "save_path";
	p.flags |= torrent_flags::seed_mode;
	torrent_handle h = ses.add_torrent(p);

	TEST_EQUAL(h.have_piece(piece_index_t{-1}), false);
	TEST_EQUAL(h.have_piece(piece_index_t{0}), true);
	TEST_EQUAL(h.have_piece(piece_index_t{100}), false);
}

TORRENT_TEST(test_read_piece_no_metadata)
{
	lt::session ses(settings());
	add_torrent_params p = parse_magnet_uri("magnet:?xt=urn:btih:abababababababababababababababababababab");
	p.save_path = "save_path";
	torrent_handle h = ses.add_torrent(p);

	h.read_piece(piece_index_t{-1});

	alert const* a = wait_for_alert(ses, read_piece_alert::alert_type, "read_piece_alert");
	TEST_CHECK(a);
	if (auto* rp = alert_cast<read_piece_alert>(a))
	{
		TEST_CHECK(rp->error == error_code(lt::errors::no_metadata, lt::libtorrent_category()));
	}
}

TORRENT_TEST(test_read_piece_out_of_range)
{
	lt::session ses(settings());

	add_torrent_params p;
	static std::array<const int, 2> const file_sizes{{100000, 100000}};
	int const piece_size = 0x8000;
	p.ti = make_torrent(file_sizes, piece_size);
	p.save_path = "save_path";
	p.flags |= torrent_flags::seed_mode;
	torrent_handle h = ses.add_torrent(p);

	h.read_piece(piece_index_t{-1});

	alert const* a = wait_for_alert(ses, read_piece_alert::alert_type, "read_piece_alert");
	TEST_CHECK(a);
	if (auto* rp = alert_cast<read_piece_alert>(a))
	{
		TEST_CHECK(rp->error == error_code(lt::errors::invalid_piece_index
			, lt::libtorrent_category()));
	}
}

namespace {
int const piece_size = 0x4000 * 128;

file_storage test_fs()
{
	file_storage fs;
	fs.set_piece_length(piece_size);
	fs.add_file("temp", 99999999999);
	fs.set_num_pieces(aux::calc_num_pieces(fs));
	return fs;
}
}

TORRENT_TEST(test_calc_bytes_pieces)
{
	auto const fs = test_fs();
	TEST_EQUAL(calc_bytes(fs, piece_count{2, 0, false}), 2 * piece_size);
}

TORRENT_TEST(test_calc_bytes_pieces_last)
{
	auto const fs = test_fs();
	TEST_EQUAL(calc_bytes(fs, piece_count{2, 0, true}), piece_size + fs.total_size() % piece_size);
}

TORRENT_TEST(test_calc_bytes_no_pieces)
{
	auto const fs = test_fs();
	TEST_EQUAL(calc_bytes(fs, piece_count{0, 0, false}), 0);
}

TORRENT_TEST(test_calc_bytes_all_pieces)
{
	auto const fs = test_fs();
	TEST_EQUAL(calc_bytes(fs, piece_count{fs.num_pieces(), 0, true}), fs.total_size());
}

TORRENT_TEST(test_calc_bytes_all_pieces_one_pad)
{
	auto const fs = test_fs();
	TEST_EQUAL(calc_bytes(fs, piece_count{fs.num_pieces(), 1, true}), fs.total_size() - 0x4000);
}

TORRENT_TEST(test_calc_bytes_all_pieces_two_pad)
{
	auto const fs = test_fs();
	TEST_EQUAL(calc_bytes(fs, piece_count{fs.num_pieces(), 2, true}), fs.total_size() - 2 * 0x4000);
}

#if TORRENT_HAS_SYMLINK
TORRENT_TEST(symlinks_restore)
{
	// downloading test torrent with symlinks
	std::string const work_dir = current_working_directory();
	lt::add_torrent_params p;
	p.ti = std::make_shared<lt::torrent_info>(combine_path(
		combine_path(parent_path(work_dir), "test_torrents"), "symlink2.torrent"));
	p.flags &= ~lt::torrent_flags::paused;
	p.save_path = work_dir;
	settings_pack pack = settings();
	pack.set_int(libtorrent::settings_pack::alert_mask, libtorrent::alert::status_notification | libtorrent::alert::error_notification);
	lt::session ses(std::move(pack));
	ses.add_torrent(p);

	wait_for_alert(ses, torrent_checked_alert::alert_type, "torrent_checked_alert");

	std::string const f = combine_path(combine_path(work_dir, "Some.framework"), "SDL2");
	TEST_CHECK(aux::get_file_attributes(f) & file_storage::flag_symlink);
	TEST_EQUAL(aux::get_symlink_path(f), "Versions/A/SDL2");
}
#endif<|MERGE_RESOLUTION|>--- conflicted
+++ resolved
@@ -217,8 +217,7 @@
 TORRENT_TEST(large_piece_size)
 {
 	test_large_piece_size(32768 * 16 * 1024);
-	test_large_piece_size(65536 * 16 * 1024);
-	test_large_piece_size(65537 * 16 * 1024);
+	test_large_piece_size(65535 * 16 * 1024);
 }
 
 TORRENT_TEST(total_wanted)
@@ -352,14 +351,8 @@
 		std::vector<char> tmp;
 		std::back_insert_iterator<std::vector<char>> out(tmp);
 		bencode(out, t.generate());
-<<<<<<< HEAD
-		error_code ec;
-		auto info = std::make_shared<torrent_info>(tmp, std::ref(ec), from_span);
+		auto info = std::make_shared<torrent_info>(tmp, from_span);
 		test_running_torrent(info, default_block_size);
-=======
-		auto info = std::make_shared<torrent_info>(tmp, from_span);
-		test_running_torrent(info, 1024);
->>>>>>> 97a79d2d
 	}
 }
 
