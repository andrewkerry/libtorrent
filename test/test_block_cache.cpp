/*

Copyright (c) 2012, Arvid Norberg
All rights reserved.

Redistribution and use in source and binary forms, with or without
modification, are permitted provided that the following conditions
are met:

    * Redistributions of source code must retain the above copyright
      notice, this list of conditions and the following disclaimer.
    * Redistributions in binary form must reproduce the above copyright
      notice, this list of conditions and the following disclaimer in
      the documentation and/or other materials provided with the distribution.
    * Neither the name of the author nor the names of its
      contributors may be used to endorse or promote products derived
      from this software without specific prior written permission.

THIS SOFTWARE IS PROVIDED BY THE COPYRIGHT HOLDERS AND CONTRIBUTORS "AS IS"
AND ANY EXPRESS OR IMPLIED WARRANTIES, INCLUDING, BUT NOT LIMITED TO, THE
IMPLIED WARRANTIES OF MERCHANTABILITY AND FITNESS FOR A PARTICULAR PURPOSE
ARE DISCLAIMED. IN NO EVENT SHALL THE COPYRIGHT OWNER OR CONTRIBUTORS BE
LIABLE FOR ANY DIRECT, INDIRECT, INCIDENTAL, SPECIAL, EXEMPLARY, OR
CONSEQUENTIAL DAMAGES (INCLUDING, BUT NOT LIMITED TO, PROCUREMENT OF
SUBSTITUTE GOODS OR SERVICES; LOSS OF USE, DATA, OR PROFITS; OR BUSINESS
INTERRUPTION) HOWEVER CAUSED AND ON ANY THEORY OF LIABILITY, WHETHER IN
CONTRACT, STRICT LIABILITY, OR TORT (INCLUDING NEGLIGENCE OR OTHERWISE)
ARISING IN ANY WAY OUT OF THE USE OF THIS SOFTWARE, EVEN IF ADVISED OF THE
POSSIBILITY OF SUCH DAMAGE.

*/

#include "test.hpp"
#include "libtorrent/block_cache.hpp"
#include "libtorrent/io_service.hpp"
#include "libtorrent/alert.hpp"
#include "libtorrent/alert_types.hpp"
#include "libtorrent/disk_io_thread.hpp"
#include "libtorrent/storage.hpp"
#include "libtorrent/session.hpp"

#include <boost/bind.hpp>
#include <boost/shared_ptr.hpp>
#include <boost/make_shared.hpp>

using namespace libtorrent;

struct test_storage_impl : storage_interface
{
	virtual void initialize(storage_error& ec) TORRENT_OVERRIDE {}

	virtual int readv(file::iovec_t const* bufs, int num_bufs
		, int piece, int offset, int flags, storage_error& ec) TORRENT_OVERRIDE
	{
		return bufs_size(bufs, num_bufs);
	}
	virtual int writev(file::iovec_t const* bufs, int num_bufs
		, int piece, int offset, int flags, storage_error& ec) TORRENT_OVERRIDE
	{
		return bufs_size(bufs, num_bufs);
	}

	virtual bool has_any_file(storage_error& ec) TORRENT_OVERRIDE { return false; }
	virtual void set_file_priority(std::vector<boost::uint8_t> const& prio
		, storage_error& ec) TORRENT_OVERRIDE {}
	virtual int move_storage(std::string const& save_path, int flags
		, storage_error& ec) TORRENT_OVERRIDE { return 0; }
	virtual bool verify_resume_data(add_torrent_params const& rd
		, std::vector<std::string> const* links
		, storage_error& ec) TORRENT_OVERRIDE { return true; }
	virtual void release_files(storage_error& ec) TORRENT_OVERRIDE {}
	virtual void rename_file(int index, std::string const& new_filenamem
<<<<<<< HEAD
		, storage_error& ec) TORRENT_OVERRIDE {}
	virtual void delete_files(storage_error& ec) TORRENT_OVERRIDE {}
#ifndef TORRENT_NO_DEPRECATE
	virtual void finalize_file(int, storage_error&) TORRENT_OVERRIDE {}
#endif
=======
		, storage_error& ec) {}
	virtual void delete_files(int, storage_error& ec) {}
	virtual void finalize_file(int, storage_error&) {}
>>>>>>> a1d60db7
};

static void nop() {}

#if defined TORRENT_DEBUG || TORRENT_RELEASE_ASSERTS
#define INITIALIZE_JOB(j) j.in_use = true;
#else
#define INITIALIZE_JOB(j)
#endif

#define TEST_SETUP \
	io_service ios; \
	block_cache bc(0x4000, ios, boost::bind(&nop)); \
	aux::session_settings sett; \
	file_storage fs; \
	fs.add_file("a/test0", 0x4000); \
	fs.add_file("a/test1", 0x4000); \
	fs.add_file("a/test2", 0x4000); \
	fs.add_file("a/test3", 0x4000); \
	fs.add_file("a/test4", 0x4000); \
	fs.add_file("a/test5", 0x4000); \
	fs.add_file("a/test6", 0x4000); \
	fs.add_file("a/test7", 0x4000); \
	fs.set_piece_length(0x8000); \
	fs.set_num_pieces(5); \
	test_storage_impl* st = new test_storage_impl; \
	boost::shared_ptr<piece_manager> pm(boost::make_shared<piece_manager>(st, boost::shared_ptr<int>(new int), &fs)); \
	error_code ec; \
	bc.set_settings(sett, ec); \
	st->m_settings = &sett; \
	disk_io_job rj; \
	disk_io_job wj; \
	INITIALIZE_JOB(rj) \
	INITIALIZE_JOB(wj) \
	rj.storage = pm; \
	wj.storage = pm; \
	cached_piece_entry* pe = NULL; \
	int ret = 0; \
	file::iovec_t iov[1]; \
	(void)iov[0]; \
	(void)ret; \
	(void)pe

#define WRITE_BLOCK(p, b) \
	wj.flags = disk_io_job::in_progress; \
	wj.action = disk_io_job::write; \
	wj.d.io.offset = b * 0x4000; \
	wj.d.io.buffer_size = 0x4000; \
	wj.piece = p; \
	wj.buffer.disk_block = bc.allocate_buffer("write-test"); \
	pe = bc.add_dirty_block(&wj)

#define READ_BLOCK(p, b, r) \
	rj.action = disk_io_job::read; \
	rj.d.io.offset = b * 0x4000; \
	rj.d.io.buffer_size = 0x4000; \
	rj.piece = p; \
	rj.storage = pm; \
	rj.requester = (void*)r; \
	rj.buffer.disk_block = 0; \
	ret = bc.try_read(&rj)

#define RETURN_BUFFER \
	if (rj.d.io.ref.storage) bc.reclaim_block(rj.d.io.ref); \
	else if (rj.buffer.disk_block) bc.free_buffer(rj.buffer.disk_block); \
	rj.d.io.ref.storage = 0

#define FLUSH(flushing) \
	for (int i = 0; i < int(sizeof(flushing)/sizeof(flushing[0])); ++i) \
	{ \
		pe->blocks[flushing[i]].pending = true; \
		bc.inc_block_refcount(pe, 0, block_cache::ref_flushing); \
	} \
	bc.blocks_flushed(pe, flushing, sizeof(flushing)/sizeof(flushing[0]))

#define INSERT(p, b) \
	wj.piece = p; \
	wj.requester = (void*)1; \
	pe = bc.allocate_piece(&wj, cached_piece_entry::read_lru1); \
	ret = bc.allocate_iovec(iov, 1); \
	TEST_EQUAL(ret, 0); \
	bc.insert_blocks(pe, b, iov, 1, &wj)

void test_write()
{
	TEST_SETUP;

	// write block (0,0)
	WRITE_BLOCK(0, 0);

	counters c;
	bc.update_stats_counters(c);
	TEST_EQUAL(c[counters::write_cache_blocks], 1);
	TEST_EQUAL(c[counters::read_cache_blocks], 0);
	TEST_EQUAL(c[counters::pinned_blocks], 0);
	TEST_EQUAL(c[counters::arc_mru_size], 0);
	TEST_EQUAL(c[counters::arc_mru_ghost_size], 0);
	TEST_EQUAL(c[counters::arc_mfu_size], 0);
	TEST_EQUAL(c[counters::arc_mfu_ghost_size], 0);
	TEST_EQUAL(c[counters::arc_write_size], 1);
	TEST_EQUAL(c[counters::arc_volatile_size], 0);

	// try to read it back
	READ_BLOCK(0, 0, 1);
	TEST_EQUAL(bc.pinned_blocks(), 1);
	bc.update_stats_counters(c);
	TEST_EQUAL(c[counters::pinned_blocks], 1);

	// it's supposed to be a cache hit
	TEST_CHECK(ret >= 0);

	// return the reference to the buffer we just read
	RETURN_BUFFER;
	TEST_EQUAL(bc.pinned_blocks(), 0);
	bc.update_stats_counters(c);
	TEST_EQUAL(c[counters::pinned_blocks], 0);

	// try to read block (1, 0)
	READ_BLOCK(1, 0, 1);

	// that's supposed to be a cache miss
	TEST_CHECK(ret < 0);
	TEST_EQUAL(bc.pinned_blocks(), 0);
	bc.update_stats_counters(c);
	TEST_EQUAL(c[counters::pinned_blocks], 0);

	// just in case it wasn't we're supposed to return the reference
	// to the buffer
	RETURN_BUFFER;

	tailqueue<disk_io_job> jobs;
	bc.clear(jobs);
}

void test_flush()
{
	TEST_SETUP;

	// write block (0,0)
	WRITE_BLOCK(0, 0);

	// pretend to flush to disk
	int flushing[1] = {0};
	FLUSH(flushing);

	tailqueue<disk_io_job> jobs;
	bc.clear(jobs);
}

void test_insert()
{
	TEST_SETUP;

	INSERT(0, 0);

	counters c;
	bc.update_stats_counters(c);
	TEST_EQUAL(c[counters::write_cache_blocks], 0);
	TEST_EQUAL(c[counters::read_cache_blocks], 1);
	TEST_EQUAL(c[counters::pinned_blocks], 0);
	TEST_EQUAL(c[counters::arc_mru_size], 1);
	TEST_EQUAL(c[counters::arc_mru_ghost_size], 0);
	TEST_EQUAL(c[counters::arc_mfu_size], 0);
	TEST_EQUAL(c[counters::arc_mfu_ghost_size], 0);
	TEST_EQUAL(c[counters::arc_write_size], 0);
	TEST_EQUAL(c[counters::arc_volatile_size], 0);

	tailqueue<disk_io_job> jobs;
	bc.clear(jobs);
}

void test_evict()
{
	TEST_SETUP;

	INSERT(0, 0);

	counters c;
	bc.update_stats_counters(c);
	TEST_EQUAL(c[counters::write_cache_blocks], 0);
	TEST_EQUAL(c[counters::read_cache_blocks], 1);
	TEST_EQUAL(c[counters::pinned_blocks], 0);
	TEST_EQUAL(c[counters::arc_mru_size], 1);
	TEST_EQUAL(c[counters::arc_mru_ghost_size], 0);
	TEST_EQUAL(c[counters::arc_mfu_size], 0);
	TEST_EQUAL(c[counters::arc_mfu_ghost_size], 0);
	TEST_EQUAL(c[counters::arc_write_size], 0);
	TEST_EQUAL(c[counters::arc_volatile_size], 0);

	tailqueue<disk_io_job> jobs;
	// this should make it not be evicted
	// just free the buffers
	++pe->piece_refcount;
	bc.evict_piece(pe, jobs);

	bc.update_stats_counters(c);
	TEST_EQUAL(c[counters::write_cache_blocks], 0);
	TEST_EQUAL(c[counters::read_cache_blocks], 0);
	TEST_EQUAL(c[counters::pinned_blocks], 0);
	TEST_EQUAL(c[counters::arc_mru_size], 1);
	TEST_EQUAL(c[counters::arc_mru_ghost_size], 0);
	TEST_EQUAL(c[counters::arc_mfu_size], 0);
	TEST_EQUAL(c[counters::arc_mfu_ghost_size], 0);
	TEST_EQUAL(c[counters::arc_write_size], 0);
	TEST_EQUAL(c[counters::arc_volatile_size], 0);

	--pe->piece_refcount;
	bc.evict_piece(pe, jobs);

	bc.update_stats_counters(c);
	TEST_EQUAL(c[counters::write_cache_blocks], 0);
	TEST_EQUAL(c[counters::read_cache_blocks], 0);
	TEST_EQUAL(c[counters::pinned_blocks], 0);
	TEST_EQUAL(c[counters::arc_mru_size], 0);
	TEST_EQUAL(c[counters::arc_mru_ghost_size], 1);
	TEST_EQUAL(c[counters::arc_mfu_size], 0);
	TEST_EQUAL(c[counters::arc_mfu_ghost_size], 0);
	TEST_EQUAL(c[counters::arc_write_size], 0);
	TEST_EQUAL(c[counters::arc_volatile_size], 0);

	bc.clear(jobs);
}

// test to have two different requestors read a block and
// make sure it moves into the MFU list
void test_arc_promote()
{
	TEST_SETUP;

	INSERT(0, 0);

	counters c;
	bc.update_stats_counters(c);
	TEST_EQUAL(c[counters::write_cache_blocks], 0);
	TEST_EQUAL(c[counters::read_cache_blocks], 1);
	TEST_EQUAL(c[counters::pinned_blocks], 0);
	TEST_EQUAL(c[counters::arc_mru_size], 1);
	TEST_EQUAL(c[counters::arc_mru_ghost_size], 0);
	TEST_EQUAL(c[counters::arc_mfu_size], 0);
	TEST_EQUAL(c[counters::arc_mfu_ghost_size], 0);
	TEST_EQUAL(c[counters::arc_write_size], 0);
	TEST_EQUAL(c[counters::arc_volatile_size], 0);

	READ_BLOCK(0, 0, 1);
	TEST_EQUAL(bc.pinned_blocks(), 1);
	bc.update_stats_counters(c);
	TEST_EQUAL(c[counters::pinned_blocks], 1);

	// it's supposed to be a cache hit
	TEST_CHECK(ret >= 0);
	// return the reference to the buffer we just read
	RETURN_BUFFER;

	bc.update_stats_counters(c);
	TEST_EQUAL(c[counters::write_cache_blocks], 0);
	TEST_EQUAL(c[counters::read_cache_blocks], 1);
	TEST_EQUAL(c[counters::pinned_blocks], 0);
	TEST_EQUAL(c[counters::arc_mru_size], 1);
	TEST_EQUAL(c[counters::arc_mru_ghost_size], 0);
	TEST_EQUAL(c[counters::arc_mfu_size], 0);
	TEST_EQUAL(c[counters::arc_mfu_ghost_size], 0);
	TEST_EQUAL(c[counters::arc_write_size], 0);
	TEST_EQUAL(c[counters::arc_volatile_size], 0);

	READ_BLOCK(0, 0, 2);
	TEST_EQUAL(bc.pinned_blocks(), 1);
	bc.update_stats_counters(c);
	TEST_EQUAL(c[counters::pinned_blocks], 1);

	// it's supposed to be a cache hit
	TEST_CHECK(ret >= 0);
	// return the reference to the buffer we just read
	RETURN_BUFFER;

	bc.update_stats_counters(c);
	TEST_EQUAL(c[counters::write_cache_blocks], 0);
	TEST_EQUAL(c[counters::read_cache_blocks], 1);
	TEST_EQUAL(c[counters::pinned_blocks], 0);
	TEST_EQUAL(c[counters::arc_mru_size], 0);
	TEST_EQUAL(c[counters::arc_mru_ghost_size], 0);
	TEST_EQUAL(c[counters::arc_mfu_size], 1);
	TEST_EQUAL(c[counters::arc_mfu_ghost_size], 0);
	TEST_EQUAL(c[counters::arc_write_size], 0);
	TEST_EQUAL(c[counters::arc_volatile_size], 0);

	tailqueue<disk_io_job> jobs;
	bc.clear(jobs);
}

void test_arc_unghost()
{
	TEST_SETUP;

	INSERT(0, 0);

	counters c;
	bc.update_stats_counters(c);
	TEST_EQUAL(c[counters::write_cache_blocks], 0);
	TEST_EQUAL(c[counters::read_cache_blocks], 1);
	TEST_EQUAL(c[counters::pinned_blocks], 0);
	TEST_EQUAL(c[counters::arc_mru_size], 1);
	TEST_EQUAL(c[counters::arc_mru_ghost_size], 0);
	TEST_EQUAL(c[counters::arc_mfu_size], 0);
	TEST_EQUAL(c[counters::arc_mfu_ghost_size], 0);
	TEST_EQUAL(c[counters::arc_write_size], 0);
	TEST_EQUAL(c[counters::arc_volatile_size], 0);

	tailqueue<disk_io_job> jobs;
	bc.evict_piece(pe, jobs);

	bc.update_stats_counters(c);
	TEST_EQUAL(c[counters::write_cache_blocks], 0);
	TEST_EQUAL(c[counters::read_cache_blocks], 0);
	TEST_EQUAL(c[counters::pinned_blocks], 0);
	TEST_EQUAL(c[counters::arc_mru_size], 0);
	TEST_EQUAL(c[counters::arc_mru_ghost_size], 1);
	TEST_EQUAL(c[counters::arc_mfu_size], 0);
	TEST_EQUAL(c[counters::arc_mfu_ghost_size], 0);
	TEST_EQUAL(c[counters::arc_write_size], 0);
	TEST_EQUAL(c[counters::arc_volatile_size], 0);

	// the block is now a ghost. If we cache-hit it,
	// it should be promoted back to the main list
	bc.cache_hit(pe, (void*)1, false);

	bc.update_stats_counters(c);
	TEST_EQUAL(c[counters::write_cache_blocks], 0);
	// we didn't actually read in any blocks, so the cache size
	// is still 0
	TEST_EQUAL(c[counters::read_cache_blocks], 0);
	TEST_EQUAL(c[counters::pinned_blocks], 0);
	TEST_EQUAL(c[counters::arc_mru_size], 1);
	TEST_EQUAL(c[counters::arc_mru_ghost_size], 0);
	TEST_EQUAL(c[counters::arc_mfu_size], 0);
	TEST_EQUAL(c[counters::arc_mfu_ghost_size], 0);
	TEST_EQUAL(c[counters::arc_write_size], 0);
	TEST_EQUAL(c[counters::arc_volatile_size], 0);

	bc.clear(jobs);
}

void test_iovec()
{
	TEST_SETUP;

	ret = bc.allocate_iovec(iov, 1);
	bc.free_iovec(iov, 1);
}

void test_unaligned_read()
{
	TEST_SETUP;

	INSERT(0, 0);
	INSERT(0, 1);

	rj.action = disk_io_job::read;
	rj.d.io.offset = 0x2000;
	rj.d.io.buffer_size = 0x4000;
	rj.piece = 0;
	rj.storage = pm;
	rj.requester = (void*)1;
	rj.buffer.disk_block = 0;
	ret = bc.try_read(&rj);

	// unaligned reads copies the data into a new buffer
	// rather than
	TEST_EQUAL(bc.pinned_blocks(), 0);
	counters c;
	bc.update_stats_counters(c);
	TEST_EQUAL(c[counters::pinned_blocks], 0);

	// it's supposed to be a cache hit
	TEST_CHECK(ret >= 0);
	// return the reference to the buffer we just read
	RETURN_BUFFER;

	tailqueue<disk_io_job> jobs;
	bc.clear(jobs);
}

TORRENT_TEST(block_cache)
{
	test_write();
	test_flush();
	test_insert();
	test_evict();
	test_arc_promote();
	test_arc_unghost();
	test_iovec();
	test_unaligned_read();

	// TODO: test try_evict_blocks
	// TODO: test evicting volatile pieces, to see them be removed
	// TODO: test evicting dirty pieces
	// TODO: test free_piece
	// TODO: test abort_dirty
	// TODO: test unaligned reads
}
<|MERGE_RESOLUTION|>--- conflicted
+++ resolved
@@ -70,17 +70,11 @@
 		, storage_error& ec) TORRENT_OVERRIDE { return true; }
 	virtual void release_files(storage_error& ec) TORRENT_OVERRIDE {}
 	virtual void rename_file(int index, std::string const& new_filenamem
-<<<<<<< HEAD
 		, storage_error& ec) TORRENT_OVERRIDE {}
-	virtual void delete_files(storage_error& ec) TORRENT_OVERRIDE {}
+	virtual void delete_files(int, storage_error& ec) TORRENT_OVERRIDE {}
 #ifndef TORRENT_NO_DEPRECATE
 	virtual void finalize_file(int, storage_error&) TORRENT_OVERRIDE {}
 #endif
-=======
-		, storage_error& ec) {}
-	virtual void delete_files(int, storage_error& ec) {}
-	virtual void finalize_file(int, storage_error&) {}
->>>>>>> a1d60db7
 };
 
 static void nop() {}
