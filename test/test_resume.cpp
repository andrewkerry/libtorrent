/*

Copyright (c) 2014-2020, Arvid Norberg
Copyright (c) 2016, 2018, Alden Torres
Copyright (c) 2017, Steven Siloti
Copyright (c) 2020, AllSeeingEyeTolledEweSew
All rights reserved.

Redistribution and use in source and binary forms, with or without
modification, are permitted provided that the following conditions
are met:

    * Redistributions of source code must retain the above copyright
      notice, this list of conditions and the following disclaimer.
    * Redistributions in binary form must reproduce the above copyright
      notice, this list of conditions and the following disclaimer in
      the documentation and/or other materials provided with the distribution.
    * Neither the name of the author nor the names of its
      contributors may be used to endorse or promote products derived
      from this software without specific prior written permission.

THIS SOFTWARE IS PROVIDED BY THE COPYRIGHT HOLDERS AND CONTRIBUTORS "AS IS"
AND ANY EXPRESS OR IMPLIED WARRANTIES, INCLUDING, BUT NOT LIMITED TO, THE
IMPLIED WARRANTIES OF MERCHANTABILITY AND FITNESS FOR A PARTICULAR PURPOSE
ARE DISCLAIMED. IN NO EVENT SHALL THE COPYRIGHT OWNER OR CONTRIBUTORS BE
LIABLE FOR ANY DIRECT, INDIRECT, INCIDENTAL, SPECIAL, EXEMPLARY, OR
CONSEQUENTIAL DAMAGES (INCLUDING, BUT NOT LIMITED TO, PROCUREMENT OF
SUBSTITUTE GOODS OR SERVICES; LOSS OF USE, DATA, OR PROFITS; OR BUSINESS
INTERRUPTION) HOWEVER CAUSED AND ON ANY THEORY OF LIABILITY, WHETHER IN
CONTRACT, STRICT LIABILITY, OR TORT (INCLUDING NEGLIGENCE OR OTHERWISE)
ARISING IN ANY WAY OUT OF THE USE OF THIS SOFTWARE, EVEN IF ADVISED OF THE
POSSIBILITY OF SUCH DAMAGE.

*/

#include "libtorrent/session.hpp"
#include "libtorrent/session_params.hpp"
#include "libtorrent/add_torrent_params.hpp"
#include "libtorrent/torrent_info.hpp"
#include "libtorrent/random.hpp"
#include "libtorrent/create_torrent.hpp"
#include "libtorrent/alert_types.hpp"
#include "libtorrent/entry.hpp"
#include "libtorrent/bencode.hpp"
#include "libtorrent/read_resume_data.hpp"
#include "libtorrent/write_resume_data.hpp"
#include "libtorrent/aux_/path.hpp"
#include "libtorrent/file.hpp"
#include "libtorrent/alert_types.hpp"
#include "setup_transfer.hpp"
#include "test_utils.hpp"

#include "test.hpp"
#include "test_utils.hpp"
#include "settings.hpp"
#include "setup_transfer.hpp"
#include "settings.hpp"

#ifdef TORRENT_WINDOWS
#define SEP "\\"
#else
#define SEP "/"
#endif
using namespace lt;

namespace {

torrent_flags_t const flags_mask
	= torrent_flags::sequential_download
	| torrent_flags::paused
	| torrent_flags::auto_managed
	| torrent_flags::seed_mode
	| torrent_flags::super_seeding
	| torrent_flags::share_mode
	| torrent_flags::upload_mode
	| torrent_flags::apply_ip_filter;

std::vector<char> generate_resume_data(torrent_info* ti
	, char const* file_priorities = "")
{
	entry rd;

	rd["file-format"] = "libtorrent resume file";
	rd["file-version"] = 1;
	rd["info-hash"] = ti->info_hashes().v1.to_string();
	rd["blocks per piece"] = std::max(1, ti->piece_length() / 0x4000);
	rd["pieces"] = std::string(std::size_t(ti->num_pieces()), '\x01');

	rd["total_uploaded"] = 1337;
	rd["total_downloaded"] = 1338;
	rd["active_time"] = 1339;
	rd["seeding_time"] = 1340;
	rd["upload_rate_limit"] = 1343;
	rd["download_rate_limit"] = 1344;
	rd["max_connections"] = 1345;
	rd["max_uploads"] = 1346;
	rd["seed_mode"] = 0;
	rd["super_seeding"] = 0;
	rd["added_time"] = 1347;
	rd["completed_time"] = 1348;
	rd["last_download"] = 2;
	rd["last_upload"] = 3;
	rd["finished_time"] = 1352;
	if (file_priorities && file_priorities[0])
	{
		entry::list_type& file_prio = rd["file_priority"].list();
		for (int i = 0; file_priorities[i]; ++i)
			file_prio.push_back(entry(file_priorities[i] - '0'));
	}

	rd["piece_priority"] = std::string(std::size_t(ti->num_pieces()), '\x01');
	rd["auto_managed"] = 0;
	rd["sequential_download"] = 0;
	rd["paused"] = 0;
	entry::list_type& trackers = rd["trackers"].list();
	trackers.push_back(entry(entry::list_t));
	trackers.back().list().push_back(entry("http://resume_data_tracker.com/announce"));
	entry::list_type& url_list = rd["url-list"].list();
	url_list.push_back(entry("http://resume_data_url_seed.com"));

	entry::list_type& httpseeds = rd["httpseeds"].list();
	httpseeds.push_back(entry("http://resume_data_http_seed.com"));

#ifdef TORRENT_WINDOWS
	rd["save_path"] = "c:\\resume_data save_path";
#else
	rd["save_path"] = "/resume_data save_path";
#endif

	std::vector<char> ret;
	bencode(back_inserter(ret), rd);

	std::printf("%s\n", rd.to_string().c_str());

	return ret;
}

torrent_handle test_resume_flags(lt::session& ses
	, torrent_flags_t const flags = torrent_flags_t{}
	, char const* file_priorities = "1111", char const* resume_file_prio = ""
	, bool const test_deprecated = false)
{
	bool const with_files = (flags & torrent_flags::seed_mode) && !(flags & torrent_flags::no_verify_files);
	std::shared_ptr<torrent_info> ti = generate_torrent(with_files);

	add_torrent_params p;
	std::vector<char> rd = generate_resume_data(ti.get(), resume_file_prio);
	TORRENT_UNUSED(test_deprecated);
#if TORRENT_ABI_VERSION == 1
	if (test_deprecated)
	{
		p.resume_data.swap(rd);

		p.trackers.push_back("http://add_torrent_params_tracker.com/announce");
		p.url_seeds.push_back("http://add_torrent_params_url_seed.com");

		p.max_uploads = 1;
		p.max_connections = 2;
		p.upload_limit = 3;
		p.download_limit = 4;
	}
	else
#endif
	{
		p = read_resume_data(rd);
	}

	p.ti = ti;
	p.flags = flags;
<<<<<<< HEAD
	if (flags & torrent_flags::seed_mode)
=======

	if (with_files)
>>>>>>> 6522fc46
	{
		p.save_path = ".";
	}
	else
	{
#ifdef TORRENT_WINDOWS
		p.save_path = "c:\\add_torrent_params save_path";
#else
		p.save_path = "/add_torrent_params save_path";
#endif
	}

	if (file_priorities[0])
	{
		aux::vector<download_priority_t, file_index_t> priorities_vector;
		for (int i = 0; file_priorities[i]; ++i)
			priorities_vector.push_back(download_priority_t(aux::numeric_cast<std::uint8_t>(file_priorities[i] - '0')));

		p.file_priorities = priorities_vector;
	}

	torrent_handle h = ses.add_torrent(p);
	torrent_status s = h.status();
	TEST_EQUAL(s.info_hashes, ti->info_hashes());
	return h;
}

void default_tests(torrent_status const& s)
{
	// allow some slack in the time stamps since they are reported as
	// relative times. If the computer is busy while running the unit test
	// or running under valgrind it may take several seconds
#if TORRENT_ABI_VERSION == 1
	TEST_CHECK(s.active_time >= 1339);
	TEST_CHECK(s.active_time < 1339 + 10);

	auto const now = duration_cast<seconds>(clock_type::now().time_since_epoch()).count();
	TEST_CHECK(s.time_since_download >= now - 2);
	TEST_CHECK(s.time_since_upload >= now - 3);

	TEST_CHECK(s.time_since_download < now - 2 + 10);
	TEST_CHECK(s.time_since_upload < now - 3 + 10);
#endif

	using lt::seconds;
	TEST_CHECK(s.finished_duration< seconds(1352 + 2));
	TEST_CHECK(s.seeding_duration < seconds(1340 + 2));
	TEST_CHECK(s.active_duration >= seconds(1339));
	TEST_CHECK(s.active_duration < seconds(1339 + 10));

	TEST_CHECK(s.added_time < 1347 + 2);
	TEST_CHECK(s.added_time >= 1347);
	TEST_CHECK(s.completed_time < 1348 + 2);
	TEST_CHECK(s.completed_time >= 1348);
}

void test_piece_priorities(bool test_deprecated = false)
{
	lt::session ses(settings());
	std::shared_ptr<torrent_info> ti = generate_torrent();
	add_torrent_params p;
	p.ti = ti;
	p.save_path = ".";
	torrent_handle h = ses.add_torrent(p);

	h.piece_priority(piece_index_t(0), 0_pri);
	h.piece_priority(piece_index_t(ti->num_pieces()-1), 0_pri);

	h.save_resume_data();
	alert const* a = wait_for_alert(ses, save_resume_data_alert::alert_type);

	TEST_CHECK(a);
	save_resume_data_alert const* ra = alert_cast<save_resume_data_alert>(a);
	TEST_CHECK(ra);
	if (ra)
	{
		auto const prios = ra->params.piece_priorities;
		TEST_EQUAL(int(prios.size()), ti->num_pieces());
		TEST_EQUAL(prios[0], 0_pri);
		TEST_EQUAL(prios[1], 4_pri);
		TEST_EQUAL(prios[std::size_t(ti->num_pieces() - 1)], 0_pri);

		std::vector<char> resume_data = write_resume_data_buf(ra->params);
		TORRENT_UNUSED(test_deprecated);
#if TORRENT_ABI_VERSION == 1
		if (test_deprecated)
		{
			p.resume_data = resume_data;
		}
		else
#endif
		{
			p = read_resume_data(resume_data);
			p.ti = ti;
			p.save_path = ".";
		}
	}

	ses.remove_torrent(h);

	// now, make sure the piece priorities are loaded correctly
	h = ses.add_torrent(p);

	TEST_EQUAL(h.piece_priority(piece_index_t(0)), 0_pri);
	TEST_EQUAL(h.piece_priority(piece_index_t(1)), 4_pri);
	TEST_EQUAL(h.piece_priority(piece_index_t(ti->num_pieces()-1)), 0_pri);
}

} // anonymous namespace

#if TORRENT_ABI_VERSION == 1
TORRENT_TEST(piece_priorities_deprecated)
{
	test_piece_priorities(true);
}
#endif

TORRENT_TEST(piece_priorities)
{
	test_piece_priorities();
}

TORRENT_TEST(test_non_metadata)
{
	lt::session ses(settings());
	// this test torrent contain a tracker:
	// http://torrent_file_tracker.com/announce

	// and a URL seed:
	// http://torrent_file_url_seed.com

	std::shared_ptr<torrent_info> ti = generate_torrent();
	add_torrent_params p;
	p.ti = ti;
	p.save_path = ".";
	torrent_handle h = ses.add_torrent(p);

	h.replace_trackers(std::vector<lt::announce_entry>{announce_entry{"http://torrent_file_tracker2.com/announce"}});
	h.remove_url_seed("http://torrent_file_url_seed.com/");
	h.add_url_seed("http://torrent.com/");

	TEST_EQUAL(ti->comment(), "test comment");
	TEST_EQUAL(ti->creator(), "libtorrent test");
	auto const creation_date = ti->creation_date();

	h.save_resume_data(torrent_handle::save_info_dict);
	alert const* a = wait_for_alert(ses, save_resume_data_alert::alert_type);

	TEST_CHECK(a);
	save_resume_data_alert const* ra = alert_cast<save_resume_data_alert>(a);
	TEST_CHECK(ra);
	if (ra)
	{
		auto const& atp = ra->params;
		TEST_CHECK(atp.trackers == std::vector<std::string>{"http://torrent_file_tracker2.com/announce"});
		TEST_CHECK(atp.url_seeds == std::vector<std::string>{"http://torrent.com/"});
		TEST_CHECK(atp.ti);
		TEST_EQUAL(atp.ti->comment(), "test comment");
		TEST_EQUAL(atp.ti->creator(), "libtorrent test");
		TEST_EQUAL(atp.ti->creation_date(), creation_date);

		std::vector<char> resume_data = write_resume_data_buf(atp);
		p = read_resume_data(resume_data);
		p.ti = ti;
		p.save_path = ".";
	}

	ses.remove_torrent(h);

	// now, make sure the fields are restored correctly
	h = ses.add_torrent(p);

	TEST_EQUAL(h.trackers().size(), 1);
	TEST_CHECK(h.trackers().at(0).url == "http://torrent_file_tracker2.com/announce");
	TEST_CHECK(h.url_seeds() == std::set<std::string>{"http://torrent.com/"});
	auto t = h.status().torrent_file.lock();
	TEST_EQUAL(ti->comment(), "test comment");
	TEST_EQUAL(ti->creator(), "libtorrent test");
	TEST_EQUAL(ti->creation_date(), creation_date);
}

TORRENT_TEST(test_remove_trackers)
{
	lt::session ses(settings());
	// this test torrent contain a tracker:
	// http://torrent_file_tracker.com/announce

	std::shared_ptr<torrent_info> ti = generate_torrent();
	add_torrent_params p;
	p.ti = ti;
	p.save_path = ".";
	torrent_handle h = ses.add_torrent(p);

	h.replace_trackers(std::vector<lt::announce_entry>{});

	h.save_resume_data(torrent_handle::save_info_dict);
	alert const* a = wait_for_alert(ses, save_resume_data_alert::alert_type);

	TEST_CHECK(a);
	save_resume_data_alert const* ra = alert_cast<save_resume_data_alert>(a);
	TEST_CHECK(ra);
	if (ra)
	{
		auto const& atp = ra->params;
		TEST_EQUAL(atp.trackers.size(), 0);

		std::vector<char> resume_data = write_resume_data_buf(atp);
		p = read_resume_data(resume_data);
		p.ti = ti;
		p.save_path = ".";
	}

	ses.remove_torrent(h);

	// now, make sure the fields are restored correctly
	h = ses.add_torrent(p);

	TEST_EQUAL(h.trackers().size(), 0);
}

TORRENT_TEST(test_remove_web_seed)
{
	lt::session ses(settings());
	// this test torrent contain a URL seed:
	// http://torrent_file_url_seed.com

	std::shared_ptr<torrent_info> ti = generate_torrent();
	add_torrent_params p;
	p.ti = ti;
	p.save_path = ".";
	torrent_handle h = ses.add_torrent(p);

	h.remove_url_seed("http://torrent_file_url_seed.com/");

	h.save_resume_data(torrent_handle::save_info_dict);
	alert const* a = wait_for_alert(ses, save_resume_data_alert::alert_type);

	TEST_CHECK(a);
	save_resume_data_alert const* ra = alert_cast<save_resume_data_alert>(a);
	TEST_CHECK(ra);
	if (ra)
	{
		auto const& atp = ra->params;
		TEST_CHECK(atp.url_seeds.size() == 0);

		std::vector<char> resume_data = write_resume_data_buf(atp);
		p = read_resume_data(resume_data);
		p.ti = ti;
		p.save_path = ".";
	}

	ses.remove_torrent(h);

	// now, make sure the fields are restored correctly
	h = ses.add_torrent(p);

	TEST_EQUAL(h.url_seeds().size(), 0);
}

TORRENT_TEST(piece_slots)
{
	// make sure the "pieces" field is correctly accepted from resume data
	std::shared_ptr<torrent_info> ti = generate_torrent();

	error_code ec;
	create_directories("add_torrent_params_test" SEP "test_resume", ec);
	{
		std::vector<char> a(128 * 1024 * 8);
		std::vector<char> b(128 * 1024);
		ofstream("add_torrent_params_test" SEP "test_resume" SEP "tmp1").write(a.data(), std::streamsize(a.size()));
		ofstream("add_torrent_params_test" SEP "test_resume" SEP "tmp2").write(b.data(), std::streamsize(b.size()));
		ofstream("add_torrent_params_test" SEP "test_resume" SEP "tmp3").write(b.data(), std::streamsize(b.size()));
	}

	add_torrent_params p;
	p.ti = ti;
	p.save_path = "add_torrent_params_test";

	p.have_pieces.resize(2);
	p.have_pieces.set_bit(piece_index_t{0});
	p.have_pieces.set_bit(piece_index_t{1});

	lt::session ses(settings());
	torrent_handle h = ses.add_torrent(p);

	wait_for_alert(ses, torrent_checked_alert::alert_type, "piece_slots");

	torrent_status s = h.status();
	print_alerts(ses, "ses");
	TEST_EQUAL(s.info_hashes, ti->info_hashes());
	TEST_EQUAL(s.pieces.size(), ti->num_pieces());
	TEST_CHECK(s.pieces.size() >= 4);
	TEST_EQUAL(s.pieces[piece_index_t{0}], true);
	TEST_EQUAL(s.pieces[piece_index_t{1}], true);
	TEST_EQUAL(s.pieces[piece_index_t{2}], false);
	TEST_EQUAL(s.pieces[piece_index_t{3}], false);

	// now save resume data and make sure the pieces are preserved correctly
	h.save_resume_data();
	alert const* a = wait_for_alert(ses, save_resume_data_alert::alert_type);

	TEST_CHECK(a);
	save_resume_data_alert const* ra = alert_cast<save_resume_data_alert>(a);
	TEST_CHECK(ra);
	if (ra)
	{
		auto const& pieces = ra->params.have_pieces;
		TEST_EQUAL(int(pieces.size()), ti->num_pieces());

		TEST_EQUAL(pieces[piece_index_t{0}], true);
		TEST_EQUAL(pieces[piece_index_t{1}], true);
		TEST_EQUAL(pieces[piece_index_t{2}], false);
		TEST_EQUAL(pieces[piece_index_t{3}], false);
	}
}

namespace {

void test_piece_slots_seed(settings_pack const& sett)
{
	// make sure the "pieces" field is correctly accepted from resume data
	std::shared_ptr<torrent_info> ti = generate_torrent();

	error_code ec;
	create_directories(combine_path("add_torrent_params_test", "test_resume"), ec);
	{
		std::vector<char> a(128 * 1024 * 8);
		std::vector<char> b(128 * 1024);
		ofstream("add_torrent_params_test" SEP "test_resume" SEP "tmp1").write(a.data(), std::streamsize(a.size()));
		ofstream("add_torrent_params_test" SEP "test_resume" SEP "tmp2").write(b.data(), std::streamsize(b.size()));
		ofstream("add_torrent_params_test" SEP "test_resume" SEP "tmp3").write(b.data(), std::streamsize(b.size()));
	}

	add_torrent_params p;
	p.ti = ti;
	p.save_path = "add_torrent_params_test";

	p.have_pieces.resize(ti->num_pieces(), true);

	lt::session ses(sett);
	torrent_handle h = ses.add_torrent(p);

	wait_for_alert(ses, torrent_checked_alert::alert_type, "piece_slots");

	torrent_status s = h.status();
	print_alerts(ses, "ses");
	TEST_EQUAL(s.info_hashes, ti->info_hashes());
	TEST_EQUAL(s.pieces.size(), ti->num_pieces());
	for (auto const i : ti->piece_range())
	{
		TEST_EQUAL(s.pieces[i], true);
	}

	TEST_EQUAL(s.is_seeding, true);

	// now save resume data and make sure it reflects that we're a seed
	h.save_resume_data();
	alert const* a = wait_for_alert(ses, save_resume_data_alert::alert_type);

	TEST_CHECK(a);
	save_resume_data_alert const* ra = alert_cast<save_resume_data_alert>(a);
	TEST_CHECK(ra);
	if (ra)
	{
		auto const& pieces = ra->params.have_pieces;
		TEST_EQUAL(int(pieces.size()), ti->num_pieces());

		for (auto const i : ti->piece_range())
		{
			TEST_EQUAL(pieces[i], true);
		}
	}
}

} // anonymous namespace

TORRENT_TEST(piece_slots_seed)
{
	test_piece_slots_seed(settings());
}

TORRENT_TEST(piece_slots_seed_suggest_cache)
{
	settings_pack sett = settings();
	sett.set_int(settings_pack::suggest_mode, settings_pack::suggest_read_cache);
	test_piece_slots_seed(sett);
}

// TODO: test what happens when loading a resume file with both piece priorities
// and file priorities (file prio should take precedence)

// TODO: make sure a resume file only ever contain file priorities OR piece
// priorities. Never both.

// TODO: generally save

#if TORRENT_ABI_VERSION == 1
TORRENT_TEST(file_priorities_default_deprecated)
{
	lt::session ses(settings());
	std::vector<download_priority_t> file_priorities = test_resume_flags(ses
		, {}, "", "", true).get_file_priorities();

	TEST_EQUAL(file_priorities.size(), 3);
	TEST_EQUAL(file_priorities[0], 4);
	TEST_EQUAL(file_priorities[1], 4);
	TEST_EQUAL(file_priorities[2], 4);
}

// As long as the add_torrent_params priorities are empty, the file_priorities
// from the resume data should take effect
TORRENT_TEST(file_priorities_in_resume_deprecated)
{
	lt::session ses(settings());
	std::vector<download_priority_t> file_priorities = test_resume_flags(ses, {}, "", "123").get_file_priorities();

	TEST_EQUAL(file_priorities.size(), 3);
	TEST_EQUAL(file_priorities[0], 1);
	TEST_EQUAL(file_priorities[1], 2);
	TEST_EQUAL(file_priorities[2], 3);
}

// if both resume data and add_torrent_params has file_priorities, the
// add_torrent_params one take precedence
TORRENT_TEST(file_priorities_in_resume_and_params_deprecated)
{
	lt::session ses(settings());
	std::vector<download_priority_t> file_priorities = test_resume_flags(ses, {}, "456", "123").get_file_priorities();

	TEST_EQUAL(file_priorities.size(), 3);
	TEST_EQUAL(file_priorities[0], 4);
	TEST_EQUAL(file_priorities[1], 5);
	TEST_EQUAL(file_priorities[2], 6);
}

// if we set flag_override_resume_data, it should no affect file priorities
TORRENT_TEST(file_priorities_override_resume_deprecated)
{
	lt::session ses(settings());
	std::vector<download_priority_t> file_priorities = test_resume_flags(ses
		, add_torrent_params::flag_override_resume_data, "", "123").get_file_priorities();

	TEST_EQUAL(file_priorities.size(), 3);
	TEST_EQUAL(file_priorities[0], 1);
	TEST_EQUAL(file_priorities[1], 2);
	TEST_EQUAL(file_priorities[2], 3);
}

#ifndef TORRENT_DISABLE_SHARE_MODE
TORRENT_TEST(file_priorities_resume_share_mode_deprecated)
{
	// in share mode file priorities should always be 0
	lt::session ses(settings());
	std::vector<download_priority_t> file_priorities = test_resume_flags(ses,
		torrent_flags::share_mode, "", "123", true).get_file_priorities();

	TEST_EQUAL(file_priorities.size(), 3);
	TEST_EQUAL(file_priorities[0], 0);
	TEST_EQUAL(file_priorities[1], 0);
	TEST_EQUAL(file_priorities[2], 0);
}

TORRENT_TEST(file_priorities_share_mode_deprecated)
{
	// in share mode file priorities should always be 0
	lt::session ses(settings());
	std::vector<download_priority_t> file_priorities = test_resume_flags(ses,
		torrent_flags::share_mode, "123", "", true).get_file_priorities();

	TEST_EQUAL(file_priorities.size(), 3);
	TEST_EQUAL(file_priorities[0], 0);
	TEST_EQUAL(file_priorities[1], 0);
	TEST_EQUAL(file_priorities[2], 0);
}
#endif

TORRENT_TEST(resume_save_load_deprecated)
{
	lt::session ses(settings());
	torrent_handle h = test_resume_flags(ses, {}, "123", "", true);

	h.save_resume_data();

	save_resume_data_alert const* a = alert_cast<save_resume_data_alert>(
		wait_for_alert(ses, save_resume_data_alert::alert_type
		, "resume_save_load"));

	TEST_CHECK(a);
	if (a == nullptr) return;

	auto const l = a->params.file_priorities;

	TEST_EQUAL(l.size(), 3);
	TEST_EQUAL(l[0], 1);
	TEST_EQUAL(l[1], 2);
	TEST_EQUAL(l[2], 3);
}

TORRENT_TEST(resume_save_load_resume_deprecated)
{
	lt::session ses(settings());
	torrent_handle h = test_resume_flags(ses, {}, "", "123", true);

	h.save_resume_data();

	save_resume_data_alert const* a = alert_cast<save_resume_data_alert>(
		wait_for_alert(ses, save_resume_data_alert::alert_type
		, "resume_save_load"));

	TEST_CHECK(a);
	if (a == nullptr) return;

	auto const l = a->params.file_priorities;

	TEST_EQUAL(l.size(), 3);
	TEST_EQUAL(l[0], 1);
	TEST_EQUAL(l[1], 2);
	TEST_EQUAL(l[2], 3);
}

TORRENT_TEST(file_priorities_resume_override_deprecated)
{
	// make sure that an empty file_priorities vector in add_torrent_params won't
	// override the resume data file priorities, even when override resume data
	// flag is set.
	lt::session ses(settings());
	std::vector<download_priority_t> file_priorities = test_resume_flags(ses,
		torrent_flags::override_resume_data, "", "123", true).get_file_priorities();

	TEST_EQUAL(file_priorities.size(), 3);
	TEST_EQUAL(file_priorities[0], 1);
	TEST_EQUAL(file_priorities[1], 2);
	TEST_EQUAL(file_priorities[2], 3);
}

TORRENT_TEST(file_priorities_resume_deprecated)
{
	lt::session ses(settings());
	std::vector<download_priority_t> file_priorities = test_resume_flags(ses, {}, "", "123", true).get_file_priorities();

	TEST_EQUAL(file_priorities.size(), 3);
	TEST_EQUAL(file_priorities[0], 1);
	TEST_EQUAL(file_priorities[1], 2);
	TEST_EQUAL(file_priorities[2], 3);
}

TORRENT_TEST(file_priorities1_deprecated)
{
	lt::session ses(settings());
	std::vector<download_priority_t> file_priorities = test_resume_flags(ses, {}, "010", "", true).get_file_priorities();

	TEST_EQUAL(file_priorities.size(), 3);
	TEST_EQUAL(file_priorities[0], 0);
	TEST_EQUAL(file_priorities[1], 1);
	TEST_EQUAL(file_priorities[2], 0);

//#error save resume data and assert the file priorities are preserved
}

TORRENT_TEST(file_priorities2_deprecated)
{
	lt::session ses(settings());
	std::vector<download_priority_t> file_priorities = test_resume_flags(ses, {}, "123", "", true).get_file_priorities();

	TEST_EQUAL(file_priorities.size(), 3);
	TEST_EQUAL(file_priorities[0], 1);
	TEST_EQUAL(file_priorities[1], 2);
	TEST_EQUAL(file_priorities[2], 3);
}

TORRENT_TEST(file_priorities3_deprecated)
{
	lt::session ses(settings());
	std::vector<download_priority_t> file_priorities = test_resume_flags(ses, {}, "4321", "", true).get_file_priorities();

	TEST_EQUAL(file_priorities.size(), 3);
	TEST_EQUAL(file_priorities[0], 4);
	TEST_EQUAL(file_priorities[1], 3);
	TEST_EQUAL(file_priorities[2], 2);
}

TORRENT_TEST(plain_deprecated)
{
	lt::session ses(settings());

	torrent_status s = test_resume_flags(ses, {}, "", "", true).status();
	default_tests(s);
#ifdef TORRENT_WINDOWS
	TEST_EQUAL(s.save_path, "c:\\add_torrent_params save_path");
#else
	TEST_EQUAL(s.save_path, "/add_torrent_params save_path");
#endif
	TEST_EQUAL(s.flags & flags_mask, torrent_flags_t{});
	TEST_EQUAL(s.connections_limit, 1345);
	TEST_EQUAL(s.uploads_limit, 1346);
}

TORRENT_TEST(use_resume_save_path_deprecated)
{
	lt::session ses(settings());
	torrent_status s = test_resume_flags(ses
		, torrent_flags::use_resume_save_path, "", "", true).status();
	default_tests(s);
#ifdef TORRENT_WINDOWS
	TEST_EQUAL(s.save_path, "c:\\resume_data save_path");
#else
	TEST_EQUAL(s.save_path, "/resume_data save_path");
#endif
	TEST_EQUAL(s.flags & flags_mask, torrent_flags_t{});
	TEST_EQUAL(s.connections_limit, 1345);
	TEST_EQUAL(s.uploads_limit, 1346);
}

TORRENT_TEST(override_resume_data_deprecated)
{
	lt::session ses(settings());
	torrent_status s = test_resume_flags(ses
		, torrent_flags::override_resume_data
		| torrent_flags::paused, "", "", true).status();

	default_tests(s);
#ifdef TORRENT_WINDOWS
	TEST_EQUAL(s.save_path, "c:\\add_torrent_params save_path");
#else
	TEST_EQUAL(s.save_path, "/add_torrent_params save_path");
#endif
	TEST_EQUAL(s.flags & flags_mask, torrent_flags::paused);
	TEST_EQUAL(s.connections_limit, 2);
	TEST_EQUAL(s.uploads_limit, 1);
}

TORRENT_TEST(seed_mode_deprecated)
{
	lt::session ses(settings());
	torrent_status s = test_resume_flags(ses, torrent_flags::override_resume_data
		| torrent_flags::seed_mode, "", "", true).status();
	default_tests(s);
	TEST_EQUAL(s.flags & flags_mask, torrent_flags::seed_mode);
	TEST_EQUAL(s.connections_limit, 2);
	TEST_EQUAL(s.uploads_limit, 1);
}

TORRENT_TEST(upload_mode_deprecated)
{
	lt::session ses(settings());
	torrent_status s = test_resume_flags(ses
		, torrent_flags::upload_mode, "", "", true).status();
	default_tests(s);
#ifdef TORRENT_WINDOWS
	TEST_EQUAL(s.save_path, "c:\\add_torrent_params save_path");
#else
	TEST_EQUAL(s.save_path, "/add_torrent_params save_path");
#endif
	TEST_EQUAL(s.flags & flags_mask, torrent_flags::upload_mode);
	TEST_EQUAL(s.connections_limit, 1345);
	TEST_EQUAL(s.uploads_limit, 1346);
}

#ifndef TORRENT_DISABLE_SHARE_MODE
TORRENT_TEST(share_mode_deprecated)
{
	lt::session ses(settings());
	torrent_status s = test_resume_flags(ses
		, torrent_flags::override_resume_data
		| torrent_flags::share_mode, "", "", true).status();
	default_tests(s);
#ifdef TORRENT_WINDOWS
	TEST_EQUAL(s.save_path, "c:\\add_torrent_params save_path");
#else
	TEST_EQUAL(s.save_path, "/add_torrent_params save_path");
#endif
	TEST_EQUAL(s.flags & flags_mask, torrent_flags::share_mode);
	TEST_EQUAL(s.connections_limit, 2);
	TEST_EQUAL(s.uploads_limit, 1);
}
#endif

TORRENT_TEST(auto_managed_deprecated)
{
	lt::session ses(settings());
	// resume data overrides the auto-managed flag
	torrent_status s = test_resume_flags(ses
		, torrent_flags::auto_managed, "", "", true).status();
	default_tests(s);
#ifdef TORRENT_WINDOWS
	TEST_EQUAL(s.save_path, "c:\\add_torrent_params save_path");
#else
	TEST_EQUAL(s.save_path, "/add_torrent_params save_path");
#endif
	TEST_EQUAL(s.flags & flags_mask, torrent_flags_t{});
	TEST_EQUAL(s.connections_limit, 1345);
	TEST_EQUAL(s.uploads_limit, 1346);
}

TORRENT_TEST(paused_deprecated)
{
	lt::session ses(settings());
	// resume data overrides the paused flag
	torrent_status s = test_resume_flags(ses, torrent_flags::paused, "", "", true).status();
	default_tests(s);
#ifdef TORRENT_WINDOWS
	TEST_EQUAL(s.save_path, "c:\\add_torrent_params save_path");
#else
	TEST_EQUAL(s.save_path, "/add_torrent_params save_path");
#endif
	TEST_EQUAL(s.flags & flags_mask, torrent_flags_t{});
	TEST_EQUAL(s.connections_limit, 1345);
	TEST_EQUAL(s.uploads_limit, 1346);

	// TODO: test all other resume flags here too. This would require returning
	// more than just the torrent_status from test_resume_flags. Also http seeds
	// and trackers for instance
}

TORRENT_TEST(url_seed_resume_data_deprecated)
{
	// merge url seeds with resume data
	std::printf("flags: merge_resume_http_seeds\n");
	lt::session ses(settings());
	torrent_handle h = test_resume_flags(ses,
		torrent_flags::merge_resume_http_seeds, "", "", true);
	std::set<std::string> us = h.url_seeds();
	std::set<std::string> ws = h.http_seeds();

	TEST_EQUAL(us.size(), 3);
	TEST_EQUAL(std::count(us.begin(), us.end()
		, "http://add_torrent_params_url_seed.com/"), 1);
	TEST_EQUAL(std::count(us.begin(), us.end()
		, "http://torrent_file_url_seed.com/"), 1);
	TEST_EQUAL(std::count(us.begin(), us.end()
		, "http://resume_data_url_seed.com/"), 1);

	TEST_EQUAL(ws.size(), 1);
	TEST_EQUAL(std::count(ws.begin(), ws.end()
		, "http://resume_data_http_seed.com"), 1);
}

TORRENT_TEST(resume_override_torrent_deprecated)
{
	// resume data overrides the .torrent_file
	std::printf("flags: no merge_resume_http_seed\n");
	lt::session ses(settings());
	torrent_handle h = test_resume_flags(ses,
		torrent_flags::merge_resume_trackers, "", "", true);
	std::set<std::string> us = h.url_seeds();
	std::set<std::string> ws = h.http_seeds();

	TEST_EQUAL(ws.size(), 1);
	TEST_EQUAL(std::count(ws.begin(), ws.end()
		, "http://resume_data_http_seed.com"), 1);

	TEST_EQUAL(us.size(), 1);
	TEST_EQUAL(std::count(us.begin(), us.end()
		, "http://resume_data_url_seed.com/"), 1);
}
#endif

TORRENT_TEST(file_priorities_default)
{
	lt::session ses(settings());
	std::vector<download_priority_t> file_priorities
		= test_resume_flags(ses, {}, "", "").get_file_priorities();

	TEST_EQUAL(file_priorities.size(), 3);
	TEST_EQUAL(file_priorities[0], 4_pri);
	TEST_EQUAL(file_priorities[1], 4_pri);
	TEST_EQUAL(file_priorities[2], 4_pri);
}

#ifndef TORRENT_DISABLE_SHARE_MODE
TORRENT_TEST(file_priorities_resume_share_mode)
{
	// in share mode file priorities should always be 0
	lt::session ses(settings());
	std::vector<download_priority_t> file_priorities = test_resume_flags(ses
		, torrent_flags::share_mode, "", "123").get_file_priorities();

	TEST_EQUAL(file_priorities.size(), 3);
	TEST_EQUAL(file_priorities[0], 0_pri);
	TEST_EQUAL(file_priorities[1], 0_pri);
	TEST_EQUAL(file_priorities[2], 0_pri);
}

TORRENT_TEST(file_priorities_share_mode)
{
	// in share mode file priorities should always be 0
	lt::session ses(settings());
	std::vector<download_priority_t> file_priorities = test_resume_flags(ses
		, torrent_flags::share_mode, "123", "").get_file_priorities();

	TEST_EQUAL(file_priorities.size(), 3);
	TEST_EQUAL(file_priorities[0], 0_pri);
	TEST_EQUAL(file_priorities[1], 0_pri);
	TEST_EQUAL(file_priorities[2], 0_pri);
}
#endif

namespace {

void test_zero_file_prio(bool test_deprecated = false, bool mix_prios = false)
{
	std::printf("test_file_prio\n");

	lt::session ses(settings());
	std::shared_ptr<torrent_info> ti = generate_torrent();
	add_torrent_params p;
	p.ti = ti;
	p.save_path = ".";

	entry rd;

	rd["file-format"] = "libtorrent resume file";
	rd["file-version"] = 1;
	rd["info-hash"] = ti->info_hashes().v1.to_string();
	rd["blocks per piece"] = std::max(1, ti->piece_length() / 0x4000);

	// set file priorities to 0
	rd["file_priority"] = entry::list_type(100, entry(0));

	if (mix_prios)
		rd["pieces"] = std::string(std::size_t(ti->num_pieces()), '\x01');
	else
		rd["pieces"] = std::string(std::size_t(ti->num_pieces()), '\x00');

	// but set the piece priorities to 1. these take precedence
	if (mix_prios)
		rd["piece_priority"] = std::string(std::size_t(ti->num_pieces()), '\x01');

	std::vector<char> resume_data;
	bencode(back_inserter(resume_data), rd);
	TORRENT_UNUSED(test_deprecated);
#if TORRENT_ABI_VERSION == 1
	if (test_deprecated)
	{
		p.resume_data = resume_data;
	}
	else
#endif
	{
		p = read_resume_data(resume_data);
		p.ti = ti;
		p.save_path = ".";
	}

	torrent_handle h = ses.add_torrent(p);

	lt::torrent_status s = h.status();
	for (int i = 0; i < 40; ++i)
	{
		if (s.state != torrent_status::checking_files
			&& s.state != torrent_status::checking_resume_data)
			break;
		std::this_thread::sleep_for(lt::milliseconds(100));
		s = h.status();
	}

	// Once a torrent becomes seed, any piece- and file priorities are
	// forgotten and all bytes are considered "wanted". So, whether we "want"
	// all bytes here or not, depends on whether we're a seed
	if (mix_prios)
	{
		TEST_EQUAL(s.total_wanted, ti->total_size());
	}
	else
	{
		TEST_EQUAL(s.total_wanted, 0);
	}
}

} // anonymous namespace

#if TORRENT_ABI_VERSION == 1
TORRENT_TEST(zero_file_prio_deprecated)
{
	test_zero_file_prio(true);
}

TORRENT_TEST(mixing_file_and_piece_prio_deprecated)
{
	test_zero_file_prio(true, true);
}

TORRENT_TEST(backwards_compatible_resume_info_dict)
{
	// make sure the "info" dictionary is picked up correctly from the
	// resume data in backwards compatible mode

	std::shared_ptr<torrent_info> ti = generate_torrent();
	entry rd;
	rd["file-format"] = "libtorrent resume file";
	rd["name"] = ti->name();
	rd["info-hash"] = ti->info_hashes().v1;
	rd["info"] = bdecode(ti->info_section());
	std::vector<char> resume_data;
	bencode(back_inserter(resume_data), rd);

	add_torrent_params atp;
	atp.resume_data = std::move(resume_data);
	atp.save_path = ".";

	session ses;
	torrent_handle h = ses.add_torrent(atp);
	auto torrent = h.torrent_file();
	TEST_CHECK(torrent->info_hashes() == ti->info_hashes());
	torrent_status s = h.status();
}
#endif

TORRENT_TEST(merkle_trees)
{
	lt::add_torrent_params p;
	p.ti = generate_torrent();
	p.save_path = ".";

	std::vector<std::vector<char>> piece_layers;

	for (file_index_t const i : p.ti->files().file_range())
	{
		auto const pspan = p.ti->piece_layer(i);
		piece_layers.emplace_back(pspan.begin(), pspan.end());
	}

	lt::session ses(settings());
	auto h = ses.add_torrent(p);

	h.save_resume_data();

	save_resume_data_alert const* a = alert_cast<save_resume_data_alert>(
		wait_for_alert(ses, save_resume_data_alert::alert_type
		, "merkle_trees"));

	TEST_CHECK(a);
	if (a == nullptr) return;

	TEST_EQUAL(a->params.merkle_trees.size(), 3);
	TEST_EQUAL(a->params.merkle_tree_mask.size(), 3);

	auto const pl = h.piece_layers();
	TEST_CHECK(pl.size() == piece_layers.size());

	for (file_index_t const i : p.ti->files().file_range())
	{
		auto const& one_layer = pl[std::size_t(int(i))];
		TEST_CHECK(one_layer.size() == piece_layers[std::size_t(int(i))].size() / lt::sha256_hash::size());
		for (int piece = 0; piece < int(one_layer.size()); ++piece)
			TEST_CHECK(one_layer[std::size_t(piece)] == lt::sha256_hash(piece_layers[std::size_t(int(i))].data() + piece * lt::sha256_hash::size()));
		auto const& m = a->params.merkle_tree_mask[i];
		TEST_CHECK(std::count(m.begin(), m.end(), true) == int(a->params.merkle_trees[i].size()));
	}
}

TORRENT_TEST(resume_info_dict)
{
	// make sure the "info" dictionary is picked up correctly from the
	// resume data

	std::shared_ptr<torrent_info> ti = generate_torrent();
	entry rd;
	rd["file-format"] = "libtorrent resume file";
	rd["name"] = ti->name();
	rd["info-hash"] = ti->info_hashes().v1;
	rd["info"] = bdecode(ti->info_section());
	std::vector<char> resume_data;
	bencode(back_inserter(resume_data), rd);

	error_code ec;
	add_torrent_params atp = read_resume_data(resume_data, ec);
	TEST_CHECK(atp.ti->info_hashes() == ti->info_hashes());
}

TORRENT_TEST(zero_file_prio)
{
	test_zero_file_prio();
}

TORRENT_TEST(mixing_file_and_piece_prio)
{
	test_zero_file_prio(false, true);
}

using test_mode_t = flags::bitfield_flag<std::uint8_t, struct test_mode_tag>;

namespace test_mode {
	constexpr test_mode_t file_prio = 0_bit;
	constexpr test_mode_t pieces_have = 1_bit;
	constexpr test_mode_t piece_prio = 2_bit;
	constexpr test_mode_t all_files_zero = 3_bit;
#if TORRENT_ABI_VERSION == 1
	constexpr test_mode_t deprecated = 4_bit;
#endif
	constexpr test_mode_t missing_files = 5_bit;
	constexpr test_mode_t pieces_have_all = 6_bit;
	constexpr test_mode_t missing_all_files = 7_bit;
	constexpr test_mode_t extended_files = 8_bit;
}

namespace {

void test_seed_mode(test_mode_t const flags)
{
	lt::session ses(settings());
	std::shared_ptr<torrent_info> ti = generate_torrent(true);
	add_torrent_params p;
	p.ti = ti;
	p.save_path = ".";

	if (flags & test_mode::missing_files)
	{
		TEST_CHECK(::remove(combine_path("test_resume", "tmp2").c_str()) == 0);
	}

	if (flags & test_mode::missing_all_files)
	{
		lt::error_code ec;
		lt::remove_all("test_resume", ec);
		TEST_CHECK(!ec);
	}

	if (flags & test_mode::extended_files)
	{
		int const ret = ::truncate("test_resume" SEP "tmp2", 128 * 1024 + 10);
		TEST_EQUAL(ret, 0);
	}

	entry rd;

	rd["file-format"] = "libtorrent resume file";
	rd["file-version"] = 1;
	rd["info-hash"] = ti->info_hashes().v1.to_string();
	rd["blocks per piece"] = std::max(1, ti->piece_length() / 0x4000);

	if (flags & test_mode::file_prio)
	{
		// this should take it out of seed_mode
		entry::list_type& file_prio = rd["file_priority"].list();
		file_prio.push_back(entry(0));
		if (flags & test_mode::all_files_zero)
		{
			for (int i = 0; i < 100; ++i)
			{
				file_prio.push_back(entry(0));
			}
		}
	}

	if (flags & test_mode::pieces_have)
	{
		std::string pieces(std::size_t(ti->num_pieces()), '\x01');
		pieces[0] = '\0';
		rd["pieces"] = pieces;
	}

	if (flags & test_mode::pieces_have_all)
	{
		rd["pieces"] = std::string(std::size_t(ti->num_pieces()), '\x01');
	}

	if (flags & test_mode::piece_prio)
	{
		std::string pieces_prio(std::size_t(ti->num_pieces()), '\x01');
		pieces_prio[0] = '\0';
		rd["piece_priority"] = pieces_prio;
	}

	rd["seed_mode"] = 1;

	std::vector<char> resume_data;
	bencode(back_inserter(resume_data), rd);

#if TORRENT_ABI_VERSION == 1
	if (flags & test_mode::deprecated)
	{
		p.resume_data = resume_data;
	}
	else
#endif
	{
		error_code ec;
		p = read_resume_data(resume_data, ec);
		TEST_CHECK(!ec);
		p.ti = ti;
		p.save_path = ".";
	}

	torrent_handle h = ses.add_torrent(p);

	// if we have all pieces, any zero-priority file is not checked against the
	// disk. But if we have any zero-priority file, the seed-mode flag is cleared
	if ((flags & (test_mode::piece_prio
		| test_mode::missing_files
		| test_mode::missing_all_files
		| test_mode::pieces_have))
		|| (flags & (test_mode::pieces_have_all | test_mode::file_prio)) == test_mode::file_prio
		)
	{
		std::vector<alert*> alerts;
		bool done = false;
		auto const start_time = lt::clock_type::now();
		while (!done)
		{
			ses.wait_for_alert(seconds(1));
			ses.pop_alerts(&alerts);
			for (auto a : alerts)
			{
				std::printf("%s\n", a->message().c_str());
				if (auto const* sca = alert_cast<state_changed_alert>(a))
				{
					TEST_CHECK(sca->state != torrent_status::seeding);
					if (sca->state == torrent_status::downloading) done = true;
				}
				else if (alert_cast<torrent_finished_alert>(a))
				{
					// the torrent is not finished!
					TEST_CHECK(false);
				}
			}
			if (lt::clock_type::now() - start_time > seconds(5)) break;
		}
		TEST_CHECK(done);
		torrent_status const s = h.status();
		TEST_CHECK(!(s.flags & torrent_flags::seed_mode));
	}
	else
	{
		std::vector<alert*> alerts;
		bool done = false;
		bool finished = false;
		auto const start_time = lt::clock_type::now();
		while (!done || !finished)
		{
			ses.wait_for_alert(seconds(1));
			ses.pop_alerts(&alerts);
			for (auto a : alerts)
			{
				std::printf("%s\n", a->message().c_str());
				if (auto const* sca = alert_cast<state_changed_alert>(a))
				{
					TEST_CHECK(sca->state != torrent_status::checking_files);
					if (sca->state == torrent_status::seeding) done = true;
				}
				else if (alert_cast<torrent_finished_alert>(a))
				{
					finished = true;
				}
			}
			if (lt::clock_type::now() - start_time > seconds(5)) break;
		}
		TEST_CHECK(done);
		TEST_CHECK(finished);
		torrent_status const s = h.status();
		if (flags & test_mode::file_prio)
			TEST_CHECK(!(s.flags & torrent_flags::seed_mode));
		else
			TEST_CHECK(s.flags & torrent_flags::seed_mode);
	}
}

} // anonymous namespace

#if TORRENT_ABI_VERSION == 1
TORRENT_TEST(seed_mode_file_prio_deprecated)
{
	test_seed_mode(test_mode::file_prio | test_mode::deprecated);
}

TORRENT_TEST(seed_mode_piece_prio_deprecated)
{
	test_seed_mode(test_mode::pieces_have | test_mode::deprecated);
}

TORRENT_TEST(seed_mode_piece_have_deprecated)
{
	test_seed_mode(test_mode::piece_prio | test_mode::deprecated);
}

TORRENT_TEST(seed_mode_preserve_deprecated)
{
	test_seed_mode(test_mode::deprecated);
}

TORRENT_TEST(seed_mode_missing_files_deprecated)
{
	test_seed_mode(test_mode::missing_files | test_mode::deprecated);
}

TORRENT_TEST(seed_mode_missing_all_files_deprecated)
{
	test_seed_mode(test_mode::missing_all_files | test_mode::deprecated);
}

TORRENT_TEST(seed_mode_missing_files_with_pieces_deprecated)
{
	test_seed_mode(test_mode::missing_files | test_mode::pieces_have | test_mode::deprecated);
}

TORRENT_TEST(seed_mode_missing_files_with_all_pieces_deprecated)
{
	test_seed_mode(test_mode::missing_files | test_mode::pieces_have_all | test_mode::deprecated);
}
#endif

TORRENT_TEST(seed_mode_file_prio)
{
	test_seed_mode(test_mode::file_prio);
}

TORRENT_TEST(seed_mode_extended_files)
{
	test_seed_mode(test_mode::extended_files);
}

TORRENT_TEST(seed_mode_have_file_prio)
{
	test_seed_mode(test_mode::pieces_have_all | test_mode::file_prio);
}

TORRENT_TEST(seed_mode_piece_prio)
{
	test_seed_mode(test_mode::pieces_have);
}

TORRENT_TEST(seed_mode_piece_have)
{
	test_seed_mode(test_mode::piece_prio);
}

TORRENT_TEST(seed_mode_preserve)
{
	test_seed_mode(test_mode_t{});
}

TORRENT_TEST(seed_mode_missing_files)
{
	test_seed_mode(test_mode::missing_files);
}

TORRENT_TEST(seed_mode_missing_all_files)
{
	test_seed_mode(test_mode::missing_all_files);
}

TORRENT_TEST(seed_mode_missing_files_with_pieces)
{
	test_seed_mode(test_mode::missing_files | test_mode::pieces_have);
}

TORRENT_TEST(seed_mode_missing_files_with_all_pieces)
{
	test_seed_mode(test_mode::missing_files | test_mode::pieces_have_all);
}

TORRENT_TEST(seed_mode_load_peers)
{
	lt::session ses(settings());
	std::shared_ptr<torrent_info> ti = generate_torrent();
	add_torrent_params p;
	p.ti = ti;
	p.save_path = ".";
	p.flags |= torrent_flags::seed_mode;
	p.peers.push_back(tcp::endpoint(make_address("1.2.3.4"), 12345));

	torrent_handle h = ses.add_torrent(p);

	wait_for_alert(ses, torrent_checked_alert::alert_type, "seed_mode_load_peers");

	h.save_resume_data();

	save_resume_data_alert const* a = alert_cast<save_resume_data_alert>(
		wait_for_alert(ses, save_resume_data_alert::alert_type
		, "seed_mode_load_peers"));

	TEST_CHECK(a);
	if (a == nullptr) return;

	auto const& peers = a->params.peers;
	TEST_EQUAL(peers.size(), 1);
	TEST_CHECK(peers[0] == tcp::endpoint(make_address("1.2.3.4"), 12345));
}

TORRENT_TEST(resume_save_load)
{
	lt::session ses(settings());
	torrent_handle h = test_resume_flags(ses, {}, "123", "");

	h.save_resume_data();

	save_resume_data_alert const* a = alert_cast<save_resume_data_alert>(
		wait_for_alert(ses, save_resume_data_alert::alert_type
		, "resume_save_load"));

	TEST_CHECK(a);
	if (a == nullptr) return;

	auto const l = a->params.file_priorities;

	TEST_EQUAL(l.size(), 3);
	TEST_EQUAL(l[0], 1_pri);
	TEST_EQUAL(l[1], 2_pri);
	TEST_EQUAL(l[2], 3_pri);
}

TORRENT_TEST(resume_save_load_resume)
{
	lt::session ses(settings());
	torrent_handle h = test_resume_flags(ses, {}, "", "123");

	h.save_resume_data();

	save_resume_data_alert const* a = alert_cast<save_resume_data_alert>(
		wait_for_alert(ses, save_resume_data_alert::alert_type
		, "resume_save_load"));

	TEST_CHECK(a);
	if (a == nullptr) return;

	auto const l = a->params.file_priorities;

	TEST_EQUAL(l.size(), 3);
	TEST_EQUAL(l[0], 1_pri);
	TEST_EQUAL(l[1], 2_pri);
	TEST_EQUAL(l[2], 3_pri);
}

TORRENT_TEST(file_priorities_resume)
{
	lt::session ses(settings());
	std::vector<download_priority_t> file_priorities = test_resume_flags(ses, {}, "", "123").get_file_priorities();

	TEST_EQUAL(file_priorities.size(), 3);
	TEST_EQUAL(file_priorities[0], 1_pri);
	TEST_EQUAL(file_priorities[1], 2_pri);
	TEST_EQUAL(file_priorities[2], 3_pri);
}

TORRENT_TEST(file_priorities1)
{
	lt::session ses(settings());
	std::vector<download_priority_t> file_priorities = test_resume_flags(ses, {}, "010").get_file_priorities();

	TEST_EQUAL(file_priorities.size(), 3);
	TEST_EQUAL(file_priorities[0], 0_pri);
	TEST_EQUAL(file_priorities[1], 1_pri);
	TEST_EQUAL(file_priorities[2], 0_pri);

//#error save resume data and assert the file priorities are preserved
}

TORRENT_TEST(file_priorities2)
{
	lt::session ses(settings());
	std::vector<download_priority_t> file_priorities = test_resume_flags(ses, {}, "123").get_file_priorities();

	TEST_EQUAL(file_priorities.size(), 3);
	TEST_EQUAL(file_priorities[0], 1_pri);
	TEST_EQUAL(file_priorities[1], 2_pri);
	TEST_EQUAL(file_priorities[2], 3_pri);
}

TORRENT_TEST(file_priorities3)
{
	lt::session ses(settings());
	std::vector<download_priority_t> file_priorities = test_resume_flags(ses, {}, "4321").get_file_priorities();

	TEST_EQUAL(file_priorities.size(), 3);
	TEST_EQUAL(file_priorities[0], 4_pri);
	TEST_EQUAL(file_priorities[1], 3_pri);
	TEST_EQUAL(file_priorities[2], 2_pri);
}

TORRENT_TEST(plain)
{
	lt::session ses(settings());

	torrent_status s = test_resume_flags(ses).status();
	default_tests(s);
#ifdef TORRENT_WINDOWS
	TEST_EQUAL(s.save_path, "c:\\add_torrent_params save_path");
#else
	TEST_EQUAL(s.save_path, "/add_torrent_params save_path");
#endif
	TEST_EQUAL(s.flags & flags_mask, torrent_flags_t{});
	TEST_EQUAL(s.connections_limit, 1345);
	TEST_EQUAL(s.uploads_limit, 1346);
}

TORRENT_TEST(seed_mode)
{
	lt::session ses(settings());
	torrent_status s = test_resume_flags(ses
		, torrent_flags::seed_mode).status();
	default_tests(s);
	TEST_EQUAL(s.flags & flags_mask, torrent_flags::seed_mode);
	TEST_EQUAL(s.connections_limit, 1345);
	TEST_EQUAL(s.uploads_limit, 1346);
}

TORRENT_TEST(seed_mode_no_verify_files)
{
	lt::session ses(settings());
	torrent_status s = test_resume_flags(ses
		, torrent_flags::seed_mode | torrent_flags::no_verify_files).status();
	default_tests(s);
	// note taht torrent_flags::no_verify_files is NOT set here
	TEST_EQUAL(s.flags & flags_mask, torrent_flags::seed_mode);
	TEST_EQUAL(s.connections_limit, 1345);
	TEST_EQUAL(s.uploads_limit, 1346);
}

TORRENT_TEST(upload_mode)
{
	lt::session ses(settings());
	torrent_status s = test_resume_flags(ses, torrent_flags::upload_mode).status();
	default_tests(s);
#ifdef TORRENT_WINDOWS
	TEST_EQUAL(s.save_path, "c:\\add_torrent_params save_path");
#else
	TEST_EQUAL(s.save_path, "/add_torrent_params save_path");
#endif
	TEST_EQUAL(s.flags & flags_mask, torrent_flags::upload_mode);
	TEST_EQUAL(s.connections_limit, 1345);
	TEST_EQUAL(s.uploads_limit, 1346);
}

#ifndef TORRENT_DISABLE_SHARE_MODE
TORRENT_TEST(share_mode)
{
	lt::session ses(settings());
	torrent_status s = test_resume_flags(ses
		, torrent_flags::share_mode).status();
	default_tests(s);
#ifdef TORRENT_WINDOWS
	TEST_EQUAL(s.save_path, "c:\\add_torrent_params save_path");
#else
	TEST_EQUAL(s.save_path, "/add_torrent_params save_path");
#endif
	TEST_EQUAL(s.flags & flags_mask, torrent_flags::share_mode);
	TEST_EQUAL(s.connections_limit, 1345);
	TEST_EQUAL(s.uploads_limit, 1346);
}
#endif

TORRENT_TEST(auto_managed)
{
	lt::session ses(settings());
	// resume data overrides the auto-managed flag
	torrent_status s = test_resume_flags(ses, torrent_flags::auto_managed).status();
	default_tests(s);
#ifdef TORRENT_WINDOWS
	TEST_EQUAL(s.save_path, "c:\\add_torrent_params save_path");
#else
	TEST_EQUAL(s.save_path, "/add_torrent_params save_path");
#endif
	// auto managed torrents may have been paused by the time we get here, so
	// filter out that flag
	TEST_EQUAL((s.flags & flags_mask) & ~torrent_flags::paused, torrent_flags::auto_managed);
	TEST_EQUAL(s.connections_limit, 1345);
	TEST_EQUAL(s.uploads_limit, 1346);
}

TORRENT_TEST(paused)
{
	lt::session ses(settings());
	// resume data overrides the paused flag
	torrent_status s = test_resume_flags(ses, torrent_flags::paused).status();
	default_tests(s);
#ifdef TORRENT_WINDOWS
	TEST_EQUAL(s.save_path, "c:\\add_torrent_params save_path");
#else
	TEST_EQUAL(s.save_path, "/add_torrent_params save_path");
#endif
	TEST_EQUAL(s.flags & flags_mask, torrent_flags::paused);
	TEST_EQUAL(s.connections_limit, 1345);
	TEST_EQUAL(s.uploads_limit, 1346);

	// TODO: test all other resume flags here too. This would require returning
	// more than just the torrent_status from test_resume_flags. Also http seeds
	// and trackers for instance
}

TORRENT_TEST(no_metadata)
{
	lt::session ses(settings());

	add_torrent_params p;
	p.info_hashes.v1 = sha1_hash("abababababababababab");
	p.save_path = ".";
	p.name = "foobar";
	torrent_handle h = ses.add_torrent(p);
	h.save_resume_data(torrent_handle::save_info_dict);
	alert const* a = wait_for_alert(ses, save_resume_data_alert::alert_type);
	TEST_CHECK(a);
	save_resume_data_alert const* ra = alert_cast<save_resume_data_alert>(a);
	TEST_CHECK(ra);
	if (ra)
	{
		auto const& atp = ra->params;
		TEST_EQUAL(atp.info_hashes, p.info_hashes);
		TEST_EQUAL(atp.name, "foobar");
	}
}

template <typename Fun>
void test_unfinished_pieces(Fun f)
{
	// create a torrent and complete files
	std::shared_ptr<torrent_info> ti = generate_torrent(true, true);

	add_torrent_params p;
	p.info_hashes = ti->info_hashes();
	p.have_pieces.resize(ti->num_pieces(), true);
	p.ti = ti;
	p.save_path = ".";

	f(*ti, p);

	lt::session ses(settings());
	torrent_handle h = ses.add_torrent(p);
	torrent_status s = h.status();
	TEST_EQUAL(s.info_hashes, ti->info_hashes());

	if (s.state == torrent_status::seeding) return;

	print_alerts(ses, "ses");

	for (int i = 0; i < 30; ++i)
	{
		std::this_thread::sleep_for(lt::milliseconds(100));
		s = h.status();
		print_alerts(ses, "ses");
		if (s.state == torrent_status::seeding) return;
	}

	TEST_EQUAL(s.state, torrent_status::seeding);
}

TORRENT_TEST(unfinished_pieces_pure_seed)
{
	test_unfinished_pieces([](torrent_info const&, add_torrent_params&){});
}

TORRENT_TEST(unfinished_pieces_check_all)
{
	test_unfinished_pieces([](torrent_info const&, add_torrent_params& atp)
	{
		atp.have_pieces.clear();
	});
}

TORRENT_TEST(unfinished_pieces_finished)
{
	// make sure that a piece that isn't maked as "have", but whose blocks are
	// all downloaded gets checked and turn into "have".
	test_unfinished_pieces([](torrent_info const& ti, add_torrent_params& atp)
	{
		atp.have_pieces.clear_bit(piece_index_t{0});
		atp.unfinished_pieces[lt::piece_index_t{0}].resize(ti.piece_length() / 0x4000, true);
	});
}

TORRENT_TEST(unfinished_pieces_all_finished)
{
	// make sure that a piece that isn't maked as "have", but whose blocks are
	// all downloaded gets checked and turn into "have".
	test_unfinished_pieces([](torrent_info const& ti, add_torrent_params& atp)
	{
		// we have none of the pieces
		atp.have_pieces.clear_all();
		int const blocks_per_piece = ti.piece_length() / 0x4000;

		// but all pieces are downloaded
		for (piece_index_t p : ti.piece_range())
			atp.unfinished_pieces[p].resize(blocks_per_piece, true);
	});
}

#if TORRENT_HAVE_MMAP || TORRENT_HAVE_MAP_VIEW_OF_FILE
// this test relies on (and tests) the disk I/O being asynchronous. Since the
// posix_disk_io isn't, this test won't pass
TORRENT_TEST(resume_data_have_pieces)
{
	if (sizeof(void*) < 8)
	{
		// disable this test when disk I/O is not async
		return;
	}

	file_storage fs;
	fs.add_file("tmp1", 128 * 1024 * 8);
	lt::create_torrent t(fs, 128 * 1024);

	TEST_CHECK(t.num_pieces() > 0);

	std::vector<char> piece_data(std::size_t(fs.piece_length()), 0);
	aux::random_bytes(piece_data);

	sha1_hash const ph = lt::hasher(piece_data).final();
	for (auto const i : fs.piece_range())
		t.set_hash(i, ph);

	std::vector<char> buf;
	bencode(std::back_inserter(buf), t.generate());
	auto ti = std::make_shared<torrent_info>(buf, from_span);

	lt::session ses(settings());
	lt::add_torrent_params atp;
	atp.ti = ti;
	atp.flags &= ~torrent_flags::paused;
	atp.save_path = ".";
	auto h = ses.add_torrent(atp);
	wait_for_downloading(ses, "");
	h.add_piece(piece_index_t{0}, piece_data.data());
	lt::torrent_status s = h.status(torrent_handle::query_pieces);

	ses.pause();
	h.save_resume_data();

	auto const* rs = static_cast<save_resume_data_alert const*>(
		wait_for_alert(ses, save_resume_data_alert::alert_type));
	TEST_CHECK(rs != nullptr);
	TEST_EQUAL(rs->params.unfinished_pieces.size(), 1);
}
#endif

// See https://github.com/arvidn/libtorrent/issues/5174
TORRENT_TEST(removed)
{
	lt::session ses(settings());
	std::shared_ptr<torrent_info> ti = generate_torrent();
	add_torrent_params p;
	p.ti = ti;
	p.save_path = ".";
	// we're _likely_ to trigger the condition, but not guaranteed. loop
	// until we do.
	bool triggered = false;
	for (int i = 0; i < 10; i++) {
		torrent_handle h = ses.add_torrent(p);
		// this is asynchronous
		ses.remove_torrent(h);
		try {
			h.save_resume_data();
			triggered = true;
		} catch (std::exception const&) {
			std::printf("failed to trigger condition, retrying\n");
		}
	}
	TEST_CHECK(triggered);
	if (!triggered) return;
	alert const* a = wait_for_alert(ses, save_resume_data_failed_alert::alert_type);
	TEST_CHECK(a != nullptr);
}<|MERGE_RESOLUTION|>--- conflicted
+++ resolved
@@ -167,12 +167,8 @@
 
 	p.ti = ti;
 	p.flags = flags;
-<<<<<<< HEAD
-	if (flags & torrent_flags::seed_mode)
-=======
 
 	if (with_files)
->>>>>>> 6522fc46
 	{
 		p.save_path = ".";
 	}
