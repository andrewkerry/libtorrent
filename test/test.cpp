--- conflicted
+++ resolved
@@ -49,13 +49,8 @@
 void report_failure(char const* err, char const* file, int line)
 {
 	char buf[500];
-<<<<<<< HEAD
 	std::snprintf(buf, sizeof(buf), "\x1b[41m***** %s:%d \"%s\" *****\x1b[0m\n", file, line, err);
-	std::printf("\n%s\n", buf);
-=======
-	snprintf(buf, sizeof(buf), "\x1b[41m***** %s:%d \"%s\" *****\x1b[0m\n", file, line, err);
-	fprintf(stderr, "\n%s\n", buf);
->>>>>>> de499310
+	std::fprintf(stderr, "\n%s\n", buf);
 	failure_strings.push_back(buf);
 	++_g_test_failures;
 }
