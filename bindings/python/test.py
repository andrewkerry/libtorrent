#!/usr/bin/env python
# vim: tabstop=8 expandtab shiftwidth=4 softtabstop=4

from __future__ import print_function

import libtorrent as lt

import unittest
import time
import datetime
import os
import shutil
import binascii
import subprocess as sub
import sys

# include terminal interface for travis parallel executions of scripts which use
# terminal features: fix multiple stdin assignment at termios.tcgetattr
if os.name != 'nt':
    import pty


class test_create_torrent(unittest.TestCase):

    def test_from_torrent_info(self):
        ti = lt.torrent_info('unordered.torrent')
        ct = lt.create_torrent(ti)
        entry = ct.generate()
        content = lt.bencode(entry).strip()
        with open('unordered.torrent', 'rb') as f:
            file_content = bytearray(f.read().strip())
            print(content)
            print(file_content)
            print(entry)
            self.assertEqual(content, file_content)


class test_session_stats(unittest.TestCase):

    def test_unique(self):
        l = lt.session_stats_metrics()
        self.assertTrue(len(l) > 40)
        idx = set()
        for m in l:
            self.assertTrue(m.value_index not in idx)
            idx.add(m.value_index)

    def test_find_idx(self):
        self.assertEqual(lt.find_metric_idx("peer.error_peers"), 0)


class test_torrent_handle(unittest.TestCase):

<<<<<<< HEAD
    def setup(self):
        self.ses = lt.session({
            'alert_mask': lt.alert.category_t.all_categories,
            'enable_dht': False})
        self.ti = lt.torrent_info('url_seed_multi.torrent')
        self.h = self.ses.add_torrent({
            'ti': self.ti, 'save_path': os.getcwd()})

    def test_torrent_handle(self):
        self.setup()
        self.assertEqual(self.h.file_priorities(), [4, 4])
        self.assertEqual(self.h.piece_priorities(), [4])

        self.h.prioritize_files([0, 1])
        self.assertEqual(self.h.file_priorities(), [0, 1])

        self.h.prioritize_pieces([0])
        self.assertEqual(self.h.piece_priorities(), [0])

        # also test the overload that takes a list of piece->priority mappings
        self.h.prioritize_pieces([(0, 1)])
        self.assertEqual(self.h.piece_priorities(), [1])

    def test_file_status(self):
        self.setup()
        l = self.h.file_status()
        print(l)

    def test_piece_deadlines(self):
        self.setup()
        self.h.clear_piece_deadlines()

    def test_status_last_uploaded_dowloaded(self):
        # we want to check at seconds precision but can't control session
        # time, wait for next full second to prevent second increment
        time.sleep(1 - datetime.datetime.now().microsecond / 1000000.0)

        sessionStart = datetime.datetime.now().replace(microsecond=0)
        self.setup()
        st = self.h.status()
        # last upload and download times are at session start time
        self.assertLessEqual(abs(st.last_upload - sessionStart), datetime.timedelta(seconds=1))
        self.assertLessEqual(abs(st.last_download - sessionStart), datetime.timedelta(seconds=1))

    def test_torrent_status(self):
        self.setup()
        st = self.h.status()
        ti = st.handle
        self.assertEqual(ti.info_hash(), self.ti.info_hash())
        # make sure we can compare torrent_status objects
        st2 = self.h.status()
        self.assertEqual(st2, st)

    def test_read_resume_data(self):

        resume_data = lt.bencode({
            'file-format': 'libtorrent resume file',
            'info-hash': 'abababababababababab',
            'name': 'test',
            'save_path': '.',
            'peers': '\x01\x01\x01\x01\x00\x01\x02\x02\x02\x02\x00\x02',
            'file_priority': [0, 1, 1]})
        tp = lt.read_resume_data(resume_data)

        self.assertEqual(tp.name, 'test')
        self.assertEqual(tp.info_hash, lt.sha1_hash('abababababababababab'))
        self.assertEqual(tp.file_priorities, [0, 1, 1])
        self.assertEqual(tp.peers, [('1.1.1.1', 1), ('2.2.2.2', 2)])

        ses = lt.session({'alert_mask': lt.alert.category_t.all_categories})
        h = ses.add_torrent(tp)

        h.connect_peer(('3.3.3.3', 3))

        for i in range(0, 10):
            alerts = ses.pop_alerts()
            for a in alerts:
                print(a.message())
            time.sleep(0.1)

    def test_scrape(self):
        self.setup()
        # this is just to make sure this function can be called like this
        # from python
        self.h.scrape_tracker()

    def test_cache_info(self):
        self.setup()
        cs = self.ses.get_cache_info(self.h)
        self.assertEqual(cs.pieces, [])

    def test_unknown_torrent_parameter(self):
        self.ses = lt.session({'alert_mask': lt.alert.category_t.all_categories,
            'enable_dht': False})
        try:
            self.h = self.ses.add_torrent({'unexpected-key-name': ''})
            self.assertFalse('should have thrown an exception')
        except KeyError as e:
            print(e)

    def test_torrent_parameter(self):
        self.ses = lt.session({'alert_mask': lt.alert.category_t.all_categories,
            'enable_dht': False})
        self.ti = lt.torrent_info('url_seed_multi.torrent');
        self.h = self.ses.add_torrent({
            'ti': self.ti,
            'save_path': os.getcwd(),
            'trackers': ['http://test.com/announce'],
            'dht_nodes': [('1.2.3.4', 6881), ('4.3.2.1', 6881)],
            'file_priorities': [1,1],
            'http_seeds': ['http://test.com/file3'],
            'url_seeds': ['http://test.com/announce-url'],
            'peers': [('5.6.7.8', 6881)],
            'banned_peers': [('8.7.6.5', 6881)],
            'renamed_files': { 0: 'test.txt', 2: 'test.txt' }
            })
        self.st = self.h.status()
        self.assertEqual(self.st.save_path, os.getcwd())
        trackers = self.h.trackers();
        self.assertEqual(len(trackers), 1)
        self.assertEqual(trackers[0].get('url'), 'http://test.com/announce')
        self.assertEqual(trackers[0].get('tier'), 0)
        self.assertEqual(self.h.file_priorities(), [1,1])
        self.assertEqual(self.h.http_seeds(),['http://test.com/file3'])
        # url_seeds was already set, test that it did not got overwritten
        self.assertEqual(self.h.url_seeds(),
            ['http://test.com/announce-url/', 'http://test.com/file/'])
        self.assertEqual(self.h.piece_priorities(),[4])
        self.assertEqual(self.ti.merkle_tree(),[])
        self.assertEqual(self.st.verified_pieces,[])
=======
	def setup(self):
		self.ses = lt.session({'alert_mask': lt.alert.category_t.all_categories, 'enable_dht': False})
		self.ti = lt.torrent_info('url_seed_multi.torrent');
		self.h = self.ses.add_torrent({'ti': self.ti, 'save_path': os.getcwd()})

	def test_torrent_handle(self):
		self.setup()
		self.assertEqual(self.h.file_priorities(), [4,4])
		self.assertEqual(self.h.piece_priorities(), [4])

		self.h.prioritize_files([0,1])
		self.assertEqual(self.h.file_priorities(), [0,1])

		self.h.prioritize_pieces([0])
		self.assertEqual(self.h.piece_priorities(), [0])

		# also test the overload that takes a list of piece->priority mappings
		self.h.prioritize_pieces([(0, 1)])
		self.assertEqual(self.h.piece_priorities(), [1])

	def test_replace_trackers(self):
		self.setup()
		trackers = []
		for idx, tracker_url in enumerate(('udp://tracker1.com', 'udp://tracker2.com')):
			tracker = lt.announce_entry(tracker_url)
			tracker.tier = idx
			tracker.fail_limit = 2
			trackers.append(tracker)
		self.h.replace_trackers(trackers)
		new_trackers = self.h.trackers()
		self.assertEqual(new_trackers[0]['url'], 'udp://tracker1.com')
		self.assertEqual(new_trackers[1]['tier'], 1)
		self.assertEqual(new_trackers[1]['fail_limit'], 2)

	def test_file_status(self):
		self.setup()
		l = self.h.file_status()
		print(l)

	def test_piece_deadlines(self):
		self.setup()
		self.h.clear_piece_deadlines()

	def test_torrent_status(self):
		self.setup()
		st = self.h.status()
		ti = st.handle;
		self.assertEqual(ti.info_hash(), self.ti.info_hash())
		# make sure we can compare torrent_status objects
		st2 = self.h.status()
		self.assertEqual(st2, st)

	def test_scrape(self):
		self.setup()
		# this is just to make sure this function can be called like this
		# from python
		self.h.scrape_tracker()

	def test_cache_info(self):
		self.setup()
		cs = self.ses.get_cache_info(self.h)
		self.assertEqual(cs.pieces, [])
>>>>>>> 949d4cd1

class test_torrent_info(unittest.TestCase):

    def test_bencoded_constructor(self):
        info = lt.torrent_info({'info': {
            'name': 'test_torrent', 'length': 1234,
            'piece length': 16 * 1024,
            'pieces': 'aaaaaaaaaaaaaaaaaaaa'}})

        self.assertEqual(info.num_files(), 1)

        f = info.files()
        self.assertEqual(f.file_path(0), 'test_torrent')
        self.assertEqual(f.file_size(0), 1234)
        self.assertEqual(info.total_size(), 1234)

    def test_metadata(self):
        ti = lt.torrent_info('base.torrent')

        self.assertTrue(len(ti.metadata()) != 0)
        self.assertTrue(len(ti.hash_for_piece(0)) != 0)

    def test_web_seeds(self):
        ti = lt.torrent_info('base.torrent')

        ws = [{'url': 'http://foo/test', 'auth': '', 'type': 0},
              {'url': 'http://bar/test', 'auth': '', 'type': 1}]
        ti.set_web_seeds(ws)
        web_seeds = ti.web_seeds()
        self.assertEqual(len(ws), len(web_seeds))
        for i in range(len(web_seeds)):
            self.assertEqual(web_seeds[i]["url"], ws[i]["url"])
            self.assertEqual(web_seeds[i]["auth"], ws[i]["auth"])
            self.assertEqual(web_seeds[i]["type"], ws[i]["type"])

    def test_iterable_files(self):
        # this detects whether libtorrent was built with deprecated APIs
        # the file_strage object is only iterable for backwards compatibility
        if not hasattr(lt, 'version'):
            return

        lt.session({'alert_mask': lt.alert.category_t.all_categories,
                    'enable_dht': False})
        ti = lt.torrent_info('url_seed_multi.torrent')
        files = ti.files()

        idx = 0
        expected = ['bar.txt', 'var.txt']
        for f in files:
            print(f.path)

            self.assertEqual(os.path.split(f.path)[1], expected[idx])
            self.assertEqual(os.path.split(f.path)[0],
                             os.path.join('temp', 'foo'))
            idx += 1


	def test_announce_entry(self):
		ae = lt.announce_entry('test')
		self.assertEquals(ae.can_announce(False), True)
		self.assertEquals(ae.scrape_incomplete, -1)
		self.assertEquals(ae.next_announce, None)

class test_alerts(unittest.TestCase):

    def test_alert(self):

        ses = lt.session({'alert_mask': lt.alert.category_t.all_categories,
                          'enable_dht': False})
        ti = lt.torrent_info('base.torrent')
        h = ses.add_torrent({'ti': ti, 'save_path': os.getcwd()})
        st = h.status()
        time.sleep(1)
        ses.remove_torrent(h)
        ses.wait_for_alert(1000)  # milliseconds
        alerts = ses.pop_alerts()
        for a in alerts:
            print(a.message())
            for field_name in dir(a):
                if field_name.startswith('__'):
                    continue
                field = getattr(a, field_name)
                if callable(field):
                    print('  ', field_name, ' = ', field())
                else:
                    print('  ', field_name, ' = ', field)

        print(st.next_announce)
        self.assertEqual(st.name, 'temp')
        print(st.errc.message())
        print(st.pieces)
        print(st.last_seen_complete)
        print(st.completed_time)
        print(st.progress)
        print(st.num_pieces)
        print(st.distributed_copies)
        print(st.paused)
        print(st.info_hash)
        print(st.seeding_duration)
        print(st.last_upload)
        print(st.last_download)
        self.assertEqual(st.save_path, os.getcwd())

    def test_pop_alerts(self):
        ses = lt.session({'alert_mask': lt.alert.category_t.all_categories,
                          'enable_dht': False})
        ses.async_add_torrent(
            {"ti": lt.torrent_info("base.torrent"), "save_path": "."})

# this will cause an error (because of duplicate torrents) and the
# torrent_info object created here will be deleted once the alert goes out
# of scope. When that happens, it will decrement the python object, to allow
# it to release the object.
# we're trying to catch the error described in this post, with regards to
# torrent_info.
# https://mail.python.org/pipermail/cplusplus-sig/2007-June/012130.html
        ses.async_add_torrent(
            {"ti": lt.torrent_info("base.torrent"), "save_path": "."})
        time.sleep(1)
        for i in range(0, 10):
            alerts = ses.pop_alerts()
            for a in alerts:
                print(a.message())
            time.sleep(0.1)


class test_bencoder(unittest.TestCase):

    def test_bencode(self):

        encoded = lt.bencode({'a': 1, 'b': [1, 2, 3], 'c': 'foo'})
        self.assertEqual(encoded, b'd1:ai1e1:bli1ei2ei3ee1:c3:fooe')

    def test_bdecode(self):

        encoded = b'd1:ai1e1:bli1ei2ei3ee1:c3:fooe'
        decoded = lt.bdecode(encoded)
        self.assertEqual(decoded, {b'a': 1, b'b': [1, 2, 3], b'c': b'foo'})


class test_sha1hash(unittest.TestCase):

    def test_sha1hash(self):
        h = 'a0'*20
        s = lt.sha1_hash(binascii.unhexlify(h))
        self.assertEqual(h, str(s))


class test_session(unittest.TestCase):

    def test_add_torrent(self):
        s = lt.session({'alert_mask': lt.alert.category_t.stats_notification, 'enable_dht': False})
        h = s.add_torrent({'ti': lt.torrent_info('base.torrent'),
            'save_path': '.',
            'dht_nodes': [('1.2.3.4', 6881), ('4.3.2.1', 6881)],
            'http_seeds': ['http://test.com/seed'],
            'peers': [('5.6.7.8', 6881)],
            'banned_peers': [('8.7.6.5', 6881)],
            'file_priorities': [1,1,1,2,0]})

    def test_apply_settings(self):

        s = lt.session({'enable_dht': False})
        s.apply_settings({'num_want': 66, 'user_agent': 'test123'})
        self.assertEqual(s.get_settings()['num_want'], 66)
        self.assertEqual(s.get_settings()['user_agent'], 'test123')

    def test_post_session_stats(self):
        s = lt.session({'alert_mask': lt.alert.category_t.stats_notification,
                        'enable_dht': False})
        s.post_session_stats()
        a = s.wait_for_alert(1000)
        self.assertTrue(isinstance(a, lt.session_stats_alert))
        self.assertTrue(isinstance(a.values, dict))
        self.assertTrue(len(a.values) > 0)

    def test_unknown_settings(self):
        try:
            s = lt.session({'unexpected-key-name': 42})
            self.assertFalse('should have thrown an exception')
        except KeyError as e:
            print(e)

    def test_fingerprint(self):
        self.assertEqual(lt.generate_fingerprint('LT', 0, 1, 2, 3), '-LT0123-')
        self.assertEqual(lt.generate_fingerprint('..', 10, 1, 2, 3), '-..A123-')

    def test_min_memory_preset(self):
        min_mem = lt.min_memory_usage()
        print(min_mem)

        self.assertTrue('connection_speed' in min_mem)
        self.assertTrue('file_pool_size' in min_mem)

    def test_seed_mode_preset(self):
        seed_mode = lt.high_performance_seed()
        print(seed_mode)

        self.assertTrue('alert_queue_size' in seed_mode)
        self.assertTrue('connection_speed' in seed_mode)
        self.assertTrue('file_pool_size' in seed_mode)


class test_example_client(unittest.TestCase):

    def test_execute_client(self):
        if os.name == 'nt':
            # TODO: fix windows includes of client.py
            return
        my_stdin = sys.stdin
        if os.name != 'nt':
            master_fd, slave_fd = pty.openpty()
            # slave_fd fix multiple stdin assignment at termios.tcgetattr
            my_stdin = slave_fd

        process = sub.Popen(
            [sys.executable,"client.py","url_seed_multi.torrent"],
            stdin=my_stdin, stdout=sub.PIPE, stderr=sub.PIPE)
        # python2 has no Popen.wait() timeout
        time.sleep(5)
        returncode = process.poll()
        if returncode == None:
            # this is an expected use-case
            process.kill()
        err = process.stderr.read().decode("utf-8")
        self.assertEqual('', err, 'process throw errors: \n' + err)
        # check error code if process did unexpected end
        if returncode != None:
            # in case of error return: output stdout if nothing was on stderr
            if returncode != 0:
                print("stdout:\n" + process.stdout.read().decode("utf-8"))
            self.assertEqual(returncode, 0, "returncode: " + str(returncode) + "\n"
                + "stderr: empty\n"
                + "some configuration does not output errors like missing module members,"
                + "try to call it manually to get the error message\n")

    def test_execute_simple_client(self):
        process = sub.Popen(
            [sys.executable,"simple_client.py","url_seed_multi.torrent"],
            stdout=sub.PIPE, stderr=sub.PIPE)
        # python2 has no Popen.wait() timeout
        time.sleep(5)
        returncode = process.poll()
        if returncode == None:
            # this is an expected use-case
            process.kill()
        err = process.stderr.read().decode("utf-8")
        self.assertEqual('', err, 'process throw errors: \n' + err)
        # check error code if process did unexpected end
        if returncode != None:
            # in case of error return: output stdout if nothing was on stderr
            if returncode != 0:
                print("stdout:\n" + process.stdout.read().decode("utf-8"))
            self.assertEqual(returncode, 0, "returncode: " + str(returncode) + "\n"
                + "stderr: empty\n"
                + "some configuration does not output errors like missing module members,"
                + "try to call it manually to get the error message\n")

    def test_execute_make_torrent(self):
        process = sub.Popen(
            [sys.executable,"make_torrent.py","url_seed_multi.torrent",
            "http://test.com/test"], stdout=sub.PIPE, stderr=sub.PIPE)
        returncode = process.wait()
        # python2 has no Popen.wait() timeout
        err = process.stderr.read().decode("utf-8")
        self.assertEqual('', err, 'process throw errors: \n' + err)
        # in case of error return: output stdout if nothing was on stderr
        if returncode != 0:
            print("stdout:\n" + process.stdout.read().decode("utf-8"))
        self.assertEqual(returncode, 0, "returncode: " + str(returncode) + "\n"
            + "stderr: empty\n"
            + "some configuration does not output errors like missing module members,"
            + "try to call it manually to get the error message\n")

    def test_default_settings(self):

        default = lt.default_settings()
        print(default)

if __name__ == '__main__':
    print(lt.__version__)
    shutil.copy(os.path.join('..', '..', 'test', 'test_torrents',
                             'url_seed_multi.torrent'), '.')
    shutil.copy(os.path.join('..', '..', 'test', 'test_torrents',
                             'base.torrent'), '.')
    shutil.copy(os.path.join('..', '..', 'test', 'test_torrents',
                             'unordered.torrent'), '.')
    unittest.main()<|MERGE_RESOLUTION|>--- conflicted
+++ resolved
@@ -51,7 +51,6 @@
 
 class test_torrent_handle(unittest.TestCase):
 
-<<<<<<< HEAD
     def setup(self):
         self.ses = lt.session({
             'alert_mask': lt.alert.category_t.all_categories,
@@ -74,6 +73,20 @@
         # also test the overload that takes a list of piece->priority mappings
         self.h.prioritize_pieces([(0, 1)])
         self.assertEqual(self.h.piece_priorities(), [1])
+
+    def test_replace_trackers(self):
+        self.setup()
+        trackers = []
+        for idx, tracker_url in enumerate(('udp://tracker1.com', 'udp://tracker2.com')):
+            tracker = lt.announce_entry(tracker_url)
+            tracker.tier = idx
+            tracker.fail_limit = 2
+            trackers.append(tracker)
+        self.h.replace_trackers(trackers)
+        new_trackers = self.h.trackers()
+        self.assertEqual(new_trackers[0]['url'], 'udp://tracker1.com')
+        self.assertEqual(new_trackers[1]['tier'], 1)
+        self.assertEqual(new_trackers[1]['fail_limit'], 2)
 
     def test_file_status(self):
         self.setup()
@@ -182,70 +195,6 @@
         self.assertEqual(self.h.piece_priorities(),[4])
         self.assertEqual(self.ti.merkle_tree(),[])
         self.assertEqual(self.st.verified_pieces,[])
-=======
-	def setup(self):
-		self.ses = lt.session({'alert_mask': lt.alert.category_t.all_categories, 'enable_dht': False})
-		self.ti = lt.torrent_info('url_seed_multi.torrent');
-		self.h = self.ses.add_torrent({'ti': self.ti, 'save_path': os.getcwd()})
-
-	def test_torrent_handle(self):
-		self.setup()
-		self.assertEqual(self.h.file_priorities(), [4,4])
-		self.assertEqual(self.h.piece_priorities(), [4])
-
-		self.h.prioritize_files([0,1])
-		self.assertEqual(self.h.file_priorities(), [0,1])
-
-		self.h.prioritize_pieces([0])
-		self.assertEqual(self.h.piece_priorities(), [0])
-
-		# also test the overload that takes a list of piece->priority mappings
-		self.h.prioritize_pieces([(0, 1)])
-		self.assertEqual(self.h.piece_priorities(), [1])
-
-	def test_replace_trackers(self):
-		self.setup()
-		trackers = []
-		for idx, tracker_url in enumerate(('udp://tracker1.com', 'udp://tracker2.com')):
-			tracker = lt.announce_entry(tracker_url)
-			tracker.tier = idx
-			tracker.fail_limit = 2
-			trackers.append(tracker)
-		self.h.replace_trackers(trackers)
-		new_trackers = self.h.trackers()
-		self.assertEqual(new_trackers[0]['url'], 'udp://tracker1.com')
-		self.assertEqual(new_trackers[1]['tier'], 1)
-		self.assertEqual(new_trackers[1]['fail_limit'], 2)
-
-	def test_file_status(self):
-		self.setup()
-		l = self.h.file_status()
-		print(l)
-
-	def test_piece_deadlines(self):
-		self.setup()
-		self.h.clear_piece_deadlines()
-
-	def test_torrent_status(self):
-		self.setup()
-		st = self.h.status()
-		ti = st.handle;
-		self.assertEqual(ti.info_hash(), self.ti.info_hash())
-		# make sure we can compare torrent_status objects
-		st2 = self.h.status()
-		self.assertEqual(st2, st)
-
-	def test_scrape(self):
-		self.setup()
-		# this is just to make sure this function can be called like this
-		# from python
-		self.h.scrape_tracker()
-
-	def test_cache_info(self):
-		self.setup()
-		cs = self.ses.get_cache_info(self.h)
-		self.assertEqual(cs.pieces, [])
->>>>>>> 949d4cd1
 
 class test_torrent_info(unittest.TestCase):
 
@@ -303,11 +252,11 @@
             idx += 1
 
 
-	def test_announce_entry(self):
-		ae = lt.announce_entry('test')
-		self.assertEquals(ae.can_announce(False), True)
-		self.assertEquals(ae.scrape_incomplete, -1)
-		self.assertEquals(ae.next_announce, None)
+    def test_announce_entry(self):
+        ae = lt.announce_entry('test')
+        self.assertEquals(ae.can_announce(False), True)
+        self.assertEquals(ae.scrape_incomplete, -1)
+        self.assertEquals(ae.next_announce, None)
 
 class test_alerts(unittest.TestCase):
 
