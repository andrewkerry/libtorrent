--- conflicted
+++ resolved
@@ -324,7 +324,6 @@
 
 class test_alerts(unittest.TestCase):
 
-<<<<<<< HEAD
     def test_alert(self):
 
         ses = lt.session({'alert_mask': lt.alert.category_t.all_categories,
@@ -337,6 +336,8 @@
         ses.wait_for_alert(1000)  # milliseconds
         alerts = ses.pop_alerts()
         for a in alerts:
+            if a.what() == 'add_torrent_alert':
+                self.assertEquals(a.torrent_name, 'temp')
             print(a.message())
             for field_name in dir(a):
                 if field_name.startswith('__'):
@@ -370,47 +371,6 @@
         ses.async_add_torrent(
             {"ti": lt.torrent_info("base.torrent"), "save_path": "."})
 
-=======
-	def test_alert(self):
-
-		ses = lt.session({'alert_mask': lt.alert.category_t.all_categories, 'enable_dht': False})
-		ti = lt.torrent_info('base.torrent');
-		h = ses.add_torrent({'ti': ti, 'save_path': os.getcwd()})
-		st = h.status()
-		time.sleep(1)
-		ses.remove_torrent(h)
-		ses.wait_for_alert(1000) # milliseconds
-		alerts = ses.pop_alerts()
-		for a in alerts:
-			if a.what() == 'add_torrent_alert':
-				self.assertEquals(a.torrent_name, 'temp')
-			print(a.message())
-			for field_name in dir(a):
-				if field_name.startswith('__'): continue
-				field = getattr(a, field_name)
-				if callable(field):
-					print('  ', field_name, ' = ', field())
-				else:
-					print('  ', field_name, ' = ', field)
-
-		print(st.next_announce)
-		self.assertEqual(st.name, 'temp')
-		print(st.errc.message())
-		print(st.pieces)
-		print(st.last_seen_complete)
-		print(st.completed_time)
-		print(st.progress)
-		print(st.num_pieces)
-		print(st.distributed_copies)
-		print(st.paused)
-		print(st.info_hash)
-		self.assertEqual(st.save_path, os.getcwd())
-
-	def test_pop_alerts(self):
-		ses = lt.session({'alert_mask': lt.alert.category_t.all_categories, 'enable_dht': False})
-
-		ses.async_add_torrent({"ti": lt.torrent_info("base.torrent"), "save_path": "."})
->>>>>>> 205fe5e7
 # this will cause an error (because of duplicate torrents) and the
 # torrent_info object created here will be deleted once the alert goes out
 # of scope. When that happens, it will decrement the python object, to allow
