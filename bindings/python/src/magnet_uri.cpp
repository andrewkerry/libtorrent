--- conflicted
+++ resolved
@@ -69,6 +69,14 @@
 		return ret;
 	}
 
+	add_torrent_params parse_magnet_uri_wrap(std::string const& uri)
+	{
+		error_code ec;
+		add_torrent_params p = parse_magnet_uri(uri, ec);
+		if (ec) throw system_error(ec);
+		return p;
+	}
+
 	std::string (*make_magnet_uri0)(torrent_handle const&) = make_magnet_uri;
 	std::string (*make_magnet_uri1)(torrent_info const&) = make_magnet_uri;
 }
@@ -80,11 +88,6 @@
 #endif
 	def("make_magnet_uri", make_magnet_uri0);
 	def("make_magnet_uri", make_magnet_uri1);
-<<<<<<< HEAD
 	def("parse_magnet_uri", parse_magnet_uri_wrap);
-}
-=======
-	def("parse_magnet_uri", parse_magnet_uri_dict);
 	def("parse_magnet_uri_dict", parse_magnet_uri_dict);
-}
->>>>>>> 747fcb63
+}