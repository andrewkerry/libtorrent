--- conflicted
+++ resolved
@@ -162,14 +162,7 @@
         .def("at", depr(at))
         .def("add_file", add_file_deprecated, arg("entry"))
         .def("__iter__", boost::python::range(&begin_files, &end_files))
-<<<<<<< HEAD
-        .def("__len__", &file_storage::num_files)
-=======
         .def("__len__", depr(&file_storage::num_files))
-#ifdef TORRENT_WINDOWS
-        .def("add_file", add_file_wstring, (arg("path"), arg("size"), arg("flags") = 0, arg("mtime") = 0, arg("linkpath") = ""))
-#endif
->>>>>>> 850753e7
 #endif // TORRENT_ABI_VERSION
         .def("hash", file_storage_hash)
         .def("symlink", file_storage_symlink)
@@ -187,15 +180,6 @@
         .def("piece_size", &file_storage::piece_size)
         .def("set_name", set_name0)
         .def("rename_file", rename_file0)
-<<<<<<< HEAD
-=======
-#if TORRENT_ABI_VERSION == 1
-#ifdef TORRENT_WINDOWS
-        .def("set_name", depr(set_name1))
-        .def("rename_file", depr(rename_file1))
-#endif
-#endif
->>>>>>> 850753e7
         .def("name", &file_storage::name, return_value_policy<copy_const_reference>())
         ;
 
