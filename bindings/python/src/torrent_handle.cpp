--- conflicted
+++ resolved
@@ -431,12 +431,13 @@
 class dummy6 {};
 class dummy7 {};
 class dummy8 {};
+class dummy15 {};
 
 using by_value = return_value_policy<return_by_value>;
 void bind_torrent_handle()
 {
     // arguments are: number of seconds and tracker index
-    void (torrent_handle::*force_reannounce0)(int, int, int) const = &torrent_handle::force_reannounce;
+    void (torrent_handle::*force_reannounce0)(int, int, reannounce_flags_t) const = &torrent_handle::force_reannounce;
 
 #if TORRENT_ABI_VERSION == 1
     bool (torrent_handle::*super_seeding0)() const = &torrent_handle::super_seeding;
@@ -474,7 +475,8 @@
     ;
 #endif
 
-    class_<torrent_handle>("torrent_handle")
+    {
+    scope s = class_<torrent_handle>("torrent_handle")
         .def(self == self)
         .def(self != self)
         .def(self < self)
@@ -524,7 +526,7 @@
         .def("save_resume_data", _(&torrent_handle::save_resume_data), arg("flags") = 0)
         .def("need_save_resume_data", _(&torrent_handle::need_save_resume_data))
         .def("force_reannounce", _(force_reannounce0)
-            , (arg("seconds") = 0, arg("tracker_idx") = -1, arg("flags") = 0))
+            , (arg("seconds") = 0, arg("tracker_idx") = -1, arg("flags") = reannounce_flags_t{}))
 #ifndef TORRENT_DISABLE_DHT
         .def("force_dht_announce", _(&torrent_handle::force_dht_announce))
 #endif
@@ -580,6 +582,21 @@
 #endif
         ;
 
+    s.attr("ignore_min_interval") = torrent_handle::ignore_min_interval;
+    s.attr("overwrite_existing") = torrent_handle::overwrite_existing;
+    s.attr("piece_granularity") = int(torrent_handle::piece_granularity);
+    s.attr("graceful_pause") = torrent_handle::graceful_pause;
+    s.attr("flush_disk_cache") = torrent_handle::flush_disk_cache;
+    s.attr("save_info_dict") = torrent_handle::save_info_dict;
+    s.attr("only_if_modified") = torrent_handle::only_if_modified;
+    s.attr("alert_when_available") = torrent_handle::alert_when_available;
+    s.attr("query_distributed_copies") = torrent_handle::query_distributed_copies;
+    s.attr("query_accurate_download_counters") = torrent_handle::query_accurate_download_counters;
+    s.attr("query_last_seen_complete") = torrent_handle::query_last_seen_complete;
+    s.attr("query_pieces") = torrent_handle::query_pieces;
+    s.attr("query_verified_pieces") = torrent_handle::query_verified_pieces;
+    }
+
     class_<open_file_state>("open_file_state")
        .add_property("file_index", make_getter((&open_file_state::file_index), by_value()))
        .def_readonly("last_use", &open_file_state::last_use)
@@ -614,22 +631,17 @@
     s.attr("graceful_pause") = torrent_handle::graceful_pause;
     }
 
-<<<<<<< HEAD
     {
     scope s = class_<dummy4>("save_resume_flags_t");
     s.attr("flush_disk_cache") = torrent_handle::flush_disk_cache;
     s.attr("save_info_dict") = torrent_handle::save_info_dict;
     s.attr("only_if_modified") = torrent_handle::only_if_modified;
     }
-=======
-    enum_<torrent_handle::reannounce_flags_t>("reannounce_flags_t")
-        .value("ignore_min_interval", torrent_handle::ignore_min_interval)
-    ;
-
-    enum_<torrent_handle::deadline_flags>("deadline_flags")
-        .value("alert_when_available", torrent_handle::alert_when_available)
-    ;
->>>>>>> 51003d11
+
+    {
+    scope s = class_<dummy15>("reannounce_flags_t");
+    s.attr("ignore_min_interval") = torrent_handle::ignore_min_interval;
+    }
 
     {
     scope s = class_<dummy8>("deadline_flags_t");
