/*

Copyright (c) 2006-2016, Arvid Norberg, Magnus Jonsson
All rights reserved.

Redistribution and use in source and binary forms, with or without
modification, are permitted provided that the following conditions
are met:

    * Redistributions of source code must retain the above copyright
      notice, this list of conditions and the following disclaimer.
    * Redistributions in binary form must reproduce the above copyright
      notice, this list of conditions and the following disclaimer in
      the documentation and/or other materials provided with the distribution.
    * Neither the name of the author nor the names of its
      contributors may be used to endorse or promote products derived
      from this software without specific prior written permission.

THIS SOFTWARE IS PROVIDED BY THE COPYRIGHT HOLDERS AND CONTRIBUTORS "AS IS"
AND ANY EXPRESS OR IMPLIED WARRANTIES, INCLUDING, BUT NOT LIMITED TO, THE
IMPLIED WARRANTIES OF MERCHANTABILITY AND FITNESS FOR A PARTICULAR PURPOSE
ARE DISCLAIMED. IN NO EVENT SHALL THE COPYRIGHT OWNER OR CONTRIBUTORS BE
LIABLE FOR ANY DIRECT, INDIRECT, INCIDENTAL, SPECIAL, EXEMPLARY, OR
CONSEQUENTIAL DAMAGES (INCLUDING, BUT NOT LIMITED TO, PROCUREMENT OF
SUBSTITUTE GOODS OR SERVICES; LOSS OF USE, DATA, OR PROFITS; OR BUSINESS
INTERRUPTION) HOWEVER CAUSED AND ON ANY THEORY OF LIABILITY, WHETHER IN
CONTRACT, STRICT LIABILITY, OR TORT (INCLUDING NEGLIGENCE OR OTHERWISE)
ARISING IN ANY WAY OUT OF THE USE OF THIS SOFTWARE, EVEN IF ADVISED OF THE
POSSIBILITY OF SUCH DAMAGE.

*/

#include "libtorrent/config.hpp"

#include <ctime>
#include <algorithm>
#include <cctype>
#include <cstdio> // for snprintf
#include <cinttypes> // for PRId64 et.al.
#include <functional>
#include <type_traits>

#if TORRENT_USE_INVARIANT_CHECKS
#include <unordered_set>
#endif

#include "libtorrent/aux_/disable_warnings_push.hpp"
#include <boost/asio/ip/v6_only.hpp>
#include "libtorrent/aux_/disable_warnings_pop.hpp"

#include "libtorrent/aux_/openssl.hpp"
#include "libtorrent/peer_id.hpp"
#include "libtorrent/torrent_info.hpp"
#include "libtorrent/tracker_manager.hpp"
#include "libtorrent/bencode.hpp"
#include "libtorrent/hasher.hpp"
#include "libtorrent/entry.hpp"
#include "libtorrent/session.hpp"
#include "libtorrent/fingerprint.hpp"
#include "libtorrent/alert_types.hpp"
#include "libtorrent/invariant_check.hpp"
#include "libtorrent/bt_peer_connection.hpp"
#include "libtorrent/peer_connection_handle.hpp"
#include "libtorrent/ip_filter.hpp"
#include "libtorrent/socket.hpp"
#include "libtorrent/aux_/session_impl.hpp"
#ifndef TORRENT_DISABLE_DHT
#include "libtorrent/kademlia/dht_tracker.hpp"
#include "libtorrent/kademlia/types.hpp"
#include "libtorrent/kademlia/node_entry.hpp"
#endif
#include "libtorrent/enum_net.hpp"
#include "libtorrent/utf8.hpp"
#include "libtorrent/upnp.hpp"
#include "libtorrent/natpmp.hpp"
#include "libtorrent/lsd.hpp"
#include "libtorrent/instantiate_connection.hpp"
#include "libtorrent/peer_info.hpp"
#include "libtorrent/build_config.hpp"
#include "libtorrent/random.hpp"
#include "libtorrent/magnet_uri.hpp"
#include "libtorrent/aux_/session_settings.hpp"
#include "libtorrent/torrent_peer.hpp"
#include "libtorrent/torrent_handle.hpp"
#include "libtorrent/choker.hpp"
#include "libtorrent/error.hpp"
#include "libtorrent/platform_util.hpp"
#include "libtorrent/aux_/bind_to_device.hpp"
#include "libtorrent/hex.hpp" // to_hex, from_hex
#include "libtorrent/aux_/scope_end.hpp"

#ifndef TORRENT_DISABLE_LOGGING

#include "libtorrent/socket_io.hpp"

// for logging stat layout
#include "libtorrent/stat.hpp"

// for logging the size of DHT structures
#ifndef TORRENT_DISABLE_DHT
#include <libtorrent/kademlia/find_data.hpp>
#include <libtorrent/kademlia/refresh.hpp>
#include <libtorrent/kademlia/node.hpp>
#include <libtorrent/kademlia/observer.hpp>
#include <libtorrent/kademlia/item.hpp>
#endif // TORRENT_DISABLE_DHT

#include "libtorrent/http_tracker_connection.hpp"
#include "libtorrent/udp_tracker_connection.hpp"

#endif // TORRENT_DISABLE_LOGGING

#ifdef TORRENT_USE_LIBGCRYPT

extern "C" {
GCRY_THREAD_OPTION_PTHREAD_IMPL;
}

namespace {

	// libgcrypt requires this to initialize the library
	struct gcrypt_setup
	{
		gcrypt_setup()
		{
			gcry_check_version(0);
			gcry_error_t e = gcry_control(GCRYCTL_SET_THREAD_CBS, &gcry_threads_pthread);
			if (e != 0) std::fprintf(stderr, "libcrypt ERROR: %s\n", gcry_strerror(e));
			e = gcry_control(GCRYCTL_INITIALIZATION_FINISHED, 0);
			if (e != 0) std::fprintf(stderr, "initialization finished error: %s\n", gcry_strerror(e));
		}
	} gcrypt_global_constructor;
}

#endif // TORRENT_USE_LIBGCRYPT

#ifdef TORRENT_USE_OPENSSL

#include <openssl/crypto.h>
#include <openssl/rand.h>

namespace {

	// openssl requires this to clean up internal
	// structures it allocates
	struct openssl_cleanup
	{
#ifdef TORRENT_MACOS_DEPRECATED_LIBCRYPTO
#pragma clang diagnostic push
#pragma clang diagnostic ignored "-Wdeprecated-declarations"
#endif
		~openssl_cleanup() { CRYPTO_cleanup_all_ex_data(); }
#ifdef TORRENT_MACOS_DEPRECATED_LIBCRYPTO
#pragma clang diagnostic pop
#endif
	} openssl_global_destructor;
}

#endif // TORRENT_USE_OPENSSL

#ifdef TORRENT_WINDOWS
// for ERROR_SEM_TIMEOUT
#include <winerror.h>
#endif

using namespace std::placeholders;

#ifdef BOOST_NO_EXCEPTIONS
namespace boost {

	void throw_exception(std::exception const& e) { ::abort(); }
}
#endif

namespace libtorrent {

#if defined TORRENT_ASIO_DEBUGGING
	std::map<std::string, async_t> _async_ops;
	std::deque<wakeup_t> _wakeups;
	int _async_ops_nthreads = 0;
	std::mutex _async_ops_mutex;
#endif

namespace aux {

	std::vector<std::shared_ptr<listen_socket_t>>::iterator partition_listen_sockets(
		std::vector<listen_endpoint_t>& eps
		, std::vector<std::shared_ptr<listen_socket_t>>& sockets)
	{
		return std::partition(sockets.begin(), sockets.end()
			, [&eps](std::shared_ptr<listen_socket_t> const& sock)
		{
			auto match = std::find_if(eps.begin(), eps.end()
				, [&sock](listen_endpoint_t const& ep)
			{
				return ep.ssl == sock->ssl
					&& ep.port == sock->original_port
					&& ep.device == sock->device
					&& ep.addr == sock->local_endpoint.address();
			});

			if (match != eps.end())
			{
				// remove the matched endpoint so that another socket can't match it
				// this also signals to the caller that it doesn't need to create a
				// socket for the endpoint
				eps.erase(match);
				return true;
			}
			else
			{
				return false;
			}
		});
	}

	// To comply with BEP 45 multi homed clients must run separate DHT nodes
	// on each interface they use to talk to the DHT. For IPv6 this is enforced
	// by prohibiting creating a listen socket on [::]. Instead the list of
	// interfaces is enumerated and sockets are created for each of them.
	// This is not enforced for 0.0.0.0 because multi homed IPv4 configurations
	// are much less common and the presence of NAT means that we cannot
	// automatically determine which interfaces should have DHT nodes started on
	// them.
	void expand_unspecified_address(std::vector<ip_interface> const& ifs
		, std::vector<listen_endpoint_t>& eps)
	{
		auto unspecified_begin = std::partition(eps.begin(), eps.end()
			, [](listen_endpoint_t const& ep) { return !(ep.addr.is_v6() && ep.addr.is_unspecified()); });
		std::vector<listen_endpoint_t> unspecified_eps(unspecified_begin, eps.end());
		eps.erase(unspecified_begin, eps.end());
		for (auto const& uep : unspecified_eps)
		{
			for (auto const& ipface : ifs)
			{
				if (!ipface.preferred)
					continue;
				if (ipface.interface_address.is_v4())
					continue;
				if (ipface.interface_address.is_loopback())
					continue;
				if (!uep.device.empty() && uep.device != ipface.name)
					continue;
				if (std::any_of(eps.begin(), eps.end(), [&](listen_endpoint_t const& e)
				{
					// ignore device name because we don't want to create
					// duplicates if the user explicitly configured an address
					// without a device name
					return e.addr == ipface.interface_address
						&& e.port == uep.port
						&& e.ssl == uep.ssl;
				}))
				{
					continue;
				}

				eps.emplace_back(ipface.interface_address, uep.port, uep.device, uep.ssl);
			}
		}
	}

	void session_impl::init_peer_class_filter(bool unlimited_local)
	{
		// set the default peer_class_filter to use the local peer class
		// for peers on local networks
		std::uint32_t lfilter = 1 << static_cast<std::uint32_t>(m_local_peer_class);
		std::uint32_t gfilter = 1 << static_cast<std::uint32_t>(m_global_class);

		struct class_mapping
		{
			char const* first;
			char const* last;
			std::uint32_t filter;
		};

		static const class_mapping v4_classes[] =
		{
			// everything
			{"0.0.0.0", "255.255.255.255", gfilter},
			// local networks
			{"10.0.0.0", "10.255.255.255", lfilter},
			{"172.16.0.0", "172.16.255.255", lfilter},
			{"192.168.0.0", "192.168.255.255", lfilter},
			// link-local
			{"169.254.0.0", "169.254.255.255", lfilter},
			// loop-back
			{"127.0.0.0", "127.255.255.255", lfilter},
		};

#if TORRENT_USE_IPV6
		static const class_mapping v6_classes[] =
		{
			// everything
			{"::0", "ffff:ffff:ffff:ffff:ffff:ffff:ffff:ffff", gfilter},
			// link-local
			{"fe80::", "febf::ffff:ffff:ffff:ffff:ffff:ffff:ffff", lfilter},
			// loop-back
			{"::1", "::1", lfilter},
		};
#endif

		class_mapping const* p = v4_classes;
		int len = sizeof(v4_classes) / sizeof(v4_classes[0]);
		if (!unlimited_local) len = 1;
		for (int i = 0; i < len; ++i)
		{
			error_code ec;
			address_v4 begin = address_v4::from_string(p[i].first, ec);
			address_v4 end = address_v4::from_string(p[i].last, ec);
			if (ec) continue;
			m_peer_class_filter.add_rule(begin, end, p[i].filter);
		}
#if TORRENT_USE_IPV6
		p = v6_classes;
		len = sizeof(v6_classes) / sizeof(v6_classes[0]);
		if (!unlimited_local) len = 1;
		for (int i = 0; i < len; ++i)
		{
			error_code ec;
			address_v6 begin = address_v6::from_string(p[i].first, ec);
			address_v6 end = address_v6::from_string(p[i].last, ec);
			if (ec) continue;
			m_peer_class_filter.add_rule(begin, end, p[i].filter);
		}
#endif
	}

#if defined TORRENT_USE_OPENSSL && OPENSSL_VERSION_NUMBER >= 0x90812f
#ifdef TORRENT_MACOS_DEPRECATED_LIBCRYPTO
#pragma clang diagnostic push
#pragma clang diagnostic ignored "-Wdeprecated-declarations"
#endif
	namespace {
	// when running bittorrent over SSL, the SNI (server name indication)
	// extension is used to know which torrent the incoming connection is
	// trying to connect to. The 40 first bytes in the name is expected to
	// be the hex encoded info-hash
	int servername_callback(SSL* s, int* ad, void* arg)
	{
		TORRENT_UNUSED(ad);

		session_impl* ses = reinterpret_cast<session_impl*>(arg);
		const char* servername = SSL_get_servername(s, TLSEXT_NAMETYPE_host_name);

		if (!servername || strlen(servername) < 40)
			return SSL_TLSEXT_ERR_ALERT_FATAL;

		sha1_hash info_hash;
		bool valid = aux::from_hex({servername, 40}, info_hash.data());

		// the server name is not a valid hex-encoded info-hash
		if (!valid)
			return SSL_TLSEXT_ERR_ALERT_FATAL;

		// see if there is a torrent with this info-hash
		std::shared_ptr<torrent> t = ses->find_torrent(info_hash).lock();

		// if there isn't, fail
		if (!t) return SSL_TLSEXT_ERR_ALERT_FATAL;

		// if the torrent we found isn't an SSL torrent, also fail.
		if (!t->is_ssl_torrent()) return SSL_TLSEXT_ERR_ALERT_FATAL;

		// if the torrent doesn't have an SSL context and should not allow
		// incoming SSL connections
		if (!t->ssl_ctx()) return SSL_TLSEXT_ERR_ALERT_FATAL;

		// use this torrent's certificate
		SSL_CTX *torrent_context = t->ssl_ctx()->native_handle();

		SSL_set_SSL_CTX(s, torrent_context);
		SSL_set_verify(s, SSL_CTX_get_verify_mode(torrent_context)
			, SSL_CTX_get_verify_callback(torrent_context));

		return SSL_TLSEXT_ERR_OK;
	}
	} // anonymous namespace
#ifdef TORRENT_MACOS_DEPRECATED_LIBCRYPTO
#pragma clang diagnostic pop
#endif
#endif

	session_impl::session_impl(io_service& ios)
		: m_io_service(ios)
#ifdef TORRENT_USE_OPENSSL
		, m_ssl_ctx(m_io_service, boost::asio::ssl::context::sslv23)
#endif
		, m_alerts(m_settings.get_int(settings_pack::alert_queue_size), alert::all_categories)
		, m_disk_thread(m_io_service, m_stats_counters)
		, m_download_rate(peer_connection::download_channel)
		, m_upload_rate(peer_connection::upload_channel)
		, m_host_resolver(m_io_service)
		, m_tracker_manager(
			std::bind(&session_impl::send_udp_packet_listen, this, _1, _2, _3, _4, _5)
			, std::bind(&session_impl::send_udp_packet_hostname_listen, this, _1, _2, _3, _4, _5, _6)
			, m_stats_counters
			, m_host_resolver
			, m_settings
#if !defined TORRENT_DISABLE_LOGGING || TORRENT_USE_ASSERTS
			, *this
#endif
			)
		, m_work(new io_service::work(m_io_service))
		, m_ip_notifier(create_ip_notifier(m_io_service))
#if TORRENT_USE_I2P
		, m_i2p_conn(m_io_service)
#endif
		, m_created(clock_type::now())
		, m_last_tick(m_created)
		, m_last_second_tick(m_created - milliseconds(900))
		, m_last_choke(m_created)
		, m_last_auto_manage(m_created)
#ifndef TORRENT_DISABLE_DHT
		, m_dht_announce_timer(m_io_service)
#endif
		, m_utp_socket_manager(
			std::bind(&session_impl::send_udp_packet, this, _1, _2, _3, _4, _5)
			, std::bind(&session_impl::incoming_connection, this, _1)
			, m_io_service
			, m_settings, m_stats_counters, nullptr)
#ifdef TORRENT_USE_OPENSSL
		, m_ssl_utp_socket_manager(
			std::bind(&session_impl::send_udp_packet, this, _1, _2, _3, _4, _5)
			, std::bind(&session_impl::on_incoming_utp_ssl, this, _1)
			, m_io_service
			, m_settings, m_stats_counters
			, &m_ssl_ctx)
#endif
		, m_timer(m_io_service)
		, m_lsd_announce_timer(m_io_service)
		, m_close_file_timer(m_io_service)
	{
		update_time_now();
	}

	template <typename Fun, typename... Args>
	void session_impl::wrap(Fun f, Args&&... a)
#ifndef BOOST_NO_EXCEPTIONS
	try
#endif
	{
		(this->*f)(std::forward<Args>(a)...);
	}
#ifndef BOOST_NO_EXCEPTIONS
	catch (system_error const& e) {
		alerts().emplace_alert<session_error_alert>(e.code(), e.what());
		pause();
	} catch (std::exception const& e) {
		alerts().emplace_alert<session_error_alert>(error_code(), e.what());
		pause();
	} catch (...) {
		alerts().emplace_alert<session_error_alert>(error_code(), "unknown error");
		pause();
	}
#endif

	// This function is called by the creating thread, not in the message loop's
	// io_service thread.
	// TODO: 2 is there a reason not to move all of this into init()? and just
	// post it to the io_service?
	void session_impl::start_session(settings_pack pack)
	{
		if (pack.has_val(settings_pack::alert_mask))
		{
			m_alerts.set_alert_mask(alert_category_t(
				static_cast<std::uint32_t>(pack.get_int(settings_pack::alert_mask))));
		}

#ifndef TORRENT_DISABLE_LOGGING
		session_log("start session");
#endif

		error_code ec;
#ifdef TORRENT_USE_OPENSSL
		m_ssl_ctx.set_verify_mode(boost::asio::ssl::context::verify_none, ec);
#if OPENSSL_VERSION_NUMBER >= 0x90812f
		aux::openssl_set_tlsext_servername_callback(m_ssl_ctx.native_handle()
			, servername_callback);
		aux::openssl_set_tlsext_servername_arg(m_ssl_ctx.native_handle(), this);
#endif // OPENSSL_VERSION_NUMBER
#endif

#ifndef TORRENT_DISABLE_DHT
		m_next_dht_torrent = m_torrents.begin();
#endif
		m_next_lsd_torrent = m_torrents.begin();

		m_global_class = m_classes.new_peer_class("global");
		m_tcp_peer_class = m_classes.new_peer_class("tcp");
		m_local_peer_class = m_classes.new_peer_class("local");
		// local peers are always unchoked
		m_classes.at(m_local_peer_class)->ignore_unchoke_slots = true;
		// local peers are allowed to exceed the normal connection
		// limit by 50%
		m_classes.at(m_local_peer_class)->connection_limit_factor = 150;

		TORRENT_ASSERT(m_global_class == session::global_peer_class_id);
		TORRENT_ASSERT(m_tcp_peer_class == session::tcp_peer_class_id);
		TORRENT_ASSERT(m_local_peer_class == session::local_peer_class_id);

		init_peer_class_filter(true);

		// TCP, SSL/TCP and I2P connections should be assigned the TCP peer class
		m_peer_class_type_filter.add(peer_class_type_filter::tcp_socket, m_tcp_peer_class);
		m_peer_class_type_filter.add(peer_class_type_filter::ssl_tcp_socket, m_tcp_peer_class);
		m_peer_class_type_filter.add(peer_class_type_filter::i2p_socket, m_tcp_peer_class);

#ifndef TORRENT_DISABLE_LOGGING

		session_log("config: %s version: %s revision: %s"
			, TORRENT_CFG_STRING
			, LIBTORRENT_VERSION
			, LIBTORRENT_REVISION);

#endif // TORRENT_DISABLE_LOGGING

		// ---- auto-cap max connections ----
		int const max_files = max_open_files();
		// deduct some margin for epoll/kqueue, log files,
		// futexes, shared objects etc.
		// 80% of the available file descriptors should go to connections
		m_settings.set_int(settings_pack::connections_limit, std::min(
			m_settings.get_int(settings_pack::connections_limit)
			, std::max(5, (max_files - 20) * 8 / 10)));
		// 20% goes towards regular files (see disk_io_thread)
#ifndef TORRENT_DISABLE_LOGGING
		if (should_log())
		{
			session_log("   max connections: %d", m_settings.get_int(settings_pack::connections_limit));
			session_log("   max files: %d", max_files);
			session_log(" generated peer ID: %s", m_peer_id.to_string().c_str());
		}
#endif

		// TODO: 3 make this move all the way through to the init() call
		// if we're in C++14
		auto copy = std::make_shared<settings_pack>(std::move(pack));
		m_io_service.post([this, copy] { this->wrap(&session_impl::init, copy); });
	}

	void session_impl::init(std::shared_ptr<settings_pack> pack)
	{
		INVARIANT_CHECK;
		// this is a debug facility
		// see single_threaded in debug.hpp
		thread_started();

		TORRENT_ASSERT(is_single_thread());

#ifndef TORRENT_DISABLE_LOGGING
		session_log(" *** session thread init");
#endif
		if (m_alerts.should_post<session_stats_header_alert>())
			m_alerts.emplace_alert<session_stats_header_alert>();

		// this is where we should set up all async operations. This
		// is called from within the network thread as opposed to the
		// constructor which is called from the main thread

#if defined TORRENT_ASIO_DEBUGGING
		async_inc_threads();
		add_outstanding_async("session_impl::on_tick");
#endif
		m_io_service.post([this]{ this->wrap(&session_impl::on_tick, error_code()); });

		int const lsd_announce_interval
			= m_settings.get_int(settings_pack::local_service_announce_interval);
		int const delay = std::max(lsd_announce_interval
			/ std::max(static_cast<int>(m_torrents.size()), 1), 1);
		error_code ec;
		m_lsd_announce_timer.expires_from_now(seconds(delay), ec);
		ADD_OUTSTANDING_ASYNC("session_impl::on_lsd_announce");
		m_lsd_announce_timer.async_wait([this](error_code const& e) {
			this->wrap(&session_impl::on_lsd_announce, e); } );
		TORRENT_ASSERT(!ec);

#ifndef TORRENT_DISABLE_LOGGING
		session_log(" done starting session");
#endif

		m_ip_notifier->async_wait([this](error_code const& e)
			{ this->wrap(&session_impl::on_ip_change, e); });

		apply_settings_pack_impl(*pack, true);

		// call update_* after settings set initialized

#ifndef TORRENT_NO_DEPRECATE
		update_local_download_rate();
		update_local_upload_rate();
#endif
		update_download_rate();
		update_upload_rate();
		update_connections_limit();
		update_unchoke_limit();
		update_disk_threads();
		update_resolver_cache_timeout();
		update_upnp();
		update_natpmp();
		update_lsd();
		update_peer_fingerprint();

		init_dht();
	}

	void session_impl::init_dht()
	{
		// the need of this elaborated logic is because if the value
		// of settings_pack::dht_bootstrap_nodes is not the default,
		// then update_dht_bootstrap_nodes is called. For this reason,
		// three different cases should be considered.
		// 1-) dht_bootstrap_nodes setting not touched
		// 2-) dht_bootstrap_nodes changed but not empty
		// 3-) dht_bootstrap_nodes set to empty ("")
		// TODO: find a solution and refactor to avoid potentially stalling
		// for minutes due to the name resolution

#ifndef TORRENT_DISABLE_DHT
		if (m_outstanding_router_lookups == 0)
		{
			// this can happens because either the setting value was untouched
			// or the value in the initial settings is empty
			if (m_settings.get_str(settings_pack::dht_bootstrap_nodes).empty())
			{
				// case 3)
				update_dht();
				update_dht_announce_interval();
			}
			else
			{
				// case 1)
				// eventually update_dht() is called when all resolves are done
				update_dht_bootstrap_nodes();
			}
		}
		// else is case 2)
		// in this case the call to update_dht_bootstrap_nodes() by the apply settings
		// will eventually call update_dht() when all resolves are done
#endif
	}

	void session_impl::save_state(entry* eptr, save_state_flags_t const flags) const
	{
		TORRENT_ASSERT(is_single_thread());

		entry& e = *eptr;
		// make it a dict
		e.dict();

		if (flags & session::save_settings)
		{
			entry::dictionary_type& sett = e["settings"].dict();
			save_settings_to_dict(m_settings, sett);
		}

#ifndef TORRENT_DISABLE_DHT
		if (flags & session::save_dht_settings)
		{
			e["dht"] = dht::save_dht_settings(m_dht_settings);
		}

		if (m_dht && (flags & session::save_dht_state))
		{
			e["dht state"] = dht::save_dht_state(m_dht->state());
		}
#endif

#ifndef TORRENT_DISABLE_EXTENSIONS
		for (auto const& ext : m_ses_extensions[plugins_all_idx])
		{
			ext->save_state(*eptr);
		}
#endif
	}

	proxy_settings session_impl::proxy() const
	{
		return proxy_settings(m_settings);
	}

	void session_impl::load_state(bdecode_node const* e
		, save_state_flags_t const flags)
	{
		TORRENT_ASSERT(is_single_thread());

		bdecode_node settings;
		if (e->type() != bdecode_node::dict_t) return;

#ifndef TORRENT_DISABLE_DHT
		bool need_update_dht = false;
		if (flags & session_handle::save_dht_settings)
		{
			settings = e->dict_find_dict("dht");
			if (settings)
			{
				m_dht_settings = dht::read_dht_settings(settings);
			}
		}

		if (flags & session_handle::save_dht_state)
		{
			settings = e->dict_find_dict("dht state");
			if (settings)
			{
				m_dht_state = dht::read_dht_state(settings);
				need_update_dht = true;
			}
		}
#endif

#ifndef TORRENT_NO_DEPRECATE
		bool need_update_proxy = false;
		if (flags & session_handle::save_proxy)
		{
			settings = e->dict_find_dict("proxy");
			if (settings)
			{
				bdecode_node val;
				val = settings.dict_find_int("port");
				if (val) m_settings.set_int(settings_pack::proxy_port, int(val.int_value()));
				val = settings.dict_find_int("type");
				if (val) m_settings.set_int(settings_pack::proxy_type, int(val.int_value()));
				val = settings.dict_find_int("proxy_hostnames");
				if (val) m_settings.set_bool(settings_pack::proxy_hostnames, val.int_value() != 0);
				val = settings.dict_find_int("proxy_peer_connections");
				if (val) m_settings.set_bool(settings_pack::proxy_peer_connections, val.int_value() != 0);
				val = settings.dict_find_string("hostname");
				if (val) m_settings.set_str(settings_pack::proxy_hostname, val.string_value().to_string());
				val = settings.dict_find_string("password");
				if (val) m_settings.set_str(settings_pack::proxy_password, val.string_value().to_string());
				val = settings.dict_find_string("username");
				if (val) m_settings.set_str(settings_pack::proxy_username, val.string_value().to_string());
				need_update_proxy = true;
			}
		}

		settings = e->dict_find_dict("encryption");
		if (settings)
		{
			bdecode_node val;
			val = settings.dict_find_int("prefer_rc4");
			if (val) m_settings.set_bool(settings_pack::prefer_rc4, val.int_value() != 0);
			val = settings.dict_find_int("out_enc_policy");
			if (val) m_settings.set_int(settings_pack::out_enc_policy, int(val.int_value()));
			val = settings.dict_find_int("in_enc_policy");
			if (val) m_settings.set_int(settings_pack::in_enc_policy, int(val.int_value()));
			val = settings.dict_find_int("allowed_enc_level");
			if (val) m_settings.set_int(settings_pack::allowed_enc_level, int(val.int_value()));
		}
#endif

		if (flags & session_handle::save_settings)
		{
			settings = e->dict_find_dict("settings");
			if (settings)
			{
				// apply_settings_pack will update dht and proxy
				settings_pack pack = load_pack_from_dict(settings);

				// these settings are not loaded from state
				// they are set by the client software, not configured by users
				pack.clear(settings_pack::user_agent);
				pack.clear(settings_pack::peer_fingerprint);

				apply_settings_pack_impl(pack);
#ifndef TORRENT_DISABLE_DHT
				need_update_dht = false;
#endif
#ifndef TORRENT_NO_DEPRECATE
				need_update_proxy = false;
#endif
			}
		}

#ifndef TORRENT_DISABLE_DHT
		if (need_update_dht) update_dht();
#endif
#ifndef TORRENT_NO_DEPRECATE
		if (need_update_proxy) update_proxy();
#endif

#ifndef TORRENT_DISABLE_EXTENSIONS
		for (auto& ext : m_ses_extensions[plugins_all_idx])
		{
			ext->load_state(*e);
		}
#endif
	}

#ifndef TORRENT_DISABLE_EXTENSIONS

	void session_impl::add_extension(ext_function_t ext)
	{
		TORRENT_ASSERT(is_single_thread());
		TORRENT_ASSERT(ext);

		add_ses_extension(std::make_shared<session_plugin_wrapper>(ext));
	}

	void session_impl::add_ses_extension(std::shared_ptr<plugin> ext)
	{
		// this is called during startup of the session, from the thread creating
		// it, not its own thread
//		TORRENT_ASSERT(is_single_thread());
		TORRENT_ASSERT_VAL(ext, ext);

		std::uint32_t const features = ext->implemented_features();

		m_ses_extensions[plugins_all_idx].push_back(ext);

		if (features & plugin::optimistic_unchoke_feature)
			m_ses_extensions[plugins_optimistic_unchoke_idx].push_back(ext);
		if (features & plugin::tick_feature)
			m_ses_extensions[plugins_tick_idx].push_back(ext);
		if (features & plugin::dht_request_feature)
			m_ses_extensions[plugins_dht_request_idx].push_back(ext);
		if (features & plugin::alert_feature)
			m_alerts.add_extension(ext);
		session_handle h(shared_from_this());
		ext->added(h);
	}

#endif // TORRENT_DISABLE_EXTENSIONS

	void session_impl::pause()
	{
		TORRENT_ASSERT(is_single_thread());

		if (m_paused) return;
#ifndef TORRENT_DISABLE_LOGGING
		session_log(" *** session paused ***");
#endif
		m_paused = true;
		for (auto& te : m_torrents)
		{
			te.second->set_session_paused(true);
		}
	}

	void session_impl::resume()
	{
		TORRENT_ASSERT(is_single_thread());

		if (!m_paused) return;
		m_paused = false;

		for (auto& te : m_torrents)
		{
			te.second->set_session_paused(false);
		}
	}

	void session_impl::abort()
	{
		TORRENT_ASSERT(is_single_thread());

		if (m_abort) return;
#ifndef TORRENT_DISABLE_LOGGING
		session_log(" *** ABORT CALLED ***");
#endif

		// at this point we cannot call the notify function anymore, since the
		// session will become invalid.
		m_alerts.set_notify_function(std::function<void()>());

		// this will cancel requests that are not critical for shutting down
		// cleanly. i.e. essentially tracker hostname lookups that we're not
		// about to send event=stopped to
		m_host_resolver.abort();

		m_close_file_timer.cancel();

		// abort the main thread
		m_abort = true;
		error_code ec;

		m_ip_notifier->cancel();

#if TORRENT_USE_I2P
		m_i2p_conn.close(ec);
#endif
		stop_lsd();
		stop_upnp();
		stop_natpmp();
#ifndef TORRENT_DISABLE_DHT
		stop_dht();
		m_dht_announce_timer.cancel(ec);
#endif
		m_lsd_announce_timer.cancel(ec);

		for (auto const& s : m_incoming_sockets)
		{
			s->close(ec);
			TORRENT_ASSERT(!ec);
		}
		m_incoming_sockets.clear();

#if TORRENT_USE_I2P
		if (m_i2p_listen_socket && m_i2p_listen_socket->is_open())
		{
			m_i2p_listen_socket->close(ec);
			TORRENT_ASSERT(!ec);
		}
		m_i2p_listen_socket.reset();
#endif

#ifndef TORRENT_DISABLE_LOGGING
		session_log(" aborting all torrents (%d)", int(m_torrents.size()));
#endif
		// abort all torrents
		for (auto const& te : m_torrents)
		{
			te.second->abort();
		}
		m_torrents.clear();

#ifndef TORRENT_DISABLE_LOGGING
		session_log(" aborting all tracker requests");
#endif
		m_tracker_manager.abort_all_requests();

#ifndef TORRENT_DISABLE_LOGGING
		session_log(" aborting all connections (%d)", int(m_connections.size()));
#endif
		// abort all connections
		// keep in mind that connections that are not associated with a torrent
		// will remove its entry from m_connections immediately, which means we
		// can't iterate over it here
		auto conns = m_connections;
		for (auto const& p : conns)
			p->disconnect(errors::stopping_torrent, operation_t::bittorrent);

		// close the listen sockets
		for (auto const& l : m_listen_sockets)
		{
			if (l->sock)
			{
				l->sock->close(ec);
				TORRENT_ASSERT(!ec);
			}

			// TODO: 3 closing the udp sockets here means that
			// the uTP connections cannot be closed gracefully
			if (l->udp_sock)
			{
				l->udp_sock->sock.close();
			}
		}

		m_outgoing_sockets.close();

		// we need to give all the sockets an opportunity to actually have their handlers
		// called and cancelled before we continue the shutdown. This is a bit
		// complicated, if there are no "undead" peers, it's safe to resume the
		// shutdown, but if there are, we have to wait for them to be cleared out
		// first. In session_impl::on_tick() we check them periodically. If we're
		// shutting down and we remove the last one, we'll initiate
		// shutdown_stage2 from there.
		if (m_undead_peers.empty())
		{
			m_io_service.post(std::bind(&session_impl::abort_stage2, this));
		}
	}

	void session_impl::abort_stage2()
	{
		m_download_rate.close();
		m_upload_rate.close();

		// it's OK to detach the threads here. The disk_io_thread
		// has an internal counter and won't release the network
		// thread until they're all dead (via m_work).
		m_disk_thread.abort(false);

		// now it's OK for the network thread to exit
		m_work.reset();
	}

	bool session_impl::has_connection(peer_connection* p) const
	{
		return m_connections.find(p->self()) != m_connections.end();
	}

	void session_impl::insert_peer(std::shared_ptr<peer_connection> const& c)
	{
		TORRENT_ASSERT(!c->m_in_constructor);
		m_connections.insert(c);
	}

	void session_impl::set_port_filter(port_filter const& f)
	{
		m_port_filter = f;
		if (m_settings.get_bool(settings_pack::no_connect_privileged_ports))
			m_port_filter.add_rule(0, 1024, port_filter::blocked);
		// Close connections whose endpoint is filtered
		// by the new ip-filter
		for (auto const& t : m_torrents)
			t.second->port_filter_updated();
	}

	void session_impl::set_ip_filter(std::shared_ptr<ip_filter> const& f)
	{
		INVARIANT_CHECK;

		m_ip_filter = f;

		// Close connections whose endpoint is filtered
		// by the new ip-filter
		for (auto& i : m_torrents)
			i.second->set_ip_filter(m_ip_filter);
	}

	void session_impl::ban_ip(address addr)
	{
		TORRENT_ASSERT(is_single_thread());
		if (!m_ip_filter) m_ip_filter = std::make_shared<ip_filter>();
		m_ip_filter->add_rule(addr, addr, ip_filter::blocked);
		for (auto& i : m_torrents)
			i.second->set_ip_filter(m_ip_filter);
	}

	ip_filter const& session_impl::get_ip_filter()
	{
		TORRENT_ASSERT(is_single_thread());
		if (!m_ip_filter) m_ip_filter = std::make_shared<ip_filter>();
		return *m_ip_filter;
	}

	port_filter const& session_impl::get_port_filter() const
	{
		TORRENT_ASSERT(is_single_thread());
		return m_port_filter;
	}

namespace {


	template <class Socket>
	void set_socket_buffer_size(Socket& s, session_settings const& sett, error_code& ec)
	{
		int const snd_size = sett.get_int(settings_pack::send_socket_buffer_size);
		if (snd_size)
		{
			typename Socket::send_buffer_size prev_option;
			s.get_option(prev_option, ec);
			if (!ec && prev_option.value() != snd_size)
			{
				typename Socket::send_buffer_size option(snd_size);
				s.set_option(option, ec);
				if (ec)
				{
					// restore previous value
					s.set_option(prev_option, ec);
					return;
				}
			}
		}
		int const recv_size = sett.get_int(settings_pack::recv_socket_buffer_size);
		if (recv_size)
		{
			typename Socket::receive_buffer_size prev_option;
			s.get_option(prev_option, ec);
			if (!ec && prev_option.value() != recv_size)
			{
				typename Socket::receive_buffer_size option(recv_size);
				s.set_option(option, ec);
				if (ec)
				{
					// restore previous value
					s.set_option(prev_option, ec);
					return;
				}
			}
		}
	}

	} // anonymous namespace

	peer_class_t session_impl::create_peer_class(char const* name)
	{
		TORRENT_ASSERT(is_single_thread());
		return m_classes.new_peer_class(name);
	}

	void session_impl::delete_peer_class(peer_class_t cid)
	{
		TORRENT_ASSERT(is_single_thread());
		// if you hit this assert, you're deleting a non-existent peer class
<<<<<<< HEAD
		TORRENT_ASSERT(m_classes.at(cid));
		if (m_classes.at(cid) == nullptr) return;
=======
		TORRENT_ASSERT_PRECOND(m_classes.at(cid));
		if (m_classes.at(cid) == 0) return;
>>>>>>> 99b19366
		m_classes.decref(cid);
	}

	peer_class_info session_impl::get_peer_class(peer_class_t const cid) const
	{
		peer_class_info ret;
		peer_class const* pc = m_classes.at(cid);
		// if you hit this assert, you're passing in an invalid cid
		TORRENT_ASSERT_PRECOND(pc);
<<<<<<< HEAD
		if (pc == nullptr)
=======
		if (pc == 0)
>>>>>>> 99b19366
		{
#if TORRENT_USE_INVARIANT_CHECKS
			// make it obvious that the return value is undefined
			ret.upload_limit = 0xf0f0f0f;
			ret.download_limit = 0xf0f0f0f;
			ret.label.resize(20);
			url_random(&ret.label[0], &ret.label[0] + 20);
			ret.ignore_unchoke_slots = false;
			ret.connection_limit_factor = 0xf0f0f0f;
			ret.upload_priority = 0xf0f0f0f;
			ret.download_priority = 0xf0f0f0f;
#endif
			return ret;
		}

		pc->get_info(&ret);
		return ret;
	}

	void session_impl::queue_tracker_request(tracker_request& req
		, std::weak_ptr<request_callback> c)
	{
#if TORRENT_USE_I2P
		if (!m_settings.get_str(settings_pack::i2p_hostname).empty())
		{
			req.i2pconn = &m_i2p_conn;
		}
#endif

		if (m_key) req.key = m_key;

#ifdef TORRENT_USE_OPENSSL
		bool use_ssl = req.ssl_ctx != nullptr;
		req.ssl_ctx = &m_ssl_ctx;
#endif

		if (req.outgoing_socket)
		{
			auto ls = req.outgoing_socket.get();
			req.listen_port = listen_port(ls);
#ifdef TORRENT_USE_OPENSSL
			// SSL torrents use the SSL listen port
			if (use_ssl) req.listen_port = ssl_listen_port(ls);
#endif
			m_tracker_manager.queue_request(get_io_service(), req, c);
		}
		else
		{
			for (auto& ls : m_listen_sockets)
			{
				req.listen_port = listen_port(ls.get());
#ifdef TORRENT_USE_OPENSSL
				// SSL torrents use the SSL listen port
				if (use_ssl) req.listen_port = ssl_listen_port(ls.get());
#endif
				req.outgoing_socket = ls;
				m_tracker_manager.queue_request(get_io_service(), req, c);
			}
		}
	}

	void session_impl::set_peer_class(peer_class_t cid, peer_class_info const& pci)
	{
		peer_class* pc = m_classes.at(cid);
		// if you hit this assert, you're passing in an invalid cid
<<<<<<< HEAD
		TORRENT_ASSERT(pc);
		if (pc == nullptr) return;
=======
		TORRENT_ASSERT_PRECOND(pc);
		if (pc == 0) return;
>>>>>>> 99b19366

		pc->set_info(&pci);
	}

	void session_impl::set_peer_class_filter(ip_filter const& f)
	{
		INVARIANT_CHECK;
		m_peer_class_filter = f;
	}

	ip_filter const& session_impl::get_peer_class_filter() const
	{
		return m_peer_class_filter;
	}

	void session_impl::set_peer_class_type_filter(peer_class_type_filter f)
	{
		m_peer_class_type_filter = f;
	}

	peer_class_type_filter session_impl::get_peer_class_type_filter()
	{
		return m_peer_class_type_filter;
	}

	void session_impl::set_peer_classes(peer_class_set* s, address const& a, int const st)
	{
		std::uint32_t peer_class_mask = m_peer_class_filter.access(a);

		// assign peer class based on socket type
		static const int mapping[] = { 0, 0, 0, 0, 1, 4, 2, 2, 2, 3};
		int socket_type = mapping[st];
		// filter peer classes based on type
		peer_class_mask = m_peer_class_type_filter.apply(socket_type, peer_class_mask);

		for (peer_class_t i{0}; peer_class_mask; peer_class_mask >>= 1, ++i)
		{
			if ((peer_class_mask & 1) == 0) continue;

			// if you hit this assert, your peer class filter contains
			// a bitmask referencing a non-existent peer class
			TORRENT_ASSERT_PRECOND(m_classes.at(i));

			if (m_classes.at(i) == nullptr) continue;
			s->add_class(m_classes, i);
		}
	}

	bool session_impl::ignore_unchoke_slots_set(peer_class_set const& set) const
	{
		int num = set.num_classes();
		for (int i = 0; i < num; ++i)
		{
			peer_class const* pc = m_classes.at(set.class_at(i));
			if (pc == nullptr) continue;
			if (pc->ignore_unchoke_slots) return true;
		}
		return false;
	}

	bandwidth_manager* session_impl::get_bandwidth_manager(int channel)
	{
		return (channel == peer_connection::download_channel)
			? &m_download_rate : &m_upload_rate;
	}

	void session_impl::deferred_submit_jobs()
	{
		if (m_deferred_submit_disk_jobs) return;
		m_deferred_submit_disk_jobs = true;
		m_io_service.post([this] { this->wrap(&session_impl::submit_disk_jobs); } );
	}

	void session_impl::submit_disk_jobs()
	{
		TORRENT_ASSERT(m_deferred_submit_disk_jobs);
		m_deferred_submit_disk_jobs = false;
		m_disk_thread.submit_jobs();
	}

	// copies pointers to bandwidth channels from the peer classes
	// into the array. Only bandwidth channels with a bandwidth limit
	// is considered pertinent and copied
	// returns the number of pointers copied
	// channel is upload_channel or download_channel
	int session_impl::copy_pertinent_channels(peer_class_set const& set
		, int channel, bandwidth_channel** dst, int max)
	{
		int num_channels = set.num_classes();
		int num_copied = 0;
		for (int i = 0; i < num_channels; ++i)
		{
			peer_class* pc = m_classes.at(set.class_at(i));
			TORRENT_ASSERT(pc);
			if (pc == nullptr) continue;
			bandwidth_channel* chan = &pc->channel[channel];
			// no need to include channels that don't have any bandwidth limits
			if (chan->throttle() == 0) continue;
			dst[num_copied] = chan;
			++num_copied;
			if (num_copied == max) break;
		}
		return num_copied;
	}

	bool session_impl::use_quota_overhead(bandwidth_channel* ch, int amount)
	{
		ch->use_quota(amount);
		return (ch->throttle() > 0 && ch->throttle() < amount);
	}

	int session_impl::use_quota_overhead(peer_class_set& set, int amount_down, int amount_up)
	{
		int ret = 0;
		int num = set.num_classes();
		for (int i = 0; i < num; ++i)
		{
			peer_class* p = m_classes.at(set.class_at(i));
			if (p == nullptr) continue;

			bandwidth_channel* ch = &p->channel[peer_connection::download_channel];
			if (use_quota_overhead(ch, amount_down))
				ret |= 1 << peer_connection::download_channel;
			ch = &p->channel[peer_connection::upload_channel];
			if (use_quota_overhead(ch, amount_up))
				ret |= 1 << peer_connection::upload_channel;
		}
		return ret;
	}

	// session_impl is responsible for deleting 'pack'
	void session_impl::apply_settings_pack(std::shared_ptr<settings_pack> pack)
	{
		INVARIANT_CHECK;
		apply_settings_pack_impl(*pack);
	}

	settings_pack session_impl::get_settings() const
	{
		settings_pack ret;
		// TODO: it would be nice to reserve() these vectors up front
		for (int i = settings_pack::string_type_base;
			i < settings_pack::max_string_setting_internal; ++i)
		{
			ret.set_str(i, m_settings.get_str(i));
		}
		for (int i = settings_pack::int_type_base;
			i < settings_pack::max_int_setting_internal; ++i)
		{
			ret.set_int(i, m_settings.get_int(i));
		}
		for (int i = settings_pack::bool_type_base;
			i < settings_pack::max_bool_setting_internal; ++i)
		{
			ret.set_bool(i, m_settings.get_bool(i));
		}
		return ret;
	}

	void session_impl::apply_settings_pack_impl(settings_pack const& pack
		, bool const init)
	{
		bool const reopen_listen_port =
#ifndef TORRENT_NO_DEPRECATE
			(pack.has_val(settings_pack::ssl_listen)
				&& pack.get_int(settings_pack::ssl_listen)
					!= m_settings.get_int(settings_pack::ssl_listen))
			||
#endif
			(pack.has_val(settings_pack::listen_interfaces)
				&& pack.get_str(settings_pack::listen_interfaces)
					!= m_settings.get_str(settings_pack::listen_interfaces));

		bool const reopen_outgoing_port =
			(pack.has_val(settings_pack::outgoing_interfaces)
				&& pack.get_str(settings_pack::outgoing_interfaces)
					!= m_settings.get_str(settings_pack::outgoing_interfaces));

#ifndef TORRENT_DISABLE_LOGGING
		session_log("applying settings pack, init=%s, reopen_listen_port=%s"
			, init ? "true" : "false", reopen_listen_port ? "true" : "false");
#endif

		apply_pack(&pack, m_settings, this);
		m_disk_thread.set_settings(&pack);

		if (init && !reopen_listen_port)
		{
			// no need to call this if reopen_listen_port is true
			// since the apply_pack will do it
			update_listen_interfaces();
		}

		if (init || reopen_listen_port)
		{
			reopen_listen_sockets();
		}

		if (init || reopen_outgoing_port)
			reopen_outgoing_sockets();
	}

	std::shared_ptr<listen_socket_t> session_impl::setup_listener(std::string const& device
		, tcp::endpoint bind_ep, transport const ssl, error_code& ec)
	{
		int retries = m_settings.get_int(settings_pack::max_retry_port_bind);

#ifndef TORRENT_DISABLE_LOGGING
		if (should_log())
		{
			session_log("attempting to open listen socket to: %s on device: %s ssl: %x"
				, print_endpoint(bind_ep).c_str(), device.c_str(), static_cast<int>(ssl));
		}
#endif

		auto ret = std::make_shared<listen_socket_t>();
		ret->ssl = ssl;
		ret->original_port = bind_ep.port();
		operation_t last_op = operation_t::unknown;
		socket_type_t const sock_type
			= (ssl == transport::ssl)
			? socket_type_t::tcp_ssl
			: socket_type_t::tcp;

		// if we're in force-proxy mode, don't open TCP listen sockets. We cannot
		// accept connections on our local machine in this case.
		// TODO: 3 the logic in this if-block should be factored out into a
		// separate function. At least most of it
		if (!m_settings.get_bool(settings_pack::force_proxy))
		{
			ret->sock = std::make_shared<tcp::acceptor>(m_io_service);
			ret->sock->open(bind_ep.protocol(), ec);
			last_op = operation_t::sock_open;
			if (ec)
			{
#ifndef TORRENT_DISABLE_LOGGING
				if (should_log())
				{
					session_log("failed to open socket: %s"
						, ec.message().c_str());
				}
#endif

				if (m_alerts.should_post<listen_failed_alert>())
					m_alerts.emplace_alert<listen_failed_alert>(device, bind_ep, last_op
						, ec, sock_type);
				return ret;
			}

#ifdef TORRENT_WINDOWS
			{
				// this is best-effort. ignore errors
				error_code err;
				ret->sock->set_option(exclusive_address_use(true), err);
#ifndef TORRENT_DISABLE_LOGGING
				if (err && should_log())
				{
					session_log("failed enable exclusive address use on listen socket: %s"
						, err.message().c_str());
				}
#endif // TORRENT_DISABLE_LOGGING
			}
#else

			{
				// this is best-effort. ignore errors
				error_code err;
				ret->sock->set_option(tcp::acceptor::reuse_address(true), err);
#ifndef TORRENT_DISABLE_LOGGING
				if (err && should_log())
				{
					session_log("failed enable reuse-address on listen socket: %s"
						, err.message().c_str());
				}
#endif // TORRENT_DISABLE_LOGGING
			}
#endif // TORRENT_WINDOWS

#if TORRENT_USE_IPV6
			if (bind_ep.address().is_v6())
			{
				error_code err; // ignore errors here
				ret->sock->set_option(boost::asio::ip::v6_only(true), err);
#ifndef TORRENT_DISABLE_LOGGING
				if (err && should_log())
				{
					session_log("failed enable v6 only on listen socket: %s"
						, err.message().c_str());
				}
#endif // LOGGING

#ifdef TORRENT_WINDOWS
				// enable Teredo on windows
				ret->sock->set_option(v6_protection_level(PROTECTION_LEVEL_UNRESTRICTED), err);
#ifndef TORRENT_DISABLE_LOGGING
				if (err && should_log())
				{
					session_log("failed enable IPv6 unrestricted protection level on "
						"listen socket: %s", err.message().c_str());
				}
#endif // TORRENT_DISABLE_LOGGING
#endif // TORRENT_WINDOWS
			}
#endif // TORRENT_USE_IPV6

			if (!device.empty())
			{
				// we have an actual device we're interested in listening on, if we
				// have SO_BINDTODEVICE functionality, use it now.
#if TORRENT_HAS_BINDTODEVICE
				ret->sock->set_option(bind_to_device(device.c_str()), ec);
				if (ec)
				{
#ifndef TORRENT_DISABLE_LOGGING
					if (should_log())
					{
						session_log("bind to device failed (device: %s): %s"
							, device.c_str(), ec.message().c_str());
					}
#endif // TORRENT_DISABLE_LOGGING

					last_op = operation_t::sock_bind_to_device;
					if (m_alerts.should_post<listen_failed_alert>())
					{
						m_alerts.emplace_alert<listen_failed_alert>(device, bind_ep
							, last_op, ec, sock_type);
					}
					return ret;
				}
#endif
			}

			ret->sock->bind(bind_ep, ec);
			last_op = operation_t::sock_bind;

			while (ec == error_code(error::address_in_use) && retries > 0)
			{
				TORRENT_ASSERT_VAL(ec, ec);
#ifndef TORRENT_DISABLE_LOGGING
				if (should_log())
				{
					session_log("failed to bind listen socket to: %s on device: %s :"
						" [%s] (%d) %s (retries: %d)"
						, print_endpoint(bind_ep).c_str()
						, device.c_str()
						, ec.category().name(), ec.value(), ec.message().c_str()
						, retries);
				}
#endif
				ec.clear();
				--retries;
				bind_ep.port(bind_ep.port() + 1);
				ret->sock->bind(bind_ep, ec);
			}

			if (ec == error_code(error::address_in_use)
				&& m_settings.get_bool(settings_pack::listen_system_port_fallback)
				&& bind_ep.port() != 0)
			{
				// instead of giving up, try let the OS pick a port
				bind_ep.port(0);
				ec.clear();
				ret->sock->bind(bind_ep, ec);
				last_op = operation_t::sock_bind;
			}

			if (ec)
			{
				// not even that worked, give up

#ifndef TORRENT_DISABLE_LOGGING
				if (should_log())
				{
					session_log("failed to bind listen socket to: %s on device: %s :"
						" [%s] (%d) %s (giving up)"
						, print_endpoint(bind_ep).c_str()
						, device.c_str()
						, ec.category().name(), ec.value(), ec.message().c_str());
				}
#endif
				if (m_alerts.should_post<listen_failed_alert>())
				{
					m_alerts.emplace_alert<listen_failed_alert>(device, bind_ep
						, last_op, ec, sock_type);
				}
				ret->sock.reset();
				return ret;
			}
			ret->local_endpoint = ret->sock->local_endpoint(ec);
			ret->device = device;
			last_op = operation_t::getname;
			if (ec)
			{
#ifndef TORRENT_DISABLE_LOGGING
				if (should_log())
				{
					session_log("get_sockname failed on listen socket: %s"
						, ec.message().c_str());
				}
#endif
				if (m_alerts.should_post<listen_failed_alert>())
				{
					m_alerts.emplace_alert<listen_failed_alert>(device, bind_ep
						, last_op, ec, sock_type);
				}
				return ret;
			}
			ret->tcp_external_port = ret->local_endpoint.port();
			TORRENT_ASSERT(ret->tcp_external_port == bind_ep.port()
				|| bind_ep.port() == 0);

			ret->sock->listen(m_settings.get_int(settings_pack::listen_queue_size), ec);
			last_op = operation_t::sock_listen;

			if (ec)
			{
#ifndef TORRENT_DISABLE_LOGGING
				if (should_log())
				{
					session_log("cannot listen on interface \"%s\": %s"
						, device.c_str(), ec.message().c_str());
				}
#endif
				if (m_alerts.should_post<listen_failed_alert>())
				{
					m_alerts.emplace_alert<listen_failed_alert>(device, bind_ep
						, last_op, ec, sock_type);
				}
				return ret;
			}
		} // force-proxy mode

		socket_type_t const udp_sock_type
			= (ssl == transport::ssl)
			? socket_type_t::utp_ssl
			: socket_type_t::udp;
		udp::endpoint const udp_bind_ep(bind_ep.address(), bind_ep.port());

		ret->udp_sock = std::make_shared<session_udp_socket>(m_io_service);
		ret->udp_sock->sock.open(udp_bind_ep.protocol(), ec);
		if (ec)
		{
#ifndef TORRENT_DISABLE_LOGGING
			if (should_log())
			{
				session_log("failed to open UDP socket: %s: %s"
					, device.c_str(), ec.message().c_str());
			}
#endif

			last_op = operation_t::sock_open;
			if (m_alerts.should_post<listen_failed_alert>())
				m_alerts.emplace_alert<listen_failed_alert>(device
					, bind_ep, last_op, ec, udp_sock_type);

			return ret;
		}

#if TORRENT_HAS_BINDTODEVICE
		if (!device.empty())
		{
			ret->udp_sock->sock.set_option(bind_to_device(device.c_str()), ec);
			if (ec)
			{
#ifndef TORRENT_DISABLE_LOGGING
				if (should_log())
				{
					session_log("bind to device failed (device: %s): %s"
						, device.c_str(), ec.message().c_str());
				}
#endif // TORRENT_DISABLE_LOGGING

				last_op = operation_t::sock_bind_to_device;
				if (m_alerts.should_post<listen_failed_alert>())
				{
					m_alerts.emplace_alert<listen_failed_alert>(device, bind_ep
						, last_op, ec, udp_sock_type);
				}
				return ret;
			}
		}
#endif
		ret->udp_sock->sock.bind(udp_bind_ep, ec);

		last_op = operation_t::sock_bind;
		if (ec)
		{
#ifndef TORRENT_DISABLE_LOGGING
			if (should_log())
			{
				session_log("failed to bind UDP socket: %s: %s"
					, device.c_str(), ec.message().c_str());
			}
#endif

			if (m_alerts.should_post<listen_failed_alert>())
				m_alerts.emplace_alert<listen_failed_alert>(device
					, bind_ep, last_op, ec, udp_sock_type);

			return ret;
		}
		ret->udp_external_port = ret->udp_sock->sock.local_port();

		error_code err;
		set_socket_buffer_size(ret->udp_sock->sock, m_settings, err);
		if (err)
		{
			if (m_alerts.should_post<udp_error_alert>())
				m_alerts.emplace_alert<udp_error_alert>(ret->udp_sock->sock.local_endpoint(ec), err);
		}

		ret->udp_sock->sock.set_force_proxy(m_settings.get_bool(settings_pack::force_proxy));
		// this call is necessary here because, unless the settings actually
		// change after the session is up and listening, at no other point
		// set_proxy_settings is called with the correct proxy configuration,
		// internally, this method handle the SOCKS5's connection logic
		ret->udp_sock->sock.set_proxy_settings(proxy());

		// TODO: 2 use a handler allocator here
		ADD_OUTSTANDING_ASYNC("session_impl::on_udp_packet");
		ret->udp_sock->sock.async_read(std::bind(&session_impl::on_udp_packet
			, this, ret->udp_sock, ret, ret->ssl, _1));

#ifndef TORRENT_DISABLE_LOGGING
		if (should_log())
		{
			session_log(" listening on: %s TCP port: %d UDP port: %d"
				, bind_ep.address().to_string().c_str()
				, ret->tcp_external_port, ret->udp_external_port);
		}
#endif
		return ret;
	}

	void session_impl::on_exception(std::exception const& e)
	{
		TORRENT_UNUSED(e);
#ifndef TORRENT_DISABLE_LOGGING
		session_log("FATAL SESSION ERROR [%s]", e.what());
#endif
		this->abort();
	}

	void session_impl::on_error(error_code const& ec)
	{
		TORRENT_UNUSED(ec);
#ifndef TORRENT_DISABLE_LOGGING
		session_log("FATAL SESSION ERROR (%s : %d) [%s]"
			, ec.category().name(), ec.value(), ec.message().c_str());
#endif
		this->abort();
	}

	void session_impl::on_ip_change(error_code const& ec)
	{
#ifndef TORRENT_DISABLE_LOGGING
		if (!ec)
			session_log("received ip change from internal ip_notifier");
		else
			session_log("received error on_ip_change: %d, %s", ec.value(), ec.message().c_str());
#endif
		if (ec || m_abort) return;
		m_ip_notifier->async_wait([this] (error_code const& e)
			{ this->wrap(&session_impl::on_ip_change, e); });
		reopen_listen_sockets();
		reopen_outgoing_sockets();
	}

	void session_impl::interface_to_endpoints(std::string const& device, int const port
		, bool const ssl, std::vector<listen_endpoint_t>& eps)
	{
		// First, check to see if it's an IP address
		error_code err;
		address const adr = address::from_string(device.c_str(), err);
		if (!err)
		{
#if !TORRENT_USE_IPV6
			if (adr.is_v4())
#endif
				eps.emplace_back(adr, port, std::string()
					, ssl ? transport::ssl : transport::plaintext);
		}
		else
		{
			// this is the case where device names a network device. We need to
			// enumerate all IPs associated with this device

			// TODO: 3 only run this once in the caller
			std::vector<ip_interface> const ifs = enum_net_interfaces(m_io_service, err);
			if (err)
			{
#ifndef TORRENT_DISABLE_LOGGING
				if (should_log())
				{
					session_log("failed to enumerate IPs on device: \"%s\": %s"
						, device.c_str(), err.message().c_str());
				}
#endif
				if (m_alerts.should_post<listen_failed_alert>())
				{
					m_alerts.emplace_alert<listen_failed_alert>(device
						, operation_t::enum_if, err
						, socket_type_t::tcp);
				}
				return;
			}

			for (auto const& ipface : ifs)
			{
				// we're looking for a specific interface, and its address
				// (which must be of the same family as the address we're
				// connecting to)
				if (device != ipface.name) continue;
				eps.emplace_back(ipface.interface_address, port, device
					, ssl ? transport::ssl : transport::plaintext);
			}
		}
	}

	void session_impl::reopen_listen_sockets()
	{
#ifndef TORRENT_DISABLE_LOGGING
		session_log("reopen listen sockets");
#endif

		TORRENT_ASSERT(is_single_thread());

		TORRENT_ASSERT(!m_abort);

		m_stats_counters.set_value(counters::has_incoming_connections, 0);
		error_code ec;

		if (m_abort) return;

		// first build a list of endpoints we should be listening on
		// we need to remove any unneeded sockets first to avoid the possibility
		// of a new socket failing to bind due to a conflict with a stale socket
		std::vector<listen_endpoint_t> eps;

		for (auto const& iface : m_listen_interfaces)
		{
			std::string const& device = iface.device;
			int const port = iface.port;
			bool const ssl = iface.ssl;

#ifndef TORRENT_USE_OPENSSL
			if (ssl)
			{
#ifndef TORRENT_DISABLE_LOGGING
				session_log("attempted to listen ssl with no library support on device: \"%s\""
					, device.c_str());
#endif
				if (m_alerts.should_post<listen_failed_alert>())
				{
					m_alerts.emplace_alert<listen_failed_alert>(device
						, operation_t::sock_open
						, boost::asio::error::operation_not_supported
						, socket_type_t::tcp_ssl);
				}
				continue;
			}
#endif

			// now we have a device to bind to. This device may actually just be an
			// IP address or a device name. In case it's a device name, we want to
			// (potentially) end up binding a socket for each IP address associated
			// with that device.
			interface_to_endpoints(device, port, ssl, eps);
		}

#if TORRENT_USE_IPV6
		std::vector<ip_interface> const ifs = enum_net_interfaces(m_io_service, ec);
		if (!ec)
		{
			expand_unspecified_address(ifs, eps);
		}
#endif

		auto remove_iter = partition_listen_sockets(eps, m_listen_sockets);

		while (remove_iter != m_listen_sockets.end())
		{
#ifndef TORRENT_DISABLE_DHT
			if (m_dht)
				m_dht->delete_socket(*remove_iter);
#endif

#ifndef TORRENT_DISABLE_LOGGING
			if (should_log())
			{
				session_log("closing listen socket for %s on device \"%s\""
					, print_endpoint((*remove_iter)->local_endpoint).c_str()
					, (*remove_iter)->device.c_str());
			}
#endif
			if ((*remove_iter)->sock) (*remove_iter)->sock->close(ec);
			if ((*remove_iter)->udp_sock) (*remove_iter)->udp_sock->sock.close();
			remove_iter = m_listen_sockets.erase(remove_iter);
		}

		// open new sockets on any endpoints that didn't match with
		// an existing socket
		for (auto const& ep : eps)
		{
			std::shared_ptr<listen_socket_t> s = setup_listener(ep.device
				, tcp::endpoint(ep.addr, std::uint16_t(ep.port)), ep.ssl, ec);

			if (!ec && (s->sock || s->udp_sock))
			{
				m_listen_sockets.emplace_back(s);

#ifndef TORRENT_DISABLE_DHT
				if (m_dht)
					m_dht->new_socket(m_listen_sockets.back());
#endif
			}
		}

		if (m_listen_sockets.empty())
		{
#ifndef TORRENT_DISABLE_LOGGING
			session_log("giving up on binding listen sockets");
#endif
			return;
		}

		// now, send out listen_succeeded_alert for the listen sockets we are
		// listening on
		// TODO only post alerts for new sockets?
		if (m_alerts.should_post<listen_succeeded_alert>())
		{
			for (auto const& l : m_listen_sockets)
			{
				error_code err;
				if (l->sock)
				{
					tcp::endpoint const tcp_ep = l->sock->local_endpoint(err);
					if (!err)
					{
						socket_type_t const socket_type
							= l->ssl == transport::ssl
							? socket_type_t::tcp_ssl
							: socket_type_t::tcp;

						m_alerts.emplace_alert<listen_succeeded_alert>(
							tcp_ep, socket_type);
					}
				}

				if (l->udp_sock)
				{
					udp::endpoint const udp_ep = l->udp_sock->sock.local_endpoint(err);
					if (!err && l->udp_sock->sock.is_open())
					{
						socket_type_t const socket_type
							= l->ssl == transport::ssl
							? socket_type_t::utp_ssl
							: socket_type_t::udp;

						m_alerts.emplace_alert<listen_succeeded_alert>(
							udp_ep, socket_type);
					}
				}
			}
		}

		if (m_settings.get_int(settings_pack::peer_tos) != 0)
		{
			update_peer_tos();
		}

		ec.clear();

		// initiate accepting on the listen sockets
		for (auto& s : m_listen_sockets)
		{
			if (s->sock) async_accept(s->sock, s->ssl);
			remap_ports(remap_natpmp_and_upnp, *s);
		}

#if TORRENT_USE_I2P
		open_new_incoming_i2p_connection();
#endif
	}

	void session_impl::reopen_outgoing_sockets()
	{
		// first build a list of endpoints we should be listening on
		// we need to remove any unneeded sockets first to avoid the possibility
		// of a new socket failing to bind due to a conflict with a stale socket
		std::vector<listen_endpoint_t> eps;

		for (auto const& iface : m_outgoing_interfaces)
		{
			interface_to_endpoints(iface, 0, false, eps);
#ifdef TORRENT_USE_OPENSSL
			interface_to_endpoints(iface, 0, true, eps);
#endif
		}

		// if no outgoing interfaces are specified, create sockets to use
		// any interface
		if (eps.empty())
		{
			eps.emplace_back(address_v4(), 0, "", transport::plaintext);
#if TORRENT_USE_IPV6
			eps.emplace_back(address_v6(), 0, "", transport::plaintext);
#endif
#ifdef TORRENT_USE_OPENSSL
			eps.emplace_back(address_v4(), 0, "", transport::ssl);
#if TORRENT_USE_IPV6
			eps.emplace_back(address_v6(), 0, "", transport::ssl);
#endif
#endif
		}

		auto remove_iter = m_outgoing_sockets.partition_outgoing_sockets(eps);

		for (auto i = remove_iter; i != m_outgoing_sockets.sockets.end(); ++i)
		{
			auto& remove_sock = *i;
			m_utp_socket_manager.remove_udp_socket(remove_sock);

#ifndef TORRENT_DISABLE_LOGGING
			if (should_log())
			{
				session_log("Closing outgoing UDP socket for %s on device \"%s\""
					, print_endpoint(remove_sock->local_endpoint()).c_str()
					, remove_sock->device.c_str());
			}
#endif
			remove_sock->sock.close();
		}

		m_outgoing_sockets.sockets.erase(remove_iter, m_outgoing_sockets.sockets.end());

		// open new sockets on any endpoints that didn't match with
		// an existing socket
		for (auto const& ep : eps)
		{
			error_code ec;
			udp::endpoint const udp_bind_ep(ep.addr, 0);

			auto udp_sock = std::make_shared<outgoing_udp_socket>(m_io_service, ep.device, ep.ssl);
			udp_sock->sock.open(udp_bind_ep.protocol(), ec);
			if (ec)
			{
#ifndef TORRENT_DISABLE_LOGGING
				if (should_log())
				{
					session_log("failed to open UDP socket: %s: %s"
						, ep.device.c_str(), ec.message().c_str());
				}
#endif
				if (m_alerts.should_post<udp_error_alert>())
					m_alerts.emplace_alert<udp_error_alert>(udp_bind_ep, ec);
				continue;
			}

#if TORRENT_HAS_BINDTODEVICE
			if (!ep.device.empty())
			{
				udp_sock->sock.set_option(bind_to_device(ep.device.c_str()), ec);
				if (ec)
				{
#ifndef TORRENT_DISABLE_LOGGING
					if (should_log())
					{
						session_log("bind to device failed (device: %s): %s"
							, ep.device.c_str(), ec.message().c_str());
					}
#endif // TORRENT_DISABLE_LOGGING

					if (m_alerts.should_post<udp_error_alert>())
						m_alerts.emplace_alert<udp_error_alert>(udp_bind_ep, ec);
					continue;
				}
			}
#endif
			udp_sock->sock.bind(udp_bind_ep, ec);

			if (ec)
			{
#ifndef TORRENT_DISABLE_LOGGING
				if (should_log())
				{
					session_log("failed to bind UDP socket: %s: %s"
						, ep.device.c_str(), ec.message().c_str());
				}
#endif
				if (m_alerts.should_post<udp_error_alert>())
					m_alerts.emplace_alert<udp_error_alert>(udp_bind_ep, ec);
				continue;
			}

			error_code err;
			set_socket_buffer_size(udp_sock->sock, m_settings, err);
			if (err)
			{
				if (m_alerts.should_post<udp_error_alert>())
					m_alerts.emplace_alert<udp_error_alert>(udp_sock->sock.local_endpoint(ec), err);
			}

			udp_sock->sock.set_force_proxy(m_settings.get_bool(settings_pack::force_proxy));
			// this call is necessary here because, unless the settings actually
			// change after the session is up and listening, at no other point
			// set_proxy_settings is called with the correct proxy configuration,
			// internally, this method handle the SOCKS5's connection logic
			udp_sock->sock.set_proxy_settings(proxy());

			// TODO: 2 use a handler allocator here
			ADD_OUTSTANDING_ASYNC("session_impl::on_udp_packet");
			udp_sock->sock.async_read(std::bind(&session_impl::on_udp_packet
				, this, udp_sock, std::weak_ptr<listen_socket_t>(), ep.ssl, _1));

			if (!ec && udp_sock)
			{
				m_outgoing_sockets.sockets.push_back(udp_sock);
			}
		}
	}

	namespace {
		template <typename MapProtocol, typename ProtoType, typename EndpointType>
		void map_port(MapProtocol& m, ProtoType protocol, EndpointType const& ep
			, port_mapping_t& map_handle)
		{
			if (map_handle != port_mapping_t{-1}) m.delete_mapping(map_handle);
			map_handle = port_mapping_t{-1};

#if TORRENT_USE_IPV6
			address const addr = ep.address();
			// with IPv4 the interface might be behind NAT so we can't skip them
			// based on the scope of the local address
			if (addr.is_v6() && is_local(addr))
				return;
#endif

			// only update this mapping if we actually have a socket listening
			if (ep != EndpointType())
				map_handle = m.add_mapping(protocol, ep.port(), ep);
		}

		tcp::endpoint to_tcp(udp::endpoint const& ep)
		{
			return tcp::endpoint(ep.address(), ep.port());
		}
	}

	void session_impl::remap_ports(remap_port_mask_t const mask
		, listen_socket_t& s)
	{
		tcp::endpoint const tcp_ep = s.sock ? s.sock->local_endpoint() : tcp::endpoint();
		udp::endpoint const udp_ep = s.udp_sock ? s.udp_sock->sock.local_endpoint() : udp::endpoint();

		if ((mask & remap_natpmp) && m_natpmp)
		{
			map_port(*m_natpmp, portmap_protocol::tcp, tcp_ep, s.tcp_port_mapping[0]);
			map_port(*m_natpmp, portmap_protocol::udp, to_tcp(udp_ep), s.udp_port_mapping[0]);
		}
		if ((mask & remap_upnp) && m_upnp)
		{
			map_port(*m_upnp, portmap_protocol::tcp, tcp_ep, s.tcp_port_mapping[1]);
			map_port(*m_upnp, portmap_protocol::udp, to_tcp(udp_ep), s.udp_port_mapping[1]);
		}
	}

	void session_impl::update_i2p_bridge()
	{
		// we need this socket to be open before we
		// can make name lookups for trackers for instance.
		// pause the session now and resume it once we've
		// established the i2p SAM connection
#if TORRENT_USE_I2P
		if (m_settings.get_str(settings_pack::i2p_hostname).empty())
		{
			error_code ec;
			m_i2p_conn.close(ec);
			return;
		}
		m_i2p_conn.open(m_settings.get_str(settings_pack::i2p_hostname)
			, m_settings.get_int(settings_pack::i2p_port)
			, std::bind(&session_impl::on_i2p_open, this, _1));
#endif
	}

#ifndef TORRENT_DISABLE_DHT
	int session_impl::external_udp_port(address const& local_address) const
	{
		auto ls = std::find_if(m_listen_sockets.begin(), m_listen_sockets.end()
			, [&](std::shared_ptr<listen_socket_t> const& e)
		{
			return e->local_endpoint.address() == local_address;
		});

		if (ls != m_listen_sockets.end())
			return (*ls)->udp_external_port;
		else
			return -1;
	}
#endif

#if TORRENT_USE_I2P

	proxy_settings session_impl::i2p_proxy() const
	{
		proxy_settings ret;

		ret.hostname = m_settings.get_str(settings_pack::i2p_hostname);
		ret.type = settings_pack::i2p_proxy;
		ret.port = std::uint16_t(m_settings.get_int(settings_pack::i2p_port));
		return ret;
	}

	void session_impl::on_i2p_open(error_code const& ec)
	{
		if (ec)
		{
			if (m_alerts.should_post<i2p_alert>())
				m_alerts.emplace_alert<i2p_alert>(ec);

#ifndef TORRENT_DISABLE_LOGGING
			if (should_log())
				session_log("i2p open failed (%d) %s", ec.value(), ec.message().c_str());
#endif
		}
		// now that we have our i2p connection established
		// it's OK to start torrents and use this socket to
		// do i2p name lookups

		open_new_incoming_i2p_connection();
	}

	void session_impl::open_new_incoming_i2p_connection()
	{
		if (!m_i2p_conn.is_open()) return;

		if (m_i2p_listen_socket) return;

		m_i2p_listen_socket = std::make_shared<socket_type>(m_io_service);
		bool ret = instantiate_connection(m_io_service, m_i2p_conn.proxy()
			, *m_i2p_listen_socket, nullptr, nullptr, true, false);
		TORRENT_ASSERT_VAL(ret, ret);
		TORRENT_UNUSED(ret);

		ADD_OUTSTANDING_ASYNC("session_impl::on_i2p_accept");
		i2p_stream& s = *m_i2p_listen_socket->get<i2p_stream>();
		s.set_command(i2p_stream::cmd_accept);
		s.set_session_id(m_i2p_conn.session_id());

		s.async_connect(tcp::endpoint()
			, std::bind(&session_impl::on_i2p_accept, this, m_i2p_listen_socket, _1));
	}

	void session_impl::on_i2p_accept(std::shared_ptr<socket_type> const& s
		, error_code const& e)
	{
		COMPLETE_ASYNC("session_impl::on_i2p_accept");
		m_i2p_listen_socket.reset();
		if (e == boost::asio::error::operation_aborted) return;
		if (e)
		{
			if (m_alerts.should_post<listen_failed_alert>())
			{
				m_alerts.emplace_alert<listen_failed_alert>("i2p"
					, operation_t::sock_accept
					, e, socket_type_t::i2p);
			}
#ifndef TORRENT_DISABLE_LOGGING
			if (should_log())
				session_log("i2p SAM connection failure: %s", e.message().c_str());
#endif
			return;
		}
		open_new_incoming_i2p_connection();
		incoming_connection(s);
	}
#endif

	void session_impl::send_udp_packet_hostname(std::weak_ptr<utp_socket_interface> sock
		, char const* hostname
		, int const port
		, span<char const> p
		, error_code& ec
		, udp_send_flags_t const flags)
	{
		auto si = sock.lock();
		if (!si)
		{
			ec = boost::asio::error::bad_descriptor;
			return;
		}

		auto s = std::static_pointer_cast<session_udp_socket>(si);

		s->sock.send_hostname(hostname, port, p, ec, flags);

		if ((ec == error::would_block || ec == error::try_again)
			&& !s->write_blocked)
		{
			s->write_blocked = true;
			ADD_OUTSTANDING_ASYNC("session_impl::on_udp_writeable");
			s->sock.async_write(std::bind(&session_impl::on_udp_writeable
				, this, s, _1));
		}
	}

	void session_impl::send_udp_packet(std::weak_ptr<utp_socket_interface> sock
		, udp::endpoint const& ep
		, span<char const> p
		, error_code& ec
		, udp_send_flags_t const flags)
	{
		auto si = sock.lock();
		if (!si)
		{
			ec = boost::asio::error::bad_descriptor;
			return;
		}

		auto s = std::static_pointer_cast<session_udp_socket>(si);

		TORRENT_ASSERT(s->sock.local_endpoint().protocol() == ep.protocol());

		s->sock.send(ep, p, ec, flags);

		if ((ec == error::would_block || ec == error::try_again) && !s->write_blocked)
		{
			s->write_blocked = true;
			ADD_OUTSTANDING_ASYNC("session_impl::on_udp_writeable");
			s->sock.async_write(std::bind(&session_impl::on_udp_writeable
				, this, s, _1));
		}
	}

	void session_impl::on_udp_writeable(std::weak_ptr<session_udp_socket> sock, error_code const& ec)
	{
		COMPLETE_ASYNC("session_impl::on_udp_writeable");
		if (ec) return;

		auto s = sock.lock();
		if (!s) return;

		s->write_blocked = false;

#ifdef TORRENT_USE_OPENSSL
		auto i = std::find_if(
			m_listen_sockets.begin(), m_listen_sockets.end()
			, [&s] (std::shared_ptr<listen_socket_t> const& ls) { return ls->udp_sock == s; });
#endif

		// notify the utp socket manager it can start sending on the socket again
		struct utp_socket_manager& mgr =
#ifdef TORRENT_USE_OPENSSL
			(i != m_listen_sockets.end() && (*i)->ssl == transport::ssl) ? m_ssl_utp_socket_manager :
#endif
			m_utp_socket_manager;

		mgr.writable();
	}


	void session_impl::on_udp_packet(std::weak_ptr<session_udp_socket> socket
		, std::weak_ptr<listen_socket_t> ls, transport const ssl, error_code const& ec)
	{
		COMPLETE_ASYNC("session_impl::on_udp_packet");
		if (ec)
		{
			std::shared_ptr<session_udp_socket> s = socket.lock();
			udp::endpoint ep;
			if (s) ep = s->local_endpoint();

			// don't bubble up operation aborted errors to the user
			if (ec != boost::asio::error::operation_aborted
				&& ec != boost::asio::error::bad_descriptor
				&& m_alerts.should_post<udp_error_alert>())
			{
				m_alerts.emplace_alert<udp_error_alert>(ep, ec);
			}

#ifndef TORRENT_DISABLE_LOGGING
			if (should_log())
			{
				session_log("UDP error: %s (%d) %s"
					, print_endpoint(ep).c_str(), ec.value(), ec.message().c_str());
			}
#endif
			return;
		}

		m_stats_counters.inc_stats_counter(counters::on_udp_counter);

		std::shared_ptr<session_udp_socket> s = socket.lock();
		if (!s) return;

		struct utp_socket_manager& mgr =
#ifdef TORRENT_USE_OPENSSL
			ssl == transport::ssl ? m_ssl_utp_socket_manager :
#endif
			m_utp_socket_manager;

		for (;;)
		{
			aux::array<udp_socket::packet, 50> p;
			error_code err;
			int const num_packets = s->sock.read(p, err);

			for (int i = 0; i < num_packets; ++i)
			{
				udp_socket::packet& packet = p[i];

				if (packet.error)
				{
					// TODO: 3 it would be neat if the utp socket manager would
					// handle ICMP errors too

#ifndef TORRENT_DISABLE_DHT
					if (m_dht)
						m_dht->incoming_error(packet.error, packet.from);
#endif

					m_tracker_manager.incoming_error(packet.error, packet.from);
					continue;
				}

				span<char const> const buf = packet.data;

				// give the uTP socket manager first dis on the packet. Presumably
				// the majority of packets are uTP packets.
				if (!mgr.incoming_packet(socket, packet.from, buf))
				{
					// if it wasn't a uTP packet, try the other users of the UDP
					// socket
					bool handled = false;
#ifndef TORRENT_DISABLE_DHT
					if (m_dht && buf.size() > 20 && buf.front() == 'd' && buf.back() == 'e')
					{
						auto listen_socket = ls.lock();
						if (listen_socket)
							handled = m_dht->incoming_packet(listen_socket, packet.from, buf);
					}
#endif

					if (!handled)
					{
						m_tracker_manager.incoming_packet(packet.from, buf);
					}
				}
			}

			if (err == error::would_block || err == error::try_again)
			{
				// there are no more packets on the socket
				break;
			}

			if (err)
			{
				udp::endpoint const ep = s->local_endpoint();

				if (err != boost::asio::error::operation_aborted
					&& m_alerts.should_post<udp_error_alert>())
					m_alerts.emplace_alert<udp_error_alert>(ep, err);

#ifndef TORRENT_DISABLE_LOGGING
				if (should_log())
				{
					session_log("UDP error: %s (%d) %s"
						, print_endpoint(ep).c_str(), ec.value(), ec.message().c_str());
				}
#endif

				// any error other than these ones are considered fatal errors, and
				// we won't read from the socket again
				if (err != boost::asio::error::host_unreachable
					&& err != boost::asio::error::fault
					&& err != boost::asio::error::connection_reset
					&& err != boost::asio::error::connection_refused
					&& err != boost::asio::error::connection_aborted
					&& err != boost::asio::error::operation_aborted
					&& err != boost::asio::error::network_reset
					&& err != boost::asio::error::network_unreachable
#ifdef _WIN32
					// ERROR_MORE_DATA means the same thing as EMSGSIZE
					&& err != error_code(ERROR_MORE_DATA, system_category())
					&& err != error_code(ERROR_HOST_UNREACHABLE, system_category())
					&& err != error_code(ERROR_PORT_UNREACHABLE, system_category())
					&& err != error_code(ERROR_RETRY, system_category())
					&& err != error_code(ERROR_NETWORK_UNREACHABLE, system_category())
					&& err != error_code(ERROR_CONNECTION_REFUSED, system_category())
					&& err != error_code(ERROR_CONNECTION_ABORTED, system_category())
#endif
					&& err != boost::asio::error::message_size)
				{
					// fatal errors. Don't try to read from this socket again
					mgr.socket_drained();
					return;
				}
				// non-fatal UDP errors get here, we should re-issue the read.
				continue;
			}
		}

		mgr.socket_drained();

		ADD_OUTSTANDING_ASYNC("session_impl::on_udp_packet");
		s->sock.async_read(std::bind(&session_impl::on_udp_packet
			, this, std::move(socket), std::move(ls), ssl, _1));
	}

	void session_impl::async_accept(std::shared_ptr<tcp::acceptor> const& listener
		, transport const ssl)
	{
		TORRENT_ASSERT(!m_abort);
		std::shared_ptr<socket_type> c = std::make_shared<socket_type>(m_io_service);
		tcp::socket* str = nullptr;

#ifdef TORRENT_USE_OPENSSL
		if (ssl == transport::ssl)
		{
			// accept connections initializing the SSL connection to
			// use the generic m_ssl_ctx context. However, since it has
			// the servername callback set on it, we will switch away from
			// this context into a specific torrent once we start handshaking
			c->instantiate<ssl_stream<tcp::socket>>(m_io_service, &m_ssl_ctx);
			str = &c->get<ssl_stream<tcp::socket>>()->next_layer();
		}
		else
#endif
		{
			c->instantiate<tcp::socket>(m_io_service);
			str = c->get<tcp::socket>();
		}

		ADD_OUTSTANDING_ASYNC("session_impl::on_accept_connection");

#ifdef TORRENT_USE_OPENSSL
		TORRENT_ASSERT((ssl == transport::ssl) == is_ssl(*c));
#endif

		listener->async_accept(*str
			, std::bind(&session_impl::on_accept_connection, this, c
			, std::weak_ptr<tcp::acceptor>(listener), _1, ssl));
	}

	void session_impl::on_accept_connection(std::shared_ptr<socket_type> const& s
		, std::weak_ptr<tcp::acceptor> listen_socket, error_code const& e
		, transport const ssl)
	{
		COMPLETE_ASYNC("session_impl::on_accept_connection");
		m_stats_counters.inc_stats_counter(counters::on_accept_counter);
		TORRENT_ASSERT(is_single_thread());
		std::shared_ptr<tcp::acceptor> listener = listen_socket.lock();
		if (!listener) return;

		if (e == boost::asio::error::operation_aborted) return;

		if (m_abort) return;

		error_code ec;
		if (e)
		{
			tcp::endpoint ep = listener->local_endpoint(ec);
#ifndef TORRENT_DISABLE_LOGGING
			if (should_log())
			{
				session_log("error accepting connection on '%s': %s"
					, print_endpoint(ep).c_str(), e.message().c_str());
			}
#endif
#ifdef TORRENT_WINDOWS
			// Windows sometimes generates this error. It seems to be
			// non-fatal and we have to do another async_accept.
			if (e.value() == ERROR_SEM_TIMEOUT)
			{
				async_accept(listener, ssl);
				return;
			}
#endif
#ifdef TORRENT_BSD
			// Leopard sometimes generates an "invalid argument" error. It seems to be
			// non-fatal and we have to do another async_accept.
			if (e.value() == EINVAL)
			{
				async_accept(listener, ssl);
				return;
			}
#endif
			if (e == boost::system::errc::too_many_files_open)
			{
				// if we failed to accept an incoming connection
				// because we have too many files open, try again
				// and lower the number of file descriptors used
				// elsewhere.
				if (m_settings.get_int(settings_pack::connections_limit) > 10)
				{
					// now, disconnect a random peer
					auto const i = std::max_element(m_torrents.begin(), m_torrents.end()
						, [](torrent_map::value_type const& lhs, torrent_map::value_type const& rhs)
						{ return lhs.second->num_peers() < rhs.second->num_peers(); });

					if (m_alerts.should_post<performance_alert>())
						m_alerts.emplace_alert<performance_alert>(
							torrent_handle(), performance_alert::too_few_file_descriptors);

					if (i != m_torrents.end())
					{
						i->second->disconnect_peers(1, e);
					}

					m_settings.set_int(settings_pack::connections_limit
						, std::max(10, int(m_connections.size())));
				}
				// try again, but still alert the user of the problem
				async_accept(listener, ssl);
			}
			if (m_alerts.should_post<listen_failed_alert>())
			{
				error_code err;
				m_alerts.emplace_alert<listen_failed_alert>(ep.address().to_string(err)
					, ep, operation_t::sock_accept, e
					, ssl == transport::ssl ? socket_type_t::tcp_ssl : socket_type_t::tcp);
			}
			return;
		}
		async_accept(listener, ssl);

#ifdef TORRENT_USE_OPENSSL
		if (ssl == transport::ssl)
		{
			TORRENT_ASSERT(is_ssl(*s));

			// for SSL connections, incoming_connection() is called
			// after the handshake is done
			ADD_OUTSTANDING_ASYNC("session_impl::ssl_handshake");
			s->get<ssl_stream<tcp::socket>>()->async_accept_handshake(
				std::bind(&session_impl::ssl_handshake, this, _1, s));
			m_incoming_sockets.insert(s);
		}
		else
#endif
		{
			incoming_connection(s);
		}
	}

#ifdef TORRENT_USE_OPENSSL

	void session_impl::on_incoming_utp_ssl(std::shared_ptr<socket_type> const& s)
	{
		TORRENT_ASSERT(is_ssl(*s));

		// for SSL connections, incoming_connection() is called
		// after the handshake is done
		ADD_OUTSTANDING_ASYNC("session_impl::ssl_handshake");
		s->get<ssl_stream<utp_stream>>()->async_accept_handshake(
			std::bind(&session_impl::ssl_handshake, this, _1, s));
		m_incoming_sockets.insert(s);
	}

	// to test SSL connections, one can use this openssl command template:
	//
	// openssl s_client -cert <client-cert>.pem -key <client-private-key>.pem
	//   -CAfile <torrent-cert>.pem  -debug -connect 127.0.0.1:4433 -tls1
	//   -servername <hex-encoded-info-hash>

	void session_impl::ssl_handshake(error_code const& ec, std::shared_ptr<socket_type> s)
	{
		COMPLETE_ASYNC("session_impl::ssl_handshake");
		TORRENT_ASSERT(is_ssl(*s));

		m_incoming_sockets.erase(s);

		error_code e;
		tcp::endpoint endp = s->remote_endpoint(e);
		if (e) return;

#ifndef TORRENT_DISABLE_LOGGING
		if (should_log())
		{
			session_log(" *** peer SSL handshake done [ ip: %s ec: %s socket: %s ]"
				, print_endpoint(endp).c_str(), ec.message().c_str(), s->type_name());
		}
#endif

		if (ec)
		{
			if (m_alerts.should_post<peer_error_alert>())
			{
				m_alerts.emplace_alert<peer_error_alert>(torrent_handle(), endp
					, peer_id(), operation_t::ssl_handshake, ec);
			}
			return;
		}

		incoming_connection(s);
	}

#endif // TORRENT_USE_OPENSSL

	void session_impl::incoming_connection(std::shared_ptr<socket_type> const& s)
	{
		TORRENT_ASSERT(is_single_thread());

		if (m_paused)
		{
#ifndef TORRENT_DISABLE_LOGGING
			session_log(" <== INCOMING CONNECTION [ ignored, paused ]");
#endif
			return;
		}

		error_code ec;
		// we got a connection request!
		tcp::endpoint endp = s->remote_endpoint(ec);

		if (ec)
		{
#ifndef TORRENT_DISABLE_LOGGING
			if (should_log())
			{
				session_log(" <== INCOMING CONNECTION FAILED, could "
					"not retrieve remote endpoint: %s"
					, ec.message().c_str());
			}
#endif
			return;
		}

#ifndef TORRENT_DISABLE_LOGGING
		if (should_log())
		{
			session_log(" <== INCOMING CONNECTION %s type: %s"
				, print_endpoint(endp).c_str(), s->type_name());
		}
#endif

		if (!m_settings.get_bool(settings_pack::enable_incoming_utp)
			&& is_utp(*s))
		{
#ifndef TORRENT_DISABLE_LOGGING
			session_log("    rejected uTP connection");
#endif
			if (m_alerts.should_post<peer_blocked_alert>())
				m_alerts.emplace_alert<peer_blocked_alert>(torrent_handle()
					, endp, peer_blocked_alert::utp_disabled);
			return;
		}

		if (!m_settings.get_bool(settings_pack::enable_incoming_tcp)
			&& s->get<tcp::socket>())
		{
#ifndef TORRENT_DISABLE_LOGGING
			session_log("    rejected TCP connection");
#endif
			if (m_alerts.should_post<peer_blocked_alert>())
				m_alerts.emplace_alert<peer_blocked_alert>(torrent_handle()
					, endp, peer_blocked_alert::tcp_disabled);
			return;
		}

		// if there are outgoing interfaces specified, verify this
		// peer is correctly bound to on of them
		if (!m_settings.get_str(settings_pack::outgoing_interfaces).empty())
		{
			tcp::endpoint local = s->local_endpoint(ec);
			if (ec)
			{
#ifndef TORRENT_DISABLE_LOGGING
				if (should_log())
				{
					session_log("    rejected connection: (%d) %s", ec.value()
						, ec.message().c_str());
				}
#endif
				return;
			}
			if (!verify_bound_address(local.address()
				, is_utp(*s), ec))
			{
				if (ec)
				{
#ifndef TORRENT_DISABLE_LOGGING
					if (should_log())
					{
						session_log("    rejected connection, not allowed local interface: (%d) %s"
							, ec.value(), ec.message().c_str());
					}
#endif
					return;
				}

#ifndef TORRENT_DISABLE_LOGGING
				if (should_log())
				{
					error_code err;
					session_log("    rejected connection, not allowed local interface: %s"
						, local.address().to_string(err).c_str());
				}
#endif
				if (m_alerts.should_post<peer_blocked_alert>())
					m_alerts.emplace_alert<peer_blocked_alert>(torrent_handle()
						, endp, peer_blocked_alert::invalid_local_interface);
				return;
			}
		}

		// local addresses do not count, since it's likely
		// coming from our own client through local service discovery
		// and it does not reflect whether or not a router is open
		// for incoming connections or not.
		if (!is_local(endp.address()))
			m_stats_counters.set_value(counters::has_incoming_connections, 1);

		// this filter is ignored if a single torrent
		// is set to ignore the filter, since this peer might be
		// for that torrent
		if (m_stats_counters[counters::non_filter_torrents] == 0
			&& m_ip_filter
			&& (m_ip_filter->access(endp.address()) & ip_filter::blocked))
		{
#ifndef TORRENT_DISABLE_LOGGING
			session_log("filtered blocked ip");
#endif
			if (m_alerts.should_post<peer_blocked_alert>())
				m_alerts.emplace_alert<peer_blocked_alert>(torrent_handle()
					, endp, peer_blocked_alert::ip_filter);
			return;
		}

		// check if we have any active torrents
		// if we don't reject the connection
		if (m_torrents.empty())
		{
#ifndef TORRENT_DISABLE_LOGGING
			session_log(" There are no torrents, disconnect");
#endif
			return;
		}

		// figure out which peer classes this is connections has,
		// to get connection_limit_factor
		peer_class_set pcs;
		set_peer_classes(&pcs, endp.address(), s->type());
		int connection_limit_factor = 0;
		for (int i = 0; i < pcs.num_classes(); ++i)
		{
			peer_class_t pc = pcs.class_at(i);
			if (m_classes.at(pc) == nullptr) continue;
			int f = m_classes.at(pc)->connection_limit_factor;
			if (connection_limit_factor < f) connection_limit_factor = f;
		}
		if (connection_limit_factor == 0) connection_limit_factor = 100;

		std::int64_t limit = m_settings.get_int(settings_pack::connections_limit);
		limit = limit * 100 / connection_limit_factor;

		// don't allow more connections than the max setting
		// weighed by the peer class' setting
		bool reject = num_connections() >= limit + m_settings.get_int(settings_pack::connections_slack);

		if (reject)
		{
			if (m_alerts.should_post<peer_disconnected_alert>())
			{
				m_alerts.emplace_alert<peer_disconnected_alert>(torrent_handle(), endp, peer_id()
						, operation_t::bittorrent, s->type()
						, error_code(errors::too_many_connections)
						, close_reason_t::none);
			}
#ifndef TORRENT_DISABLE_LOGGING
			if (should_log())
			{
				session_log("number of connections limit exceeded (conns: %d, limit: %d, slack: %d), connection rejected"
					, num_connections(), m_settings.get_int(settings_pack::connections_limit)
					, m_settings.get_int(settings_pack::connections_slack));
			}
#endif
			return;
		}

		// if we don't have any active torrents, there's no
		// point in accepting this connection. If, however,
		// the setting to start up queued torrents when they
		// get an incoming connection is enabled, we cannot
		// perform this check.
		if (!m_settings.get_bool(settings_pack::incoming_starts_queued_torrents))
		{
			bool has_active_torrent = false;
			for (auto& i : m_torrents)
			{
				if (!i.second->is_torrent_paused())
				{
					has_active_torrent = true;
					break;
				}
			}
			if (!has_active_torrent)
			{
#ifndef TORRENT_DISABLE_LOGGING
				session_log(" There are no _active_ torrents, disconnect");
#endif
				return;
			}
		}

		m_stats_counters.inc_stats_counter(counters::incoming_connections);

		if (m_alerts.should_post<incoming_connection_alert>())
			m_alerts.emplace_alert<incoming_connection_alert>(s->type(), endp);

		setup_socket_buffers(*s);

		peer_connection_args pack;
		pack.ses = this;
		pack.sett = &m_settings;
		pack.stats_counters = &m_stats_counters;
		pack.disk_thread = &m_disk_thread;
		pack.ios = &m_io_service;
		pack.tor = std::weak_ptr<torrent>();
		pack.s = s;
		pack.endp = endp;
		pack.peerinfo = nullptr;

		std::shared_ptr<peer_connection> c
			= std::make_shared<bt_peer_connection>(pack, get_peer_id());
#if TORRENT_USE_ASSERTS
		c->m_in_constructor = false;
#endif

		if (!c->is_disconnecting())
		{
			// in case we've exceeded the limit, let this peer know that
			// as soon as it's received the handshake, it needs to either
			// disconnect or pick another peer to disconnect
			if (num_connections() >= limit)
				c->peer_exceeds_limit();

			TORRENT_ASSERT(!c->m_in_constructor);
			m_connections.insert(c);
			c->start();
		}
	}

	void session_impl::setup_socket_buffers(socket_type& s)
	{
		error_code ec;
		set_socket_buffer_size(s, m_settings, ec);
	}

	// if cancel_with_cq is set, the peer connection is
	// currently expected to be scheduled for a connection
	// with the connection queue, and should be cancelled
	// TODO: should this function take a shared_ptr instead?
	void session_impl::close_connection(peer_connection* p)
	{
		TORRENT_ASSERT(is_single_thread());
		std::shared_ptr<peer_connection> sp(p->self());

		// someone else is holding a reference, it's important that
		// it's destructed from the network thread. Make sure the
		// last reference is held by the network thread.
		if (!sp.unique())
			m_undead_peers.push_back(sp);

		TORRENT_ASSERT(p->is_disconnecting());

		TORRENT_ASSERT(sp.use_count() > 0);

		auto const i = m_connections.find(sp);
		// make sure the next disk peer round-robin cursor stays valid
		if (i != m_connections.end()) m_connections.erase(i);
	}

	void session_impl::set_peer_id(peer_id const& id)
	{
		m_peer_id = id;
	}

	void session_impl::set_key(std::uint32_t key)
	{
		m_key = key;
	}

	int session_impl::next_port() const
	{
		int start = m_settings.get_int(settings_pack::outgoing_port);
		int num = m_settings.get_int(settings_pack::num_outgoing_ports);
		std::pair<int, int> out_ports(start, start + num);
		if (m_next_port < out_ports.first || m_next_port > out_ports.second)
			m_next_port = out_ports.first;

		int port = m_next_port;
		++m_next_port;
		if (m_next_port > out_ports.second) m_next_port = out_ports.first;
#ifndef TORRENT_DISABLE_LOGGING
		session_log(" *** BINDING OUTGOING CONNECTION [ port: %d ]", port);
#endif
		return port;
	}

	int session_impl::rate_limit(peer_class_t c, int channel) const
	{
		TORRENT_ASSERT(channel >= 0 && channel <= 1);
		if (channel < 0 || channel > 1) return 0;

		peer_class const* pc = m_classes.at(c);
		if (pc == nullptr) return 0;
		return pc->channel[channel].throttle();
	}

	int session_impl::upload_rate_limit(peer_class_t c) const
	{
		return rate_limit(c, peer_connection::upload_channel);
	}

	int session_impl::download_rate_limit(peer_class_t c) const
	{
		return rate_limit(c, peer_connection::download_channel);
	}

	void session_impl::set_rate_limit(peer_class_t c, int channel, int limit)
	{
		TORRENT_ASSERT(is_single_thread());
		TORRENT_ASSERT(limit >= -1);
		TORRENT_ASSERT(channel >= 0 && channel <= 1);

		if (channel < 0 || channel > 1) return;

		peer_class* pc = m_classes.at(c);
		if (pc == nullptr) return;
		if (limit <= 0) limit = 0;
		else limit = std::min(limit, std::numeric_limits<int>::max() - 1);
		pc->channel[channel].throttle(limit);
	}

	void session_impl::set_upload_rate_limit(peer_class_t c, int limit)
	{
		set_rate_limit(c, peer_connection::upload_channel, limit);
	}

	void session_impl::set_download_rate_limit(peer_class_t c, int limit)
	{
		set_rate_limit(c, peer_connection::download_channel, limit);
	}

#if TORRENT_USE_ASSERTS
	bool session_impl::has_peer(peer_connection const* p) const
	{
		TORRENT_ASSERT(is_single_thread());
		return std::any_of(m_connections.begin(), m_connections.end()
			, [p] (std::shared_ptr<peer_connection> const& pr)
			{ return pr.get() == p; });
	}

	bool session_impl::any_torrent_has_peer(peer_connection const* p) const
	{
		for (auto& pe : m_torrents)
			if (pe.second->has_peer(p)) return true;
		return false;
	}

	bool session_impl::verify_queue_position(torrent const* t, int pos)
	{
		return m_download_queue.end_index() > pos && m_download_queue[pos] == t;
	}
#endif

	void session_impl::sent_bytes(int bytes_payload, int bytes_protocol)
	{
		m_stats_counters.inc_stats_counter(counters::sent_bytes
			, bytes_payload + bytes_protocol);
		m_stats_counters.inc_stats_counter(counters::sent_payload_bytes
			, bytes_payload);

		m_stat.sent_bytes(bytes_payload, bytes_protocol);
	}

	void session_impl::received_bytes(int bytes_payload, int bytes_protocol)
	{
		m_stats_counters.inc_stats_counter(counters::recv_bytes
			, bytes_payload + bytes_protocol);
		m_stats_counters.inc_stats_counter(counters::recv_payload_bytes
			, bytes_payload);

		m_stat.received_bytes(bytes_payload, bytes_protocol);
	}

	void session_impl::trancieve_ip_packet(int bytes, bool ipv6)
	{
		// one TCP/IP packet header for the packet
		// sent or received, and one for the ACK
		// The IPv4 header is 20 bytes
		// and IPv6 header is 40 bytes
		int const header = (ipv6 ? 40 : 20) + 20;
		int const mtu = 1500;
		int const packet_size = mtu - header;
		int const overhead = std::max(1, (bytes + packet_size - 1) / packet_size) * header;
		m_stats_counters.inc_stats_counter(counters::sent_ip_overhead_bytes
			, overhead);
		m_stats_counters.inc_stats_counter(counters::recv_ip_overhead_bytes
			, overhead);

		m_stat.trancieve_ip_packet(bytes, ipv6);
	}

	void session_impl::sent_syn(bool ipv6)
	{
		int const overhead = ipv6 ? 60 : 40;
		m_stats_counters.inc_stats_counter(counters::sent_ip_overhead_bytes
			, overhead);

		m_stat.sent_syn(ipv6);
	}

	void session_impl::received_synack(bool ipv6)
	{
		int const overhead = ipv6 ? 60 : 40;
		m_stats_counters.inc_stats_counter(counters::sent_ip_overhead_bytes
			, overhead);
		m_stats_counters.inc_stats_counter(counters::recv_ip_overhead_bytes
			, overhead);

		m_stat.received_synack(ipv6);
	}

	void session_impl::on_tick(error_code const& e)
	{
		COMPLETE_ASYNC("session_impl::on_tick");
		m_stats_counters.inc_stats_counter(counters::on_tick_counter);

		TORRENT_ASSERT(is_single_thread());

		// submit all disk jobs when we leave this function
		deferred_submit_jobs();

		aux::update_time_now();
		time_point now = aux::time_now();

		// remove undead peers that only have this list as their reference keeping them alive
		if (!m_undead_peers.empty())
		{
			auto const remove_it = std::remove_if(m_undead_peers.begin(), m_undead_peers.end()
				, std::bind(&std::shared_ptr<peer_connection>::unique, _1));
			m_undead_peers.erase(remove_it, m_undead_peers.end());
			if (m_undead_peers.empty())
			{
				// we just removed our last "undead" peer (i.e. a peer connection
				// that had some external reference to it). It's now safe to
				// shut-down
				if (m_abort)
				{
					m_io_service.post(std::bind(&session_impl::abort_stage2, this));
				}
			}
		}

// too expensive
//		INVARIANT_CHECK;

		// we have to keep ticking the utp socket manager
		// until they're all closed
		if (m_abort)
		{
			if (m_utp_socket_manager.num_sockets() == 0
#ifdef TORRENT_USE_OPENSSL
				&& m_ssl_utp_socket_manager.num_sockets() == 0
#endif
				&& m_undead_peers.empty())
			{
				return;
			}
#if defined TORRENT_ASIO_DEBUGGING
			std::fprintf(stderr, "uTP sockets: %d ssl-uTP sockets: %d undead-peers left: %d\n"
				, m_utp_socket_manager.num_sockets()
#ifdef TORRENT_USE_OPENSSL
				, m_ssl_utp_socket_manager.num_sockets()
#else
				, 0
#endif
				, int(m_undead_peers.size()));
#endif
		}

		if (e == boost::asio::error::operation_aborted) return;

		if (e)
		{
#ifndef TORRENT_DISABLE_LOGGING
			if (should_log())
				session_log("*** TICK TIMER FAILED %s", e.message().c_str());
#endif
			std::abort();
		}

		ADD_OUTSTANDING_ASYNC("session_impl::on_tick");
		error_code ec;
		m_timer.expires_at(now + milliseconds(m_settings.get_int(settings_pack::tick_interval)), ec);
		m_timer.async_wait(make_tick_handler([this](error_code const& err) {
			this->wrap(&session_impl::on_tick, err); }));

		m_download_rate.update_quotas(now - m_last_tick);
		m_upload_rate.update_quotas(now - m_last_tick);

		m_last_tick = now;

		m_utp_socket_manager.tick(now);
#ifdef TORRENT_USE_OPENSSL
		m_ssl_utp_socket_manager.tick(now);
#endif

		// only tick the following once per second
		if (now - m_last_second_tick < seconds(1)) return;

#ifndef TORRENT_DISABLE_DHT
		if (m_dht
			&& m_dht_interval_update_torrents < 40
			&& m_dht_interval_update_torrents != int(m_torrents.size()))
			update_dht_announce_interval();
#endif

		m_utp_socket_manager.decay();
#ifdef TORRENT_USE_OPENSSL
		m_ssl_utp_socket_manager.decay();
#endif

		int const tick_interval_ms = aux::numeric_cast<int>(total_milliseconds(now - m_last_second_tick));
		m_last_second_tick = now;

		std::int32_t const stime = session_time();
		if (stime > 65000)
		{
			// we're getting close to the point where our timestamps
			// in torrent_peer are wrapping. We need to step all counters back
			// four hours. This means that any timestamp that refers to a time
			// more than 18.2 - 4 = 14.2 hours ago, will be incremented to refer to
			// 14.2 hours ago.

			m_created += hours(4);

			const int four_hours = 60 * 60 * 4;
			for (auto& i : m_torrents)
			{
				i.second->step_session_time(four_hours);
			}
		}

#ifndef TORRENT_DISABLE_EXTENSIONS
		for (auto& ext : m_ses_extensions[plugins_tick_idx])
		{
			ext->on_tick();
		}
#endif

		// don't do any of the following while we're shutting down
		if (m_abort) return;

		switch (m_settings.get_int(settings_pack::mixed_mode_algorithm))
		{
			case settings_pack::prefer_tcp:
				set_upload_rate_limit(m_tcp_peer_class, 0);
				set_download_rate_limit(m_tcp_peer_class, 0);
				break;
			case settings_pack::peer_proportional:
				{
					int num_peers[2][2] = {{0, 0}, {0, 0}};
					for (auto const& i : m_connections)
					{
						peer_connection& p = *i;
						if (p.in_handshake()) continue;
						int protocol = 0;
						if (is_utp(*p.get_socket())) protocol = 1;

						if (p.download_queue().size() + p.request_queue().size() > 0)
							++num_peers[protocol][peer_connection::download_channel];
						if (p.upload_queue().size() > 0)
							++num_peers[protocol][peer_connection::upload_channel];
					}

					peer_class* pc = m_classes.at(m_tcp_peer_class);
					bandwidth_channel* tcp_channel = pc->channel;
					int stat_rate[] = {m_stat.upload_rate(), m_stat.download_rate() };
					// never throttle below this
					int lower_limit[] = {5000, 30000};

					for (int i = 0; i < 2; ++i)
					{
						// if there are no uploading uTP peers, don't throttle TCP up
						if (num_peers[1][i] == 0)
						{
							tcp_channel[i].throttle(0);
						}
						else
						{
							if (num_peers[0][i] == 0) num_peers[0][i] = 1;
							int total_peers = num_peers[0][i] + num_peers[1][i];
							// this are 64 bits since it's multiplied by the number
							// of peers, which otherwise might overflow an int
							std::int64_t rate = stat_rate[i];
							tcp_channel[i].throttle(std::max(int(rate * num_peers[0][i] / total_peers), lower_limit[i]));
						}
					}
				}
				break;
		}

		// --------------------------------------------------------------
		// auto managed torrent
		// --------------------------------------------------------------
		if (!m_paused) m_auto_manage_time_scaler--;
		if (m_auto_manage_time_scaler < 0)
		{
			m_auto_manage_time_scaler = settings().get_int(settings_pack::auto_manage_interval);
			recalculate_auto_managed_torrents();
		}

		// --------------------------------------------------------------
		// check for incoming connections that might have timed out
		// --------------------------------------------------------------

		for (connection_map::iterator i = m_connections.begin();
			i != m_connections.end();)
		{
			peer_connection* p = (*i).get();
			++i;
			// ignore connections that already have a torrent, since they
			// are ticked through the torrents' second_tick
			if (!p->associated_torrent().expired()) continue;

			// TODO: have a separate list for these connections, instead of having to loop through all of them
			int timeout = m_settings.get_int(settings_pack::handshake_timeout);
#if TORRENT_USE_I2P
			timeout *= is_i2p(*p->get_socket()) ? 4 : 1;
#endif
			if (m_last_tick - p->connected_time () > seconds(timeout))
				p->disconnect(errors::timed_out, operation_t::bittorrent);
		}

		// --------------------------------------------------------------
		// second_tick every torrent (that wants it)
		// --------------------------------------------------------------

#if TORRENT_DEBUG_STREAMING > 0
		std::printf("\033[2J\033[0;0H");
#endif

		aux::vector<torrent*>& want_tick = m_torrent_lists[torrent_want_tick];
		for (int i = 0; i < int(want_tick.size()); ++i)
		{
			torrent& t = *want_tick[i];
			TORRENT_ASSERT(t.want_tick());
			TORRENT_ASSERT(!t.is_aborted());

			t.second_tick(tick_interval_ms);

			// if the call to second_tick caused the torrent
			// to no longer want to be ticked (i.e. it was
			// removed from the list) we need to back up the counter
			// to not miss the torrent after it
			if (!t.want_tick()) --i;
		}

		// TODO: this should apply to all bandwidth channels
		if (m_settings.get_bool(settings_pack::rate_limit_ip_overhead))
		{
			int up_limit = upload_rate_limit(m_global_class);
			int down_limit = download_rate_limit(m_global_class);

			if (down_limit > 0
				&& m_stat.download_ip_overhead() >= down_limit
				&& m_alerts.should_post<performance_alert>())
			{
				m_alerts.emplace_alert<performance_alert>(torrent_handle()
					, performance_alert::download_limit_too_low);
			}

			if (up_limit > 0
				&& m_stat.upload_ip_overhead() >= up_limit
				&& m_alerts.should_post<performance_alert>())
			{
				m_alerts.emplace_alert<performance_alert>(torrent_handle()
					, performance_alert::upload_limit_too_low);
			}
		}

		m_peak_up_rate = (std::max)(m_stat.upload_rate(), m_peak_up_rate);
		m_peak_down_rate = (std::max)(m_stat.download_rate(), m_peak_down_rate);

		m_stat.second_tick(tick_interval_ms);

		// --------------------------------------------------------------
		// scrape paused torrents that are auto managed
		// (unless the session is paused)
		// --------------------------------------------------------------
		if (!m_paused)
		{
			INVARIANT_CHECK;
			--m_auto_scrape_time_scaler;
			if (m_auto_scrape_time_scaler <= 0)
			{
				aux::vector<torrent*>& want_scrape = m_torrent_lists[torrent_want_scrape];
				m_auto_scrape_time_scaler = m_settings.get_int(settings_pack::auto_scrape_interval)
					/ (std::max)(1, int(want_scrape.size()));
				if (m_auto_scrape_time_scaler < m_settings.get_int(settings_pack::auto_scrape_min_interval))
					m_auto_scrape_time_scaler = m_settings.get_int(settings_pack::auto_scrape_min_interval);

				if (!want_scrape.empty() && !m_abort)
				{
					if (m_next_scrape_torrent >= int(want_scrape.size()))
						m_next_scrape_torrent = 0;

					torrent& t = *want_scrape[m_next_scrape_torrent];
					TORRENT_ASSERT(t.is_paused() && t.is_auto_managed());

					// false means it's not triggered by the user, but automatically
					// by libtorrent
					t.scrape_tracker(-1, false);

					++m_next_scrape_torrent;
					if (m_next_scrape_torrent >= int(want_scrape.size()))
						m_next_scrape_torrent = 0;

				}
			}
		}

		// --------------------------------------------------------------
		// connect new peers
		// --------------------------------------------------------------

		try_connect_more_peers();

		// --------------------------------------------------------------
		// unchoke set calculations
		// --------------------------------------------------------------
		m_unchoke_time_scaler--;
		if (m_unchoke_time_scaler <= 0 && !m_connections.empty())
		{
			m_unchoke_time_scaler = settings().get_int(settings_pack::unchoke_interval);
			recalculate_unchoke_slots();
		}

		// --------------------------------------------------------------
		// optimistic unchoke calculation
		// --------------------------------------------------------------
		m_optimistic_unchoke_time_scaler--;
		if (m_optimistic_unchoke_time_scaler <= 0)
		{
			m_optimistic_unchoke_time_scaler
				= settings().get_int(settings_pack::optimistic_unchoke_interval);
			recalculate_optimistic_unchoke_slots();
		}

		// --------------------------------------------------------------
		// disconnect peers when we have too many
		// --------------------------------------------------------------
		--m_disconnect_time_scaler;
		if (m_disconnect_time_scaler <= 0)
		{
			m_disconnect_time_scaler = m_settings.get_int(settings_pack::peer_turnover_interval);

			// if the connections_limit is too low, the disconnect
			// logic is disabled, since it is too disruptive
			if (m_settings.get_int(settings_pack::connections_limit) > 5)
			{
				if (num_connections() >= m_settings.get_int(settings_pack::connections_limit)
					* m_settings.get_int(settings_pack::peer_turnover_cutoff) / 100
					&& !m_torrents.empty())
				{
					// every 90 seconds, disconnect the worst peers
					// if we have reached the connection limit
					auto const i = std::max_element(m_torrents.begin(), m_torrents.end()
						, [] (torrent_map::value_type const& lhs, torrent_map::value_type const& rhs)
						{ return lhs.second->num_peers() < rhs.second->num_peers(); });

					TORRENT_ASSERT(i != m_torrents.end());
					int const peers_to_disconnect = std::min(std::max(
						i->second->num_peers() * m_settings.get_int(settings_pack::peer_turnover) / 100, 1)
						, i->second->num_connect_candidates());
					i->second->disconnect_peers(peers_to_disconnect
						, error_code(errors::optimistic_disconnect));
				}
				else
				{
					// if we haven't reached the global max. see if any torrent
					// has reached its local limit
					for (auto const& pt : m_torrents)
					{
						std::shared_ptr<torrent> t = pt.second;

						// ths disconnect logic is disabled for torrents with
						// too low connection limit
						if (t->num_peers() < t->max_connections()
							* m_settings.get_int(settings_pack::peer_turnover_cutoff) / 100
							|| t->max_connections() < 6)
							continue;

						int const peers_to_disconnect = (std::min)((std::max)(t->num_peers()
							* m_settings.get_int(settings_pack::peer_turnover) / 100, 1)
							, t->num_connect_candidates());
						t->disconnect_peers(peers_to_disconnect, errors::optimistic_disconnect);
					}
				}
			}
		}
	}

	namespace {
	// returns the index of the first set bit.
	int log2(std::uint32_t v)
	{
// http://graphics.stanford.edu/~seander/bithacks.html#IntegerLogDeBruijn
		static const int MultiplyDeBruijnBitPosition[32] =
		{
			0, 9, 1, 10, 13, 21, 2, 29, 11, 14, 16, 18, 22, 25, 3, 30,
			8, 12, 20, 28, 15, 17, 24, 7, 19, 27, 23, 6, 26, 5, 4, 31
		};

		v |= v >> 1; // first round down to one less than a power of 2
		v |= v >> 2;
		v |= v >> 4;
		v |= v >> 8;
		v |= v >> 16;

		return MultiplyDeBruijnBitPosition[std::uint32_t(v * 0x07C4ACDDU) >> 27];
	}

	} // anonymous namespace

	void session_impl::received_buffer(int s)
	{
		int index = std::min(log2(std::uint32_t(s >> 3)), 17);
		m_stats_counters.inc_stats_counter(counters::socket_recv_size3 + index);
	}

	void session_impl::sent_buffer(int s)
	{
		int index = std::min(log2(std::uint32_t(s >> 3)), 17);
		m_stats_counters.inc_stats_counter(counters::socket_send_size3 + index);
	}

	void session_impl::prioritize_connections(std::weak_ptr<torrent> t)
	{
		m_prio_torrents.emplace_back(t, 10);
	}

#ifndef TORRENT_DISABLE_DHT

	void session_impl::add_dht_node(udp::endpoint const& n)
	{
		TORRENT_ASSERT(is_single_thread());

		if (m_dht) m_dht->add_node(n);
		else m_dht_nodes.push_back(n);
	}

	bool session_impl::has_dht() const
	{
		return m_dht.get() != nullptr;
	}

	void session_impl::prioritize_dht(std::weak_ptr<torrent> t)
	{
		TORRENT_ASSERT(!m_abort);
		if (m_abort) return;

		TORRENT_ASSERT(m_dht);
		m_dht_torrents.push_back(t);
#ifndef TORRENT_DISABLE_LOGGING
		std::shared_ptr<torrent> tor = t.lock();
		if (tor && should_log())
			session_log("prioritizing DHT announce: \"%s\"", tor->name().c_str());
#endif
		// trigger a DHT announce right away if we just added a new torrent and
		// there's no back-log. in the timer handler, as long as there are more
		// high priority torrents to be announced to the DHT, it will keep the
		// timer interval short until all torrents have been announced.
		if (m_dht_torrents.size() == 1)
		{
			ADD_OUTSTANDING_ASYNC("session_impl::on_dht_announce");
			error_code ec;
			m_dht_announce_timer.expires_from_now(seconds(0), ec);
			m_dht_announce_timer.async_wait([this](error_code const& err) {
				this->wrap(&session_impl::on_dht_announce, err); });
		}
	}

	void session_impl::on_dht_announce(error_code const& e)
	{
		COMPLETE_ASYNC("session_impl::on_dht_announce");
		TORRENT_ASSERT(is_single_thread());
		if (e)
		{
#ifndef TORRENT_DISABLE_LOGGING
			if (should_log())
			{
				session_log("aborting DHT announce timer (%d): %s"
					, e.value(), e.message().c_str());
			}
#endif
			return;
		}

		if (m_abort)
		{
#ifndef TORRENT_DISABLE_LOGGING
			session_log("aborting DHT announce timer: m_abort set");
#endif
			return;
		}

		if (!m_dht)
		{
			m_dht_torrents.clear();
			return;
		}

		TORRENT_ASSERT(m_dht);

		// announce to DHT every 15 minutes
		int delay = std::max(m_settings.get_int(settings_pack::dht_announce_interval)
			/ std::max(int(m_torrents.size()), 1), 1);

		if (!m_dht_torrents.empty())
		{
			// we have prioritized torrents that need
			// an initial DHT announce. Don't wait too long
			// until we announce those.
			delay = std::min(4, delay);
		}

		ADD_OUTSTANDING_ASYNC("session_impl::on_dht_announce");
		error_code ec;
		m_dht_announce_timer.expires_from_now(seconds(delay), ec);
		m_dht_announce_timer.async_wait([this](error_code const& err)
			{ this->wrap(&session_impl::on_dht_announce, err); });

		if (!m_dht_torrents.empty())
		{
			std::shared_ptr<torrent> t;
			do
			{
				t = m_dht_torrents.front().lock();
				m_dht_torrents.pop_front();
			} while (!t && !m_dht_torrents.empty());

			if (t)
			{
				t->dht_announce();
				return;
			}
		}
		if (m_torrents.empty()) return;

		if (m_next_dht_torrent == m_torrents.end())
			m_next_dht_torrent = m_torrents.begin();
		m_next_dht_torrent->second->dht_announce();
		// TODO: 2 make a list for torrents that want to be announced on the DHT so we
		// don't have to loop over all torrents, just to find the ones that want to announce
		++m_next_dht_torrent;
		if (m_next_dht_torrent == m_torrents.end())
			m_next_dht_torrent = m_torrents.begin();
	}
#endif

	void session_impl::on_lsd_announce(error_code const& e)
	{
		COMPLETE_ASYNC("session_impl::on_lsd_announce");
		m_stats_counters.inc_stats_counter(counters::on_lsd_counter);
		TORRENT_ASSERT(is_single_thread());
		if (e) return;

		if (m_abort) return;

		ADD_OUTSTANDING_ASYNC("session_impl::on_lsd_announce");
		// announce on local network every 5 minutes
		int const delay = std::max(m_settings.get_int(settings_pack::local_service_announce_interval)
			/ std::max(int(m_torrents.size()), 1), 1);
		error_code ec;
		m_lsd_announce_timer.expires_from_now(seconds(delay), ec);
		m_lsd_announce_timer.async_wait([this](error_code const& err) {
			this->wrap(&session_impl::on_lsd_announce, err); });

		if (m_torrents.empty()) return;

		if (m_next_lsd_torrent == m_torrents.end())
			m_next_lsd_torrent = m_torrents.begin();
		m_next_lsd_torrent->second->lsd_announce();
		++m_next_lsd_torrent;
		if (m_next_lsd_torrent == m_torrents.end())
			m_next_lsd_torrent = m_torrents.begin();
	}

	void session_impl::auto_manage_checking_torrents(std::vector<torrent*>& list
		, int& limit)
	{
		for (auto& t : list)
		{
			TORRENT_ASSERT(t->state() == torrent_status::checking_files);
			TORRENT_ASSERT(t->is_auto_managed());
			if (limit <= 0)
			{
				t->pause();
			}
			else
			{
				t->resume();
				if (!t->should_check_files()) continue;
				t->start_checking();
				--limit;
			}
		}
	}

	void session_impl::auto_manage_torrents(std::vector<torrent*>& list
		, int& dht_limit, int& tracker_limit
		, int& lsd_limit, int& hard_limit, int type_limit)
	{
		for (auto& t : list)
		{
			TORRENT_ASSERT(t->state() != torrent_status::checking_files);

			// inactive torrents don't count (and if you configured them to do so,
			// the torrent won't say it's inactive)
			if (hard_limit > 0 && t->is_inactive())
			{
				t->set_announce_to_dht(--dht_limit >= 0);
				t->set_announce_to_trackers(--tracker_limit >= 0);
				t->set_announce_to_lsd(--lsd_limit >= 0);

				--hard_limit;
#ifndef TORRENT_DISABLE_LOGGING
				if (t->is_torrent_paused())
					t->log_to_all_peers("auto manager starting (inactive) torrent");
#endif
				t->set_paused(false);
				continue;
			}

			if (type_limit > 0 && hard_limit > 0)
			{
				t->set_announce_to_dht(--dht_limit >= 0);
				t->set_announce_to_trackers(--tracker_limit >= 0);
				t->set_announce_to_lsd(--lsd_limit >= 0);

				--hard_limit;
				--type_limit;
#ifndef TORRENT_DISABLE_LOGGING
				if (t->is_torrent_paused())
					t->log_to_all_peers("auto manager starting torrent");
#endif
				t->set_paused(false);
				continue;
			}

#ifndef TORRENT_DISABLE_LOGGING
			if (!t->is_torrent_paused())
				t->log_to_all_peers("auto manager pausing torrent");
#endif
			// use graceful pause for auto-managed torrents
			t->set_paused(true, torrent::flag_graceful_pause
				| torrent::flag_clear_disk_cache);
			t->set_announce_to_dht(false);
			t->set_announce_to_trackers(false);
			t->set_announce_to_lsd(false);
		}
	}

	int session_impl::get_int_setting(int n) const
	{
		int const v = settings().get_int(n);
		if (v < 0) return (std::numeric_limits<int>::max)();
		return v;
	}

	void session_impl::recalculate_auto_managed_torrents()
	{
		INVARIANT_CHECK;

		m_last_auto_manage = time_now();
		m_need_auto_manage = false;

		if (m_paused) return;

		// make copies of the lists of torrents that we want to consider for auto
		// management. We need copies because they will be sorted.
		std::vector<torrent*> checking
			= torrent_list(session_interface::torrent_checking_auto_managed);
		std::vector<torrent*> downloaders
			= torrent_list(session_interface::torrent_downloading_auto_managed);
		std::vector<torrent*> seeds
			= torrent_list(session_interface::torrent_seeding_auto_managed);

		// these counters are set to the number of torrents
		// of each kind we're allowed to have active
		int downloading_limit = get_int_setting(settings_pack::active_downloads);
		int seeding_limit = get_int_setting(settings_pack::active_seeds);
		int checking_limit = get_int_setting(settings_pack::active_checking);
		int dht_limit = get_int_setting(settings_pack::active_dht_limit);
		int tracker_limit = get_int_setting(settings_pack::active_tracker_limit);
		int lsd_limit = get_int_setting(settings_pack::active_lsd_limit);
		int hard_limit = get_int_setting(settings_pack::active_limit);

		// if hard_limit is <= 0, all torrents in these lists should be paused.
		// The order is not relevant
		if (hard_limit > 0)
		{
			// we only need to sort the first n torrents here, where n is the number
			// of checking torrents we allow. The rest of the list is still used to
			// make sure the remaining torrents are paused, but their order is not
			// relevant
			std::partial_sort(checking.begin(), checking.begin() +
				(std::min)(checking_limit, int(checking.size())), checking.end()
				, [](torrent const* lhs, torrent const* rhs)
				{ return lhs->sequence_number() < rhs->sequence_number(); });

			std::partial_sort(downloaders.begin(), downloaders.begin() +
				(std::min)(hard_limit, int(downloaders.size())), downloaders.end()
				, [](torrent const* lhs, torrent const* rhs)
				{ return lhs->sequence_number() < rhs->sequence_number(); });

			std::partial_sort(seeds.begin(), seeds.begin() +
				(std::min)(hard_limit, int(seeds.size())), seeds.end()
				, [this](torrent const* lhs, torrent const* rhs)
				{ return lhs->seed_rank(m_settings) > rhs->seed_rank(m_settings); });
		}

		auto_manage_checking_torrents(checking, checking_limit);

		if (settings().get_bool(settings_pack::auto_manage_prefer_seeds))
		{
			auto_manage_torrents(seeds, dht_limit, tracker_limit, lsd_limit
				, hard_limit, seeding_limit);
			auto_manage_torrents(downloaders, dht_limit, tracker_limit, lsd_limit
				, hard_limit, downloading_limit);
		}
		else
		{
			auto_manage_torrents(downloaders, dht_limit, tracker_limit, lsd_limit
				, hard_limit, downloading_limit);
			auto_manage_torrents(seeds, dht_limit, tracker_limit, lsd_limit
				, hard_limit, seeding_limit);
		}
	}

	namespace {
#ifndef TORRENT_DISABLE_EXTENSIONS
		uint64_t const priority_undetermined = std::numeric_limits<uint64_t>::max() - 1;
#endif

		struct opt_unchoke_candidate
		{
			explicit opt_unchoke_candidate(std::shared_ptr<peer_connection> const* tp)
				: peer(tp)
			{}

			std::shared_ptr<peer_connection> const* peer;
#ifndef TORRENT_DISABLE_EXTENSIONS
			// this is mutable because comparison functors passed to std::partial_sort
			// are not supposed to modify the elements they are sorting. Here the mutation
			// being applied is idempotent so it should not pose a problem.
			mutable uint64_t ext_priority = priority_undetermined;
#endif
		};

		struct last_optimistic_unchoke_cmp
		{
#ifndef TORRENT_DISABLE_EXTENSIONS
			explicit last_optimistic_unchoke_cmp(std::vector<std::shared_ptr<plugin>>& ps)
				: plugins(ps)
			{}

			std::vector<std::shared_ptr<plugin>>& plugins;
#endif

			uint64_t get_ext_priority(opt_unchoke_candidate const& peer) const
			{
#ifndef TORRENT_DISABLE_EXTENSIONS
				if (peer.ext_priority == priority_undetermined)
				{
					peer.ext_priority = std::numeric_limits<uint64_t>::max();
					for (auto& e : plugins)
					{
						uint64_t const priority = e->get_unchoke_priority(peer_connection_handle(*peer.peer));
						peer.ext_priority = (std::min)(priority, peer.ext_priority);
					}
				}
				return peer.ext_priority;
#else
				TORRENT_UNUSED(peer);
				return std::numeric_limits<uint64_t>::max();
#endif
			}

			bool operator()(opt_unchoke_candidate const& l
				, opt_unchoke_candidate const& r) const
			{
				torrent_peer* pil = (*l.peer)->peer_info_struct();
				torrent_peer* pir = (*r.peer)->peer_info_struct();
				if (pil->last_optimistically_unchoked
					!= pir->last_optimistically_unchoked)
				{
					return pil->last_optimistically_unchoked
						< pir->last_optimistically_unchoked;
				}
				else
				{
					return get_ext_priority(l) < get_ext_priority(r);
				}
			}
		};
	}

	void session_impl::recalculate_optimistic_unchoke_slots()
	{
		INVARIANT_CHECK;

		TORRENT_ASSERT(is_single_thread());
		if (m_stats_counters[counters::num_unchoke_slots] == 0) return;

		std::vector<opt_unchoke_candidate> opt_unchoke;

		// collect the currently optimistically unchoked peers here, so we can
		// choke them when we've found new optimistic unchoke candidates.
		std::vector<torrent_peer*> prev_opt_unchoke;

		// TODO: 3 it would probably make sense to have a separate list of peers
		// that are eligible for optimistic unchoke, similar to the torrents
		// perhaps this could even iterate over the pool allocators of
		// torrent_peer objects. It could probably be done in a single pass and
		// collect the n best candidates. maybe just a queue of peers would make
		// even more sense, just pick the next peer in the queue for unchoking. It
		// would be O(1).
		for (auto& i : m_connections)
		{
			peer_connection* p = i.get();
			TORRENT_ASSERT(p);
			torrent_peer* pi = p->peer_info_struct();
			if (!pi) continue;
			if (pi->web_seed) continue;

			if (pi->optimistically_unchoked)
			{
				prev_opt_unchoke.push_back(pi);
			}

			torrent* t = p->associated_torrent().lock().get();
			if (!t) continue;

			// TODO: 3 peers should know whether their torrent is paused or not,
			// instead of having to ask it over and over again
			if (t->is_paused()) continue;

			if (!p->is_connecting()
				&& !p->is_disconnecting()
				&& p->is_peer_interested()
				&& t->free_upload_slots()
				&& (p->is_choked() || pi->optimistically_unchoked)
				&& !p->ignore_unchoke_slots()
				&& t->valid_metadata())
			{
				opt_unchoke.emplace_back(&i);
			}
		}

		// find the peers that has been waiting the longest to be optimistically
		// unchoked

		int num_opt_unchoke = m_settings.get_int(settings_pack::num_optimistic_unchoke_slots);
		int const allowed_unchoke_slots = int(m_stats_counters[counters::num_unchoke_slots]);
		if (num_opt_unchoke == 0) num_opt_unchoke = std::max(1, allowed_unchoke_slots / 5);
		if (num_opt_unchoke > int(opt_unchoke.size())) num_opt_unchoke =
			int(opt_unchoke.size());

		// find the n best optimistic unchoke candidates
		std::partial_sort(opt_unchoke.begin()
			, opt_unchoke.begin() + num_opt_unchoke
			, opt_unchoke.end()
#ifndef TORRENT_DISABLE_EXTENSIONS
			, last_optimistic_unchoke_cmp(m_ses_extensions[plugins_optimistic_unchoke_idx])
#else
			, last_optimistic_unchoke_cmp()
#endif
			);

		// unchoke the first num_opt_unchoke peers in the candidate set
		// and make sure that the others are choked
		auto opt_unchoke_end = opt_unchoke.begin()
			+ num_opt_unchoke;

		for (auto i = opt_unchoke.begin(); i != opt_unchoke_end; ++i)
		{
			torrent_peer* pi = (*i->peer)->peer_info_struct();
			peer_connection* p = static_cast<peer_connection*>(pi->connection);
			if (pi->optimistically_unchoked)
			{
#ifndef TORRENT_DISABLE_LOGGING
					p->peer_log(peer_log_alert::info, "OPTIMISTIC UNCHOKE"
						, "already unchoked | session-time: %d"
						, pi->last_optimistically_unchoked);
#endif
				TORRENT_ASSERT(!pi->connection->is_choked());
				// remove this peer from prev_opt_unchoke, to prevent us from
				// choking it later. This peer gets another round of optimistic
				// unchoke
				auto const existing =
					std::find(prev_opt_unchoke.begin(), prev_opt_unchoke.end(), pi);
				TORRENT_ASSERT(existing != prev_opt_unchoke.end());
				prev_opt_unchoke.erase(existing);
			}
			else
			{
				TORRENT_ASSERT(p->is_choked());
				std::shared_ptr<torrent> t = p->associated_torrent().lock();
				bool ret = t->unchoke_peer(*p, true);
				TORRENT_ASSERT(ret);
				if (ret)
				{
					pi->optimistically_unchoked = true;
					m_stats_counters.inc_stats_counter(counters::num_peers_up_unchoked_optimistic);
					pi->last_optimistically_unchoked = std::uint16_t(session_time());
#ifndef TORRENT_DISABLE_LOGGING
					p->peer_log(peer_log_alert::info, "OPTIMISTIC UNCHOKE"
						, "session-time: %d", pi->last_optimistically_unchoked);
#endif
				}
			}
		}

		// now, choke all the previous optimistically unchoked peers
		for (torrent_peer* pi : prev_opt_unchoke)
		{
			TORRENT_ASSERT(pi->optimistically_unchoked);
			peer_connection* p = static_cast<peer_connection*>(pi->connection);
			std::shared_ptr<torrent> t = p->associated_torrent().lock();
			pi->optimistically_unchoked = false;
			m_stats_counters.inc_stats_counter(counters::num_peers_up_unchoked_optimistic, -1);
			t->choke_peer(*p);
		}

		// if we have too many unchoked peers now, we need to trigger the regular
		// choking logic to choke some
		if (m_stats_counters[counters::num_unchoke_slots]
			< m_stats_counters[counters::num_peers_up_unchoked_all])
		{
			m_unchoke_time_scaler = 0;
		}
	}

	void session_impl::try_connect_more_peers()
	{
		if (m_abort) return;

		if (num_connections() >= m_settings.get_int(settings_pack::connections_limit))
			return;

		// this is the maximum number of connections we will
		// attempt this tick
		int max_connections = m_settings.get_int(settings_pack::connection_speed);

		// zero connections speeds are allowed, we just won't make any connections
		if (max_connections <= 0) return;

		// this loop will "hand out" connection_speed to the torrents, in a round
		// robin fashion, so that every torrent is equally likely to connect to a
		// peer

		// boost connections are connections made by torrent connection
		// boost, which are done immediately on a tracker response. These
		// connections needs to be deducted from this second
		if (m_boost_connections > 0)
		{
			if (m_boost_connections > max_connections)
			{
				m_boost_connections -= max_connections;
				max_connections = 0;
			}
			else
			{
				max_connections -= m_boost_connections;
				m_boost_connections = 0;
			}
		}

		// TODO: use a lower limit than m_settings.connections_limit
		// to allocate the to 10% or so of connection slots for incoming
		// connections
		// cap this at max - 1, since we may add one below
		int const limit = std::min(m_settings.get_int(settings_pack::connections_limit)
			- num_connections(), std::numeric_limits<int>::max() - 1);

		// this logic is here to smooth out the number of new connection
		// attempts over time, to prevent connecting a large number of
		// sockets, wait 10 seconds, and then try again
		if (m_settings.get_bool(settings_pack::smooth_connects) && max_connections > (limit+1) / 2)
			max_connections = (limit + 1) / 2;

		aux::vector<torrent*>& want_peers_download = m_torrent_lists[torrent_want_peers_download];
		aux::vector<torrent*>& want_peers_finished = m_torrent_lists[torrent_want_peers_finished];

		// if no torrent want any peers, just return
		if (want_peers_download.empty() && want_peers_finished.empty()) return;

		// if we don't have any connection attempt quota, return
		if (max_connections <= 0) return;

		INVARIANT_CHECK;

		int steps_since_last_connect = 0;
		int const num_torrents = int(want_peers_finished.size() + want_peers_download.size());
		for (;;)
		{
			if (m_next_downloading_connect_torrent >= int(want_peers_download.size()))
				m_next_downloading_connect_torrent = 0;

			if (m_next_finished_connect_torrent >= int(want_peers_finished.size()))
				m_next_finished_connect_torrent = 0;

			torrent* t = nullptr;
			// there are prioritized torrents. Pick one of those
			while (!m_prio_torrents.empty())
			{
				t = m_prio_torrents.front().first.lock().get();
				--m_prio_torrents.front().second;
				if (m_prio_torrents.front().second > 0
					&& t != nullptr
					&& t->want_peers()) break;
				m_prio_torrents.pop_front();
				t = nullptr;
			}

			if (t == nullptr)
			{
				if ((m_download_connect_attempts >= m_settings.get_int(
						settings_pack::connect_seed_every_n_download)
					&& want_peers_finished.size())
						|| want_peers_download.empty())
				{
					// pick a finished torrent to give a peer to
					t = want_peers_finished[m_next_finished_connect_torrent];
					TORRENT_ASSERT(t->want_peers_finished());
					m_download_connect_attempts = 0;
					++m_next_finished_connect_torrent;
				}
				else
				{
					// pick a downloading torrent to give a peer to
					t = want_peers_download[m_next_downloading_connect_torrent];
					TORRENT_ASSERT(t->want_peers_download());
					++m_download_connect_attempts;
					++m_next_downloading_connect_torrent;
				}
			}

			TORRENT_ASSERT(t->want_peers());
			TORRENT_ASSERT(!t->is_torrent_paused());

			if (t->try_connect_peer())
			{
				--max_connections;
				steps_since_last_connect = 0;
				m_stats_counters.inc_stats_counter(counters::connection_attempts);
			}

			++steps_since_last_connect;

			// if there are no more free connection slots, abort
			if (max_connections == 0) return;
			// there are no more torrents that want peers
			if (want_peers_download.empty() && want_peers_finished.empty()) break;
			// if we have gone a whole loop without
			// handing out a single connection, break
			if (steps_since_last_connect > num_torrents + 1) break;
			// maintain the global limit on number of connections
			if (num_connections() >= m_settings.get_int(settings_pack::connections_limit)) break;
		}
	}

	void session_impl::recalculate_unchoke_slots()
	{
		TORRENT_ASSERT(is_single_thread());
		INVARIANT_CHECK;

		time_point const now = aux::time_now();
		time_duration const unchoke_interval = now - m_last_choke;
		m_last_choke = now;

		// build list of all peers that are
		// unchokable.
		// TODO: 3 there should be a pre-calculated list of all peers eligible for
		// unchoking
		std::vector<peer_connection*> peers;
		for (connection_map::iterator i = m_connections.begin();
			i != m_connections.end();)
		{
			std::shared_ptr<peer_connection> p = *i;
			TORRENT_ASSERT(p);
			++i;
			torrent* const t = p->associated_torrent().lock().get();
			torrent_peer* const pi = p->peer_info_struct();

			if (p->ignore_unchoke_slots() || t == nullptr || pi == nullptr
				|| pi->web_seed || t->is_paused())
			{
				p->reset_choke_counters();
				continue;
			}

			if (!p->is_peer_interested()
				|| p->is_disconnecting()
				|| p->is_connecting())
			{
				// this peer is not unchokable. So, if it's unchoked
				// already, make sure to choke it.
				if (p->is_choked())
				{
					p->reset_choke_counters();
					continue;
				}
				if (pi && pi->optimistically_unchoked)
				{
					m_stats_counters.inc_stats_counter(counters::num_peers_up_unchoked_optimistic, -1);
					pi->optimistically_unchoked = false;
					// force a new optimistic unchoke
					m_optimistic_unchoke_time_scaler = 0;
					// TODO: post a message to have this happen
					// immediately instead of waiting for the next tick
				}
				t->choke_peer(*p);
				p->reset_choke_counters();
				continue;
			}

			peers.push_back(p.get());
		}

		// the unchoker wants an estimate of our upload rate capacity
		// (used by bittyrant)
		int max_upload_rate = upload_rate_limit(m_global_class);
		if (m_settings.get_int(settings_pack::choking_algorithm)
			== settings_pack::bittyrant_choker
			&& max_upload_rate == 0)
		{
			// we don't know at what rate we can upload. If we have a
			// measurement of the peak, use that + 10kB/s, otherwise
			// assume 20 kB/s
			max_upload_rate = std::max(20000, m_peak_up_rate + 10000);
			if (m_alerts.should_post<performance_alert>())
				m_alerts.emplace_alert<performance_alert>(torrent_handle()
					, performance_alert::bittyrant_with_no_uplimit);
		}

		int const allowed_upload_slots = unchoke_sort(peers, max_upload_rate
			, unchoke_interval, m_settings);

		m_stats_counters.set_value(counters::num_unchoke_slots
			, allowed_upload_slots);

#ifndef TORRENT_DISABLE_LOGGING
		if (should_log())
		{
			session_log("RECALCULATE UNCHOKE SLOTS: [ peers: %d "
				"eligible-peers: %d"
				" max_upload_rate: %d"
				" allowed-slots: %d ]"
				, int(m_connections.size())
				, int(peers.size())
				, max_upload_rate
				, allowed_upload_slots);
		}
#endif

		int const unchoked_counter_optimistic
			= int(m_stats_counters[counters::num_peers_up_unchoked_optimistic]);
		int const num_opt_unchoke = (unchoked_counter_optimistic == 0)
			? std::max(1, allowed_upload_slots / 5) : unchoked_counter_optimistic;

		int unchoke_set_size = allowed_upload_slots - num_opt_unchoke;

		// go through all the peers and unchoke the first ones and choke
		// all the other ones.
		for (auto p : peers)
		{
			TORRENT_ASSERT(p != nullptr);
			TORRENT_ASSERT(!p->ignore_unchoke_slots());

			// this will update the m_uploaded_at_last_unchoke
			p->reset_choke_counters();

			torrent* t = p->associated_torrent().lock().get();
			TORRENT_ASSERT(t);

			if (unchoke_set_size > 0)
			{
				// yes, this peer should be unchoked
				if (p->is_choked())
				{
					if (!t->unchoke_peer(*p))
						continue;
				}

				--unchoke_set_size;

				TORRENT_ASSERT(p->peer_info_struct());
				if (p->peer_info_struct()->optimistically_unchoked)
				{
					// force a new optimistic unchoke
					// since this one just got promoted into the
					// proper unchoke set
					m_optimistic_unchoke_time_scaler = 0;
					p->peer_info_struct()->optimistically_unchoked = false;
					m_stats_counters.inc_stats_counter(counters::num_peers_up_unchoked_optimistic, -1);
				}
			}
			else
			{
				// no, this peer should be choked
				TORRENT_ASSERT(p->peer_info_struct());
				if (!p->is_choked() && !p->peer_info_struct()->optimistically_unchoked)
					t->choke_peer(*p);
			}
		}
	}

	std::shared_ptr<torrent> session_impl::delay_load_torrent(sha1_hash const& info_hash
		, peer_connection* pc)
	{
#ifndef TORRENT_DISABLE_EXTENSIONS
		for (auto& e : m_ses_extensions[plugins_all_idx])
		{
			add_torrent_params p;
			if (e->on_unknown_torrent(info_hash, peer_connection_handle(pc->self()), p))
			{
				error_code ec;
				torrent_handle handle = add_torrent(p, ec);

				return handle.native_handle();
			}
		}
#else
		TORRENT_UNUSED(pc);
		TORRENT_UNUSED(info_hash);
#endif
		return std::shared_ptr<torrent>();
	}

	// the return value from this function is valid only as long as the
	// session is locked!
	std::weak_ptr<torrent> session_impl::find_torrent(sha1_hash const& info_hash) const
	{
		TORRENT_ASSERT(is_single_thread());

		auto const i = m_torrents.find(info_hash);
#if TORRENT_USE_INVARIANT_CHECKS
		for (auto const& te : m_torrents)
		{
			TORRENT_ASSERT(te.second);
		}
#endif
		if (i != m_torrents.end()) return i->second;
		return std::weak_ptr<torrent>();
	}

	void session_impl::insert_torrent(sha1_hash const& ih, std::shared_ptr<torrent> const& t
		, std::string uuid)
	{
		m_torrents.insert(std::make_pair(ih, t));
#ifndef TORRENT_NO_DEPRECATE
		//deprecated in 1.2
		if (!uuid.empty()) m_uuids.insert(std::make_pair(uuid, t));
#else
		TORRENT_UNUSED(uuid);
#endif
	}

	void session_impl::set_queue_position(torrent* me, int p)
	{
		int const current_pos = me->queue_position();
		if (current_pos == p) return;

		if (p >= 0 && current_pos == -1)
		{
			// we're inserting the torrent into the download queue
			int const last = m_download_queue.end_index();
			if (p >= last)
			{
				m_download_queue.push_back(me);
				me->set_queue_position_impl(last);
				return;
			}

			m_download_queue.insert(m_download_queue.begin() + p, me);
			for (int i = p; i < m_download_queue.end_index(); ++i)
			{
				m_download_queue[i]->set_queue_position_impl(i);
			}
		}
		else if (p < 0)
		{
			// we're removing the torrent from the download queue
			TORRENT_ASSERT(current_pos >= 0);
			TORRENT_ASSERT(p == -1);
			TORRENT_ASSERT(m_download_queue[current_pos] == me);
			m_download_queue.erase(m_download_queue.begin() + current_pos);
			me->set_queue_position_impl(-1);
			for (int i = current_pos; i < m_download_queue.end_index(); ++i)
			{
				m_download_queue[i]->set_queue_position_impl(i);
			}
		}
		else if (p < current_pos)
		{
			// we're moving the torrent up the queue
			torrent* tmp = me;
			for (int i = p; i <= current_pos; ++i)
			{
				std::swap(m_download_queue[i], tmp);
				m_download_queue[i]->set_queue_position_impl(i);
			}
			TORRENT_ASSERT(tmp == me);
		}
		else if (p > current_pos)
		{
			// we're moving the torrent down the queue
			p = std::min(p, m_download_queue.end_index() - 1);
			for (int i = current_pos; i < p; ++i)
			{
				m_download_queue[i] = m_download_queue[i + 1];
				m_download_queue[i]->set_queue_position_impl(i);
			}
			m_download_queue[p] = me;
			me->set_queue_position_impl(p);
		}

		trigger_auto_manage();
	}

#if !defined(TORRENT_DISABLE_ENCRYPTION) && !defined(TORRENT_DISABLE_EXTENSIONS)
	torrent const* session_impl::find_encrypted_torrent(sha1_hash const& info_hash
		, sha1_hash const& xor_mask)
	{
		sha1_hash obfuscated = info_hash;
		obfuscated ^= xor_mask;

		auto const i = m_obfuscated_torrents.find(obfuscated);
		if (i == m_obfuscated_torrents.end()) return nullptr;
		return i->second.get();
	}
#endif

#ifndef TORRENT_NO_DEPRECATE
	//deprecated in 1.2
	std::weak_ptr<torrent> session_impl::find_torrent(std::string const& uuid) const
	{
		TORRENT_ASSERT(is_single_thread());

		auto const i = m_uuids.find(uuid);
		if (i != m_uuids.end()) return i->second;
		return std::weak_ptr<torrent>();
	}
#endif

#ifndef TORRENT_DISABLE_MUTABLE_TORRENTS
	std::vector<std::shared_ptr<torrent>> session_impl::find_collection(
		std::string const& collection) const
	{
		std::vector<std::shared_ptr<torrent>> ret;
		for (auto const& tp : m_torrents)
		{
			std::shared_ptr<torrent> t = tp.second;
			if (!t) continue;
			std::vector<std::string> const& c = t->torrent_file().collections();
			if (std::find(c.begin(), c.end(), collection) == c.end()) continue;
			ret.push_back(t);
		}
		return ret;
	}
#endif //TORRENT_DISABLE_MUTABLE_TORRENTS

	namespace {

	// returns true if lhs is a better disconnect candidate than rhs
	bool compare_disconnect_torrent(session_impl::torrent_map::value_type const& lhs
		, session_impl::torrent_map::value_type const& rhs)
	{
		// a torrent with 0 peers is never a good disconnect candidate
		// since there's nothing to disconnect
		if ((lhs.second->num_peers() == 0) != (rhs.second->num_peers() == 0))
			return lhs.second->num_peers() != 0;

		// other than that, always prefer to disconnect peers from seeding torrents
		// in order to not harm downloading ones
		if (lhs.second->is_seed() != rhs.second->is_seed())
			return lhs.second->is_seed();

		return lhs.second->num_peers() > rhs.second->num_peers();
	}

	} // anonymous namespace

	std::weak_ptr<torrent> session_impl::find_disconnect_candidate_torrent() const
	{
		auto const i = std::min_element(m_torrents.begin(), m_torrents.end()
			, &compare_disconnect_torrent);

		TORRENT_ASSERT(i != m_torrents.end());
		if (i == m_torrents.end()) return std::shared_ptr<torrent>();

		return i->second;
	}

#ifndef TORRENT_DISABLE_LOGGING
	bool session_impl::should_log() const
	{
		return m_alerts.should_post<log_alert>();
	}

	TORRENT_FORMAT(2,3)
	void session_impl::session_log(char const* fmt, ...) const
	{
		if (!m_alerts.should_post<log_alert>()) return;

		va_list v;
		va_start(v, fmt);
		m_alerts.emplace_alert<log_alert>(fmt, v);
		va_end(v);
	}
#endif

	void session_impl::get_torrent_status(std::vector<torrent_status>* ret
		, std::function<bool(torrent_status const&)> const& pred
		, status_flags_t const flags) const
	{
		for (auto const& t : m_torrents)
		{
			if (t.second->is_aborted()) continue;
			torrent_status st;
			t.second->status(&st, flags);
			if (!pred(st)) continue;
			ret->push_back(std::move(st));
		}
	}

	void session_impl::refresh_torrent_status(std::vector<torrent_status>* ret
		, status_flags_t const flags) const
	{
		for (auto& st : *ret)
		{
			auto t = st.handle.m_torrent.lock();
			if (!t) continue;
			t->status(&st, flags);
		}
	}

	void session_impl::post_torrent_updates(status_flags_t const flags)
	{
		INVARIANT_CHECK;

		TORRENT_ASSERT(is_single_thread());

		std::vector<torrent*>& state_updates
			= m_torrent_lists[aux::session_impl::torrent_state_updates];

#if TORRENT_USE_ASSERTS
		m_posting_torrent_updates = true;
#endif

		std::vector<torrent_status> status;
		status.reserve(state_updates.size());

		// TODO: it might be a nice feature here to limit the number of torrents
		// to send in a single update. By just posting the first n torrents, they
		// would nicely be round-robined because the torrent lists are always
		// pushed back. Perhaps the status_update_alert could even have a fixed
		// array of n entries rather than a vector, to further improve memory
		// locality.
		for (auto& t : state_updates)
		{
			TORRENT_ASSERT(t->m_links[aux::session_impl::torrent_state_updates].in_list());
			status.push_back(torrent_status());
			// querying accurate download counters may require
			// the torrent to be loaded. Loading a torrent, and evicting another
			// one will lead to calling state_updated(), which screws with
			// this list while we're working on it, and break things
			t->status(&status.back(), flags);
			t->clear_in_state_update();
		}
		state_updates.clear();

#if TORRENT_USE_ASSERTS
		m_posting_torrent_updates = false;
#endif

		m_alerts.emplace_alert<state_update_alert>(std::move(status));
	}

	void session_impl::post_session_stats()
	{
		m_disk_thread.update_stats_counters(m_stats_counters);

#ifndef TORRENT_DISABLE_DHT
		if (m_dht)
			m_dht->update_stats_counters(m_stats_counters);
#endif

		m_stats_counters.set_value(counters::limiter_up_queue
			, m_upload_rate.queue_size());
		m_stats_counters.set_value(counters::limiter_down_queue
			, m_download_rate.queue_size());

		m_stats_counters.set_value(counters::limiter_up_bytes
			, m_upload_rate.queued_bytes());
		m_stats_counters.set_value(counters::limiter_down_bytes
			, m_download_rate.queued_bytes());

		m_alerts.emplace_alert<session_stats_alert>(m_stats_counters);
	}

	void session_impl::post_dht_stats()
	{
		std::vector<dht_lookup> requests;
		std::vector<dht_routing_bucket> table;

#ifndef TORRENT_DISABLE_DHT
		if (m_dht)
			m_dht->dht_status(table, requests);
#endif

		m_alerts.emplace_alert<dht_stats_alert>(std::move(table), std::move(requests));
	}

	std::vector<torrent_handle> session_impl::get_torrents() const
	{
		std::vector<torrent_handle> ret;

		for (auto const& i : m_torrents)
		{
			if (i.second->is_aborted()) continue;
			ret.push_back(torrent_handle(i.second));
		}
		return ret;
	}

	torrent_handle session_impl::find_torrent_handle(sha1_hash const& info_hash)
	{
		return torrent_handle(find_torrent(info_hash));
	}

	void session_impl::async_add_torrent(add_torrent_params* params)
	{
		std::unique_ptr<add_torrent_params> holder(params);

#ifndef TORRENT_NO_DEPRECATE
		if (!params->ti && string_begins_no_case("file://", params->url.c_str()))
		{
			if (!m_torrent_load_thread)
				m_torrent_load_thread.reset(new work_thread_t());

			m_torrent_load_thread->ios.post([params, this]
			{
				std::string const torrent_file_path = resolve_file_url(params->url);
				params->url.clear();

				std::unique_ptr<add_torrent_params> holder2(params);
				error_code ec;
				params->ti = std::make_shared<torrent_info>(torrent_file_path, ec);
				this->m_io_service.post(std::bind(&session_impl::on_async_load_torrent
					, this, params, ec));
				holder2.release();
			});
			holder.release();
			return;
		}
#endif

		error_code ec;
		add_torrent(std::move(*params), ec);
	}

#ifndef TORRENT_NO_DEPRECATE
	void session_impl::on_async_load_torrent(add_torrent_params* params, error_code ec)
	{
		std::unique_ptr<add_torrent_params> holder(params);

		if (ec)
		{
			m_alerts.emplace_alert<add_torrent_alert>(torrent_handle()
				, *params, ec);
			return;
		}
		TORRENT_ASSERT(params->ti->is_valid());
		TORRENT_ASSERT(params->ti->num_files() > 0);
		params->url.clear();
		add_torrent(std::move(*params), ec);
	}
#endif

#ifndef TORRENT_DISABLE_EXTENSIONS
	void session_impl::add_extensions_to_torrent(
		std::shared_ptr<torrent> const& torrent_ptr, void* userdata)
	{
		for (auto& e : m_ses_extensions[plugins_all_idx])
		{
			std::shared_ptr<torrent_plugin> tp(e->new_torrent(
				torrent_ptr->get_handle(), userdata));
			if (tp) torrent_ptr->add_extension(std::move(tp));
		}
	}
#endif

	torrent_handle session_impl::add_torrent(add_torrent_params params
		, error_code& ec)
	{
		// params is updated by add_torrent_impl()
		std::shared_ptr<torrent> torrent_ptr;

		// in case there's an error, make sure to abort the torrent before leaving
		// the scope
		auto abort_torrent = aux::scope_end([&]{ if (torrent_ptr) torrent_ptr->abort(); });

		bool added;
		// TODO: 3 perhaps params could be moved into the torrent object, instead
		// of it being copied by the torrent constructor
		std::tie(torrent_ptr, added) = add_torrent_impl(params, ec);

		torrent_handle const handle(torrent_ptr);
		m_alerts.emplace_alert<add_torrent_alert>(handle, params, ec);

		if (!torrent_ptr) return handle;

		// params.info_hash should have been initialized by add_torrent_impl()
		TORRENT_ASSERT(params.info_hash != sha1_hash(nullptr));

#ifndef TORRENT_DISABLE_DHT
		if (params.ti)
		{
			for (auto const& n : params.ti->nodes())
				add_dht_node_name(n);
		}
#endif

#ifndef TORRENT_NO_DEPRECATE
		if (m_alerts.should_post<torrent_added_alert>())
			m_alerts.emplace_alert<torrent_added_alert>(handle);
#endif

		// if this was an existing torrent, we can't start it again, or add
		// another set of plugins etc. we're done
		if (!added)
		{
			abort_torrent.disarm();
			return handle;
		}

		torrent_ptr->set_ip_filter(m_ip_filter);
		torrent_ptr->start();

#ifndef TORRENT_DISABLE_EXTENSIONS
		for (auto& ext : params.extensions)
		{
			std::shared_ptr<torrent_plugin> tp(ext(handle, params.userdata));
			if (tp) torrent_ptr->add_extension(std::move(tp));
		}

		add_extensions_to_torrent(torrent_ptr, params.userdata);
#endif

		sha1_hash next_lsd(nullptr);
		sha1_hash next_dht(nullptr);
		if (m_next_lsd_torrent != m_torrents.end())
			next_lsd = m_next_lsd_torrent->first;
#ifndef TORRENT_DISABLE_DHT
		if (m_next_dht_torrent != m_torrents.end())
			next_dht = m_next_dht_torrent->first;
#endif
		float const load_factor = m_torrents.load_factor();

		m_torrents.insert(std::make_pair(params.info_hash, torrent_ptr));

#if !defined(TORRENT_DISABLE_ENCRYPTION) && !defined(TORRENT_DISABLE_EXTENSIONS)
		static char const req2[4] = {'r', 'e', 'q', '2'};
		hasher h(req2);
		h.update(params.info_hash);
		// this is SHA1("req2" + info-hash), used for
		// encrypted hand shakes
		m_obfuscated_torrents.insert(std::make_pair(h.final(), torrent_ptr));
#endif

		// once we successfully add the torrent, we can disarm the abort action
		abort_torrent.disarm();
		torrent_ptr->added();

		// if this insert made the hash grow, the iterators became invalid
		// we need to reset them
		if (m_torrents.load_factor() < load_factor)
		{
			// this indicates the hash table re-hashed
			if (!next_lsd.is_all_zeros())
				m_next_lsd_torrent = m_torrents.find(next_lsd);
#ifndef TORRENT_DISABLE_DHT
			if (!next_dht.is_all_zeros())
				m_next_dht_torrent = m_torrents.find(next_dht);
#endif
		}

#ifndef TORRENT_NO_DEPRECATE
		//deprecated in 1.2
		if (!params.uuid.empty() || !params.url.empty())
			m_uuids.insert(std::make_pair(params.uuid.empty()
				? params.url : params.uuid, torrent_ptr));
#endif

		// recalculate auto-managed torrents sooner (or put it off)
		// if another torrent will be added within one second from now
		// we want to put it off again anyway. So that while we're adding
		// a boat load of torrents, we postpone the recalculation until
		// we're done adding them all (since it's kind of an expensive operation)
		if (params.flags & torrent_flags::auto_managed)
		{
			const int max_downloading = settings().get_int(settings_pack::active_downloads);
			const int max_seeds = settings().get_int(settings_pack::active_seeds);
			const int max_active = settings().get_int(settings_pack::active_limit);

			const int num_downloading
			= int(torrent_list(session_interface::torrent_downloading_auto_managed).size());
			const int num_seeds
			= int(torrent_list(session_interface::torrent_seeding_auto_managed).size());
			const int num_active = num_downloading + num_seeds;

			// there's no point in triggering the auto manage logic early if we
			// don't have a reason to believe anything will change. It's kind of
			// expensive.
			if ((num_downloading < max_downloading
				|| num_seeds < max_seeds)
				&& num_active < max_active)
			{
				trigger_auto_manage();
			}
		}

		return handle;
	}

	std::pair<std::shared_ptr<torrent>, bool>
	session_impl::add_torrent_impl(add_torrent_params& params, error_code& ec)
	{
		TORRENT_ASSERT(!params.save_path.empty());

		using ptr_t = std::shared_ptr<torrent>;

#ifndef TORRENT_NO_DEPRECATE
		if (string_begins_no_case("magnet:", params.url.c_str()))
		{
			parse_magnet_uri(params.url, params, ec);
			if (ec) return std::make_pair(ptr_t(), false);
			params.url.clear();
		}

		if (!params.ti && string_begins_no_case("file://", params.url.c_str()))
		{
			std::string const torrent_file_path = resolve_file_url(params.url);
			params.url.clear();
			auto t = std::make_shared<torrent_info>(torrent_file_path, std::ref(ec), 0);
			if (ec) return std::make_pair(ptr_t(), false);
			params.url.clear();
			params.ti = t;
		}
#endif

		if (params.ti && !params.ti->is_valid())
		{
			ec = errors::no_metadata;
			return std::make_pair(ptr_t(), false);
		}

		if (params.ti && params.ti->is_valid() && params.ti->num_files() == 0)
		{
			ec = errors::no_files_in_torrent;
			return std::make_pair(ptr_t(), false);
		}

#ifndef TORRENT_DISABLE_DHT
		// add params.dht_nodes to the DHT, if enabled
		for (auto const& n : params.dht_nodes)
			add_dht_node_name(n);
#endif

		INVARIANT_CHECK;

		if (is_aborted())
		{
			ec = errors::session_is_closing;
			return std::make_pair(ptr_t(), false);
		}

		// figure out the info hash of the torrent and make sure params.info_hash
		// is set correctly
		if (params.ti) params.info_hash = params.ti->info_hash();
#ifndef TORRENT_NO_DEPRECATE
		//deprecated in 1.2
		else if (!params.url.empty())
		{
			// in order to avoid info-hash collisions, for
			// torrents where we don't have an info-hash, but
			// just a URL, set the temporary info-hash to the
			// hash of the URL. This will be changed once we
			// have the actual .torrent file
			params.info_hash = hasher(&params.url[0], int(params.url.size())).final();
		}
#endif

		if (params.info_hash.is_all_zeros())
		{
			ec = errors::missing_info_hash_in_uri;
			return std::make_pair(ptr_t(), false);
		}

		// is the torrent already active?
		std::shared_ptr<torrent> torrent_ptr = find_torrent(params.info_hash).lock();
#ifndef TORRENT_NO_DEPRECATE
		//deprecated in 1.2
		if (!torrent_ptr && !params.uuid.empty()) torrent_ptr = find_torrent(params.uuid).lock();
		// if we still can't find the torrent, look for it by url
		if (!torrent_ptr && !params.url.empty())
		{
			auto const i = std::find_if(m_torrents.begin(), m_torrents.end()
				, [&params](torrent_map::value_type const& te)
				{ return te.second->url() == params.url; });
			if (i != m_torrents.end())
				torrent_ptr = i->second;
		}
#endif

		if (torrent_ptr)
		{
			if (!(params.flags & torrent_flags::duplicate_is_error))
			{
#ifndef TORRENT_NO_DEPRECATE
				//deprecated in 1.2
				if (!params.uuid.empty() && torrent_ptr->uuid().empty())
					torrent_ptr->set_uuid(params.uuid);
				if (!params.url.empty() && torrent_ptr->url().empty())
					torrent_ptr->set_url(params.url);
#endif
				return std::make_pair(torrent_ptr, false);
			}

			ec = errors::duplicate_torrent;
			return std::make_pair(ptr_t(), false);
		}

		torrent_ptr = std::make_shared<torrent>(*this
			, 16 * 1024, m_paused
			, params, params.info_hash);
		torrent_ptr->set_queue_position(m_download_queue.end_index());

		return std::make_pair(torrent_ptr, true);
	}

	void session_impl::update_outgoing_interfaces()
	{
		std::string const net_interfaces = m_settings.get_str(settings_pack::outgoing_interfaces);

		// declared in string_util.hpp
		parse_comma_separated_string(net_interfaces, m_outgoing_interfaces);

#ifndef TORRENT_DISABLE_LOGGING
		if (!net_interfaces.empty() && m_outgoing_interfaces.empty())
		{
			session_log("ERROR: failed to parse outgoing interface list: %s"
				, net_interfaces.c_str());
		}
#endif
	}

	tcp::endpoint session_impl::bind_outgoing_socket(socket_type& s, address
		const& remote_address, error_code& ec) const
	{
		tcp::endpoint bind_ep(address_v4(), 0);
		if (m_settings.get_int(settings_pack::outgoing_port) > 0)
		{
#ifdef TORRENT_WINDOWS
			s.set_option(exclusive_address_use(true), ec);
#else
			s.set_option(tcp::acceptor::reuse_address(true), ec);
#endif
			// ignore errors because the underlying socket may not
			// be opened yet. This happens when we're routing through
			// a proxy. In that case, we don't yet know the address of
			// the proxy server, and more importantly, we don't know
			// the address family of its address. This means we can't
			// open the socket yet. The socks abstraction layer defers
			// opening it.
			ec.clear();
			bind_ep.port(std::uint16_t(next_port()));
		}

		if (is_utp(s))
		{
			auto ep = m_outgoing_sockets.bind(s, remote_address);
			if (ep.port() != 0)
				return ep;
		}

		if (!m_outgoing_interfaces.empty())
		{
			if (m_interface_index >= m_outgoing_interfaces.size()) m_interface_index = 0;
			std::string const& ifname = m_outgoing_interfaces[m_interface_index++];

			if (ec) return bind_ep;

			bind_ep.address(bind_socket_to_device(m_io_service, s
				, remote_address.is_v4()
					? boost::asio::ip::tcp::v4()
					: boost::asio::ip::tcp::v6()
				, ifname.c_str(), bind_ep.port(), ec));
			return bind_ep;
		}

		// if we're not binding to a specific interface, bind
		// to the same protocol family as the target endpoint
		if (is_any(bind_ep.address()))
		{
#if TORRENT_USE_IPV6
			if (remote_address.is_v6())
				bind_ep.address(address_v6::any());
			else
#endif
				bind_ep.address(address_v4::any());
		}

		s.bind(bind_ep, ec);
		return bind_ep;
	}

	// verify that the given local address satisfies the requirements of
	// the outgoing interfaces. i.e. that one of the allowed outgoing
	// interfaces has this address. For uTP sockets, which are all backed
	// by an unconnected udp socket, we won't be able to tell what local
	// address is used for this peer's packets, in that case, just make
	// sure one of the allowed interfaces exists and maybe that it's the
	// default route. For systems that have SO_BINDTODEVICE, it should be
	// enough to just know that one of the devices exist
	bool session_impl::verify_bound_address(address const& addr, bool utp
		, error_code& ec)
	{
		TORRENT_UNUSED(utp);

		// we have specific outgoing interfaces specified. Make sure the
		// local endpoint for this socket is bound to one of the allowed
		// interfaces. the list can be a mixture of interfaces and IP
		// addresses.
		for (auto const& s : m_outgoing_interfaces)
		{
			error_code err;
			address ip = address::from_string(s.c_str(), err);
			if (err) continue;
			if (ip == addr) return true;
		}

		// we didn't find the address as an IP in the interface list. Now,
		// resolve which device (if any) has this IP address.
		std::string device = device_for_address(addr, m_io_service, ec);
		if (ec) return false;

		// if no device was found to have this address, we fail
		if (device.empty()) return false;

		for (auto const& s : m_outgoing_interfaces)
		{
			if (s == device) return true;
		}

		return false;
	}

	void session_impl::remove_torrent(const torrent_handle& h
		, remove_flags_t const options)
	{
		INVARIANT_CHECK;

		std::shared_ptr<torrent> tptr = h.m_torrent.lock();
		if (!tptr) return;

		m_alerts.emplace_alert<torrent_removed_alert>(tptr->get_handle()
			, tptr->info_hash());

		remove_torrent_impl(tptr, options);

		tptr->abort();
	}

	void session_impl::remove_torrent_impl(std::shared_ptr<torrent> tptr
		, remove_flags_t const options)
	{
#ifndef TORRENT_NO_DEPRECATE
		// deprecated in 1.2
		// remove from uuid list
		if (!tptr->uuid().empty())
		{
			auto const j = m_uuids.find(tptr->uuid());
			if (j != m_uuids.end()) m_uuids.erase(j);
		}
#endif

		auto i = m_torrents.find(tptr->torrent_file().info_hash());

#ifndef TORRENT_NO_DEPRECATE
		// deprecated in 1.2
		// this torrent might be filed under the URL-hash
		if (i == m_torrents.end() && !tptr->url().empty())
		{
			i = m_torrents.find(hasher(tptr->url()).final());
		}
#endif

		if (i == m_torrents.end()) return;

		torrent& t = *i->second;
		if (options)
		{
			if (!t.delete_files(options))
			{
				if (m_alerts.should_post<torrent_delete_failed_alert>())
					m_alerts.emplace_alert<torrent_delete_failed_alert>(t.get_handle()
						, error_code(), t.torrent_file().info_hash());
			}
		}

		tptr->update_gauge();

#if TORRENT_USE_ASSERTS
		sha1_hash i_hash = t.torrent_file().info_hash();
#endif
#ifndef TORRENT_DISABLE_DHT
		if (i == m_next_dht_torrent)
			++m_next_dht_torrent;
#endif
		if (i == m_next_lsd_torrent)
			++m_next_lsd_torrent;

		m_torrents.erase(i);
		tptr->removed();

#if !defined(TORRENT_DISABLE_ENCRYPTION) && !defined(TORRENT_DISABLE_EXTENSIONS)
		static char const req2[4] = {'r', 'e', 'q', '2'};
		hasher h(req2);
		h.update(tptr->info_hash());
		m_obfuscated_torrents.erase(h.final());
#endif

#ifndef TORRENT_DISABLE_DHT
		if (m_next_dht_torrent == m_torrents.end())
			m_next_dht_torrent = m_torrents.begin();
#endif
		if (m_next_lsd_torrent == m_torrents.end())
			m_next_lsd_torrent = m_torrents.begin();

		// this torrent may open up a slot for a queued torrent
		trigger_auto_manage();

		TORRENT_ASSERT(m_torrents.find(i_hash) == m_torrents.end());
	}

#ifndef TORRENT_NO_DEPRECATE

	void session_impl::update_ssl_listen()
	{
		INVARIANT_CHECK;

		// this function maps the previous functionality of just setting the ssl
		// listen port in order to enable the ssl listen sockets, to the new
		// mechanism where SSL sockets are specified in listen_interfaces.
		auto current_ifaces = parse_listen_interfaces(
			m_settings.get_str(settings_pack::listen_interfaces));
		// these are the current interfaces we have, first remove all the SSL
		// interfaces
		current_ifaces.erase(std::remove_if(current_ifaces.begin(), current_ifaces.end()
			, std::bind(&listen_interface_t::ssl, _1)), current_ifaces.end());

		int const ssl_listen_port = m_settings.get_int(settings_pack::ssl_listen);

		// setting a port of 0 means to disable listening on SSL, so just update
		// the interface list with the new list, and we're done
		if (ssl_listen_port == 0)
		{
			m_settings.set_str(settings_pack::listen_interfaces
				, print_listen_interfaces(current_ifaces));
			return;
		}

		std::vector<listen_interface_t> new_ifaces;
		std::transform(current_ifaces.begin(), current_ifaces.end()
			, std::back_inserter(new_ifaces), [](listen_interface_t in)
			{ in.ssl = true; return in; });

		current_ifaces.insert(current_ifaces.end(), new_ifaces.begin(), new_ifaces.end());

		m_settings.set_str(settings_pack::listen_interfaces
			, print_listen_interfaces(current_ifaces));
	}
#endif // TORRENT_NO_DEPRECATE

	void session_impl::update_listen_interfaces()
	{
		INVARIANT_CHECK;

		std::string const net_interfaces = m_settings.get_str(settings_pack::listen_interfaces);
		m_listen_interfaces = parse_listen_interfaces(net_interfaces);

#ifndef TORRENT_DISABLE_LOGGING
		if (should_log())
		{
			if (!net_interfaces.empty() && m_listen_interfaces.empty())
			{
				session_log("ERROR: failed to parse listen_interfaces setting: %s"
					, net_interfaces.c_str());
			}
			session_log("update listen interfaces: %s", net_interfaces.c_str());
			session_log("parsed listen interfaces count: %d, ifaces: %s"
				, int(m_listen_interfaces.size())
				, print_listen_interfaces(m_listen_interfaces).c_str());
		}
#endif
	}

	void session_impl::update_privileged_ports()
	{
		if (m_settings.get_bool(settings_pack::no_connect_privileged_ports))
		{
			m_port_filter.add_rule(0, 1024, port_filter::blocked);

			// Close connections whose endpoint is filtered
			// by the new ip-filter
			for (auto const& t : m_torrents)
				t.second->port_filter_updated();
		}
		else
		{
			m_port_filter.add_rule(0, 1024, 0);
		}
	}

	void session_impl::update_auto_sequential()
	{
		for (auto& i : m_torrents)
			i.second->update_auto_sequential();
	}

	void session_impl::update_max_failcount()
	{
		for (auto& i : m_torrents)
			i.second->update_max_failcount();
	}

	void session_impl::update_resolver_cache_timeout()
	{
		int const timeout = m_settings.get_int(settings_pack::resolver_cache_timeout);
		m_host_resolver.set_cache_timeout(seconds(timeout));
	}

	void session_impl::update_proxy()
	{
		for (auto& i : m_listen_sockets)
			i->udp_sock->sock.set_proxy_settings(proxy());
		m_outgoing_sockets.update_proxy(proxy());
	}

	void session_impl::update_upnp()
	{
		if (m_settings.get_bool(settings_pack::enable_upnp))
			start_upnp();
		else
			stop_upnp();
	}

	void session_impl::update_natpmp()
	{
		if (m_settings.get_bool(settings_pack::enable_natpmp))
			start_natpmp();
		else
			stop_natpmp();
	}

	void session_impl::update_lsd()
	{
		if (m_settings.get_bool(settings_pack::enable_lsd))
			start_lsd();
		else
			stop_lsd();
	}

	void session_impl::update_dht()
	{
#ifndef TORRENT_DISABLE_DHT
		if (m_settings.get_bool(settings_pack::enable_dht))
			start_dht();
		else
			stop_dht();
#endif
	}

	void session_impl::update_peer_fingerprint()
	{
		// ---- generate a peer id ----
		std::string print = m_settings.get_str(settings_pack::peer_fingerprint);
		if (print.size() > 20) print.resize(20);

		// the client's fingerprint
		std::copy(print.begin(), print.begin() + int(print.length()), m_peer_id.begin());
		if (print.length() < 20)
		{
			url_random(m_peer_id.data() + print.length(), m_peer_id.data() + 20);
		}
	}

	void session_impl::update_dht_bootstrap_nodes()
	{
#ifndef TORRENT_DISABLE_DHT
		std::string const& node_list = m_settings.get_str(settings_pack::dht_bootstrap_nodes);
		std::vector<std::pair<std::string, int>> nodes;
		parse_comma_separated_string_port(node_list, nodes);

#ifndef TORRENT_DISABLE_LOGGING
		if (!node_list.empty() && nodes.empty())
		{
			session_log("ERROR: failed to parse DHT bootstrap list: %s", node_list.c_str());
		}
#endif
		for (auto const& n : nodes)
			add_dht_router(n);
#endif
	}

	void session_impl::update_count_slow()
	{
		error_code ec;
		for (auto const& tp : m_torrents)
		{
			tp.second->on_inactivity_tick(ec);
		}
	}

	std::uint16_t session_impl::listen_port() const
	{
		return listen_port(nullptr);
	}

	std::uint16_t session_impl::listen_port(listen_socket_t* sock) const
	{
		// if not, don't tell the tracker anything if we're in force_proxy
		// mode. We don't want to leak our listen port since it can
		// potentially identify us if it is leaked elsewhere
		if (m_settings.get_bool(settings_pack::force_proxy)) return 0;
		if (m_listen_sockets.empty()) return 0;
		if (sock) return std::uint16_t(sock->tcp_external_port);
		return std::uint16_t(m_listen_sockets.front()->tcp_external_port);
	}

	// TODO: 2 this function should be removed and users need to deal with the
	// more generic case of having multiple ssl ports
	std::uint16_t session_impl::ssl_listen_port() const
	{
		return ssl_listen_port(nullptr);
	}

	std::uint16_t session_impl::ssl_listen_port(listen_socket_t* sock) const
	{
#ifdef TORRENT_USE_OPENSSL
		if (sock) return std::uint16_t(sock->tcp_external_port);

		// if not, don't tell the tracker anything if we're in force_proxy
		// mode. We don't want to leak our listen port since it can
		// potentially identify us if it is leaked elsewhere
		if (m_settings.get_bool(settings_pack::force_proxy)) return 0;
		for (auto const& s : m_listen_sockets)
		{
			if (s->ssl == transport::ssl) return std::uint16_t(s->tcp_external_port);
		}
#else
		TORRENT_UNUSED(sock);
#endif
		return 0;
	}

	void session_impl::announce_lsd(sha1_hash const& ih, int port, bool broadcast)
	{
		// use internal listen port for local peers
		if (m_lsd)
			m_lsd->announce(ih, port, broadcast);
	}

	void session_impl::on_lsd_peer(tcp::endpoint const& peer, sha1_hash const& ih)
	{
		m_stats_counters.inc_stats_counter(counters::on_lsd_peer_counter);
		TORRENT_ASSERT(is_single_thread());

		INVARIANT_CHECK;

		std::shared_ptr<torrent> t = find_torrent(ih).lock();
		if (!t) return;
		// don't add peers from lsd to private torrents
		if (t->torrent_file().priv() || (t->torrent_file().is_i2p()
			&& !m_settings.get_bool(settings_pack::allow_i2p_mixed))) return;

#ifndef TORRENT_DISABLE_LOGGING
		if (should_log())
			session_log("added peer from local discovery: %s", print_endpoint(peer).c_str());
#endif
		t->add_peer(peer, peer_info::lsd);
		t->do_connect_boost();

		if (m_alerts.should_post<lsd_peer_alert>())
			m_alerts.emplace_alert<lsd_peer_alert>(t->get_handle(), peer);
	}

	namespace {
		bool find_tcp_port_mapping(portmap_transport const transport
			, port_mapping_t mapping, std::shared_ptr<listen_socket_t> const& ls)
		{
			return ls->tcp_port_mapping[static_cast<int>(transport)] == mapping;
		}

		bool find_udp_port_mapping(portmap_transport const transport
			, port_mapping_t mapping, std::shared_ptr<listen_socket_t> const& ls)
		{
			return ls->udp_port_mapping[static_cast<int>(transport)] == mapping;
		}
	}

	void session_impl::on_port_mapping(port_mapping_t const mapping
		, address const& ip, int port
		, portmap_protocol const proto, error_code const& ec
		, portmap_transport const transport)
	{
		TORRENT_ASSERT(is_single_thread());

		if (ec && m_alerts.should_post<portmap_error_alert>())
		{
			m_alerts.emplace_alert<portmap_error_alert>(mapping
				, transport, ec);
		}

		// look through our listen sockets to see if this mapping is for one of
		// them (it could also be a user mapping)

		auto ls
			= std::find_if(m_listen_sockets.begin(), m_listen_sockets.end()
			, std::bind(find_tcp_port_mapping, transport, mapping, _1));

		bool tcp = true;
		if (ls == m_listen_sockets.end())
		{
			ls = std::find_if(m_listen_sockets.begin(), m_listen_sockets.end()
				, std::bind(find_udp_port_mapping, transport, mapping, _1));
			tcp = false;
		}

		if (ls != m_listen_sockets.end())
		{
			if (ip != address())
			{
				// TODO: 1 report the proper address of the router as the source IP of
				// this vote of our external address, instead of the empty address
				(*ls)->external_address.cast_vote(ip, source_router, address());
			}

			if (tcp) (*ls)->tcp_external_port = port;
			else (*ls)->udp_external_port = port;
		}

		if (!ec && m_alerts.should_post<portmap_alert>())
		{
			m_alerts.emplace_alert<portmap_alert>(mapping, port
				, transport, proto);
		}
	}

#ifndef TORRENT_NO_DEPRECATE
	session_status session_impl::status() const
	{
//		INVARIANT_CHECK;
		TORRENT_ASSERT(is_single_thread());

		session_status s;

		s.optimistic_unchoke_counter = m_optimistic_unchoke_time_scaler;
		s.unchoke_counter = m_unchoke_time_scaler;
		s.num_dead_peers = int(m_undead_peers.size());

		s.num_peers = int(m_stats_counters[counters::num_peers_connected]);
		s.num_unchoked = int(m_stats_counters[counters::num_peers_up_unchoked_all]);
		s.allowed_upload_slots = int(m_stats_counters[counters::num_unchoke_slots]);

		s.num_torrents
			= int(m_stats_counters[counters::num_checking_torrents]
			+ m_stats_counters[counters::num_stopped_torrents]
			+ m_stats_counters[counters::num_queued_seeding_torrents]
			+ m_stats_counters[counters::num_queued_download_torrents]
			+ m_stats_counters[counters::num_upload_only_torrents]
			+ m_stats_counters[counters::num_downloading_torrents]
			+ m_stats_counters[counters::num_seeding_torrents]
			+ m_stats_counters[counters::num_error_torrents]);

		s.num_paused_torrents
			= int(m_stats_counters[counters::num_stopped_torrents]
			+ m_stats_counters[counters::num_error_torrents]
			+ m_stats_counters[counters::num_queued_seeding_torrents]
			+ m_stats_counters[counters::num_queued_download_torrents]);

		s.total_redundant_bytes = m_stats_counters[counters::recv_redundant_bytes];
		s.total_failed_bytes = m_stats_counters[counters::recv_failed_bytes];

		s.up_bandwidth_queue = int(m_stats_counters[counters::limiter_up_queue]);
		s.down_bandwidth_queue = int(m_stats_counters[counters::limiter_down_queue]);

		s.up_bandwidth_bytes_queue = int(m_stats_counters[counters::limiter_up_bytes]);
		s.down_bandwidth_bytes_queue = int(m_stats_counters[counters::limiter_down_bytes]);

		s.disk_write_queue = int(m_stats_counters[counters::num_peers_down_disk]);
		s.disk_read_queue = int(m_stats_counters[counters::num_peers_up_disk]);

		s.has_incoming_connections = m_stats_counters[counters::has_incoming_connections] != 0;

		// total
		s.download_rate = m_stat.download_rate();
		s.total_upload = m_stat.total_upload();
		s.upload_rate = m_stat.upload_rate();
		s.total_download = m_stat.total_download();

		// payload
		s.payload_download_rate = m_stat.transfer_rate(stat::download_payload);
		s.total_payload_download = m_stat.total_transfer(stat::download_payload);
		s.payload_upload_rate = m_stat.transfer_rate(stat::upload_payload);
		s.total_payload_upload = m_stat.total_transfer(stat::upload_payload);

		// IP-overhead
		s.ip_overhead_download_rate = m_stat.transfer_rate(stat::download_ip_protocol);
		s.total_ip_overhead_download = m_stats_counters[counters::recv_ip_overhead_bytes];
		s.ip_overhead_upload_rate = m_stat.transfer_rate(stat::upload_ip_protocol);
		s.total_ip_overhead_upload = m_stats_counters[counters::sent_ip_overhead_bytes];

		// tracker
		s.total_tracker_download = m_stats_counters[counters::recv_tracker_bytes];
		s.total_tracker_upload = m_stats_counters[counters::sent_tracker_bytes];

		// dht
		s.total_dht_download = m_stats_counters[counters::dht_bytes_in];
		s.total_dht_upload = m_stats_counters[counters::dht_bytes_out];

		// deprecated
		s.tracker_download_rate = 0;
		s.tracker_upload_rate = 0;
		s.dht_download_rate = 0;
		s.dht_upload_rate = 0;

#ifndef TORRENT_DISABLE_DHT
		if (m_dht)
		{
			m_dht->dht_status(s);
		}
		else
#endif
		{
			s.dht_nodes = 0;
			s.dht_node_cache = 0;
			s.dht_torrents = 0;
			s.dht_global_nodes = 0;
			s.dht_total_allocations = 0;
		}

		s.utp_stats.packet_loss = std::uint64_t(m_stats_counters[counters::utp_packet_loss]);
		s.utp_stats.timeout = std::uint64_t(m_stats_counters[counters::utp_timeout]);
		s.utp_stats.packets_in = std::uint64_t(m_stats_counters[counters::utp_packets_in]);
		s.utp_stats.packets_out = std::uint64_t(m_stats_counters[counters::utp_packets_out]);
		s.utp_stats.fast_retransmit = std::uint64_t(m_stats_counters[counters::utp_fast_retransmit]);
		s.utp_stats.packet_resend = std::uint64_t(m_stats_counters[counters::utp_packet_resend]);
		s.utp_stats.samples_above_target = std::uint64_t(m_stats_counters[counters::utp_samples_above_target]);
		s.utp_stats.samples_below_target = std::uint64_t(m_stats_counters[counters::utp_samples_below_target]);
		s.utp_stats.payload_pkts_in = std::uint64_t(m_stats_counters[counters::utp_payload_pkts_in]);
		s.utp_stats.payload_pkts_out = std::uint64_t(m_stats_counters[counters::utp_payload_pkts_out]);
		s.utp_stats.invalid_pkts_in = std::uint64_t(m_stats_counters[counters::utp_invalid_pkts_in]);
		s.utp_stats.redundant_pkts_in = std::uint64_t(m_stats_counters[counters::utp_redundant_pkts_in]);

		s.utp_stats.num_idle = int(m_stats_counters[counters::num_utp_idle]);
		s.utp_stats.num_syn_sent = int(m_stats_counters[counters::num_utp_syn_sent]);
		s.utp_stats.num_connected = int(m_stats_counters[counters::num_utp_connected]);
		s.utp_stats.num_fin_sent = int(m_stats_counters[counters::num_utp_fin_sent]);
		s.utp_stats.num_close_wait = int(m_stats_counters[counters::num_utp_close_wait]);

		// this loop is potentially expensive. It could be optimized by
		// simply keeping a global counter
		int peerlist_size = 0;
		for (auto const& i : m_torrents)
		{
			peerlist_size += i.second->num_known_peers();
		}

		s.peerlist_size = peerlist_size;

		return s;
	}
#endif // TORRENT_NO_DEPRECATE

	void session_impl::get_cache_info(torrent_handle h, cache_status* ret, int flags) const
	{
		storage_index_t st{0};
		bool whole_session = true;
		std::shared_ptr<torrent> t = h.m_torrent.lock();
		if (t)
		{
			if (t->has_storage())
			{
				st = t->storage();
				whole_session = false;
			}
			else
				flags = session::disk_cache_no_pieces;
		}
		m_disk_thread.get_cache_info(ret, st
			, flags & session::disk_cache_no_pieces, whole_session);
	}

#ifndef TORRENT_DISABLE_DHT

	void session_impl::start_dht()
	{
		INVARIANT_CHECK;

#ifndef TORRENT_DISABLE_LOGGING
		session_log("about to start DHT, running: %s, router lookups: %d, aborting: %s"
			, m_dht ? "true" : "false", m_outstanding_router_lookups
			, m_abort ? "true" : "false");
#endif

		stop_dht();

		// postpone starting the DHT if we're still resolving the DHT router
		if (m_outstanding_router_lookups > 0) return;

		if (m_abort) return;

		// TODO: refactor, move the storage to dht_tracker
		m_dht_storage = m_dht_storage_constructor(m_dht_settings);
		m_dht = std::make_shared<dht::dht_tracker>(
			static_cast<dht::dht_observer*>(this)
			, m_io_service
			, [=](aux::listen_socket_handle const& sock
				, udp::endpoint const& ep
				, span<char const> p
				, error_code& ec
				, udp_send_flags_t const flags)
				{ send_udp_packet_listen(sock, ep, p, ec, flags); }
			, m_dht_settings
			, m_stats_counters
			, *m_dht_storage
			, std::move(m_dht_state));

		for (auto& s : m_listen_sockets)
			m_dht->new_socket(s);

		for (auto const& n : m_dht_router_nodes)
		{
			m_dht->add_router_node(n);
		}

		for (auto const& n : m_dht_nodes)
		{
			m_dht->add_node(n);
		}
		m_dht_nodes.clear();
		m_dht_nodes.shrink_to_fit();

		auto cb = [this](
			std::vector<std::pair<dht::node_entry, std::string>> const&)
		{
			if (m_alerts.should_post<dht_bootstrap_alert>())
				m_alerts.emplace_alert<dht_bootstrap_alert>();
		};

		m_dht->start(cb);
	}

	void session_impl::stop_dht()
	{
#ifndef TORRENT_DISABLE_LOGGING
		session_log("about to stop DHT, running: %s", m_dht ? "true" : "false");
#endif

		if (m_dht)
		{
			m_dht->stop();
			m_dht.reset();
		}

		m_dht_storage.reset();
	}

	void session_impl::set_dht_settings(dht::dht_settings const& settings)
	{
		m_dht_settings = settings;
	}

	void session_impl::set_dht_state(dht::dht_state state)
	{
		m_dht_state = std::move(state);
	}

	void session_impl::set_dht_storage(dht::dht_storage_constructor_type sc)
	{
		m_dht_storage_constructor = sc;
	}

#ifndef TORRENT_NO_DEPRECATE
	entry session_impl::dht_state() const
	{
		return m_dht ? dht::save_dht_state(m_dht->state()) : entry();
	}

	void session_impl::start_dht_deprecated(entry const& startup_state)
	{
		m_settings.set_bool(settings_pack::enable_dht, true);
		std::vector<char> tmp;
		bencode(std::back_inserter(tmp), startup_state);

		bdecode_node e;
		error_code ec;
		if (tmp.empty() || bdecode(&tmp[0], &tmp[0] + tmp.size(), e, ec) != 0)
			return;
		m_dht_state = dht::read_dht_state(e);
		start_dht();
	}
#endif

	void session_impl::add_dht_node_name(std::pair<std::string, int> const& node)
	{
		ADD_OUTSTANDING_ASYNC("session_impl::on_dht_name_lookup");
		m_host_resolver.async_resolve(node.first, resolver::abort_on_shutdown
			, std::bind(&session_impl::on_dht_name_lookup
				, this, _1, _2, node.second));
	}

	void session_impl::on_dht_name_lookup(error_code const& e
		, std::vector<address> const& addresses, int port)
	{
		COMPLETE_ASYNC("session_impl::on_dht_name_lookup");

		if (e)
		{
			if (m_alerts.should_post<dht_error_alert>())
				m_alerts.emplace_alert<dht_error_alert>(
					operation_t::hostname_lookup, e);
			return;
		}

		for (auto const& addr : addresses)
		{
			udp::endpoint ep(addr, std::uint16_t(port));
			add_dht_node(ep);
		}
	}

	void session_impl::add_dht_router(std::pair<std::string, int> const& node)
	{
		ADD_OUTSTANDING_ASYNC("session_impl::on_dht_router_name_lookup");
		++m_outstanding_router_lookups;
		m_host_resolver.async_resolve(node.first, resolver::abort_on_shutdown
			, std::bind(&session_impl::on_dht_router_name_lookup
				, this, _1, _2, node.second));
	}

	void session_impl::on_dht_router_name_lookup(error_code const& e
		, std::vector<address> const& addresses, int port)
	{
		COMPLETE_ASYNC("session_impl::on_dht_router_name_lookup");
		--m_outstanding_router_lookups;

		if (e)
		{
			if (m_alerts.should_post<dht_error_alert>())
				m_alerts.emplace_alert<dht_error_alert>(
					operation_t::hostname_lookup, e);

			if (m_outstanding_router_lookups == 0) update_dht();
			return;
		}


		for (auto const& addr : addresses)
		{
			// router nodes should be added before the DHT is started (and bootstrapped)
			udp::endpoint ep(addr, std::uint16_t(port));
			if (m_dht) m_dht->add_router_node(ep);
			m_dht_router_nodes.push_back(ep);
		}

		if (m_outstanding_router_lookups == 0) update_dht();
	}

	// callback for dht_immutable_get
	void session_impl::get_immutable_callback(sha1_hash target
		, dht::item const& i)
	{
		TORRENT_ASSERT(!i.is_mutable());
		m_alerts.emplace_alert<dht_immutable_item_alert>(target, i.value());
	}

	void session_impl::dht_get_immutable_item(sha1_hash const& target)
	{
		if (!m_dht) return;
		m_dht->get_item(target, std::bind(&session_impl::get_immutable_callback
			, this, target, _1));
	}

	// callback for dht_mutable_get
	void session_impl::get_mutable_callback(dht::item const& i
		, bool const authoritative)
	{
		TORRENT_ASSERT(i.is_mutable());
		m_alerts.emplace_alert<dht_mutable_item_alert>(i.pk().bytes
			, i.sig().bytes, i.seq().value
			, i.salt(), i.value(), authoritative);
	}

	// key is a 32-byte binary string, the public key to look up.
	// the salt is optional
	// TODO: 3 use public_key here instead of std::array
	void session_impl::dht_get_mutable_item(std::array<char, 32> key
		, std::string salt)
	{
		if (!m_dht) return;
		m_dht->get_item(dht::public_key(key.data()), std::bind(&session_impl::get_mutable_callback
			, this, _1, _2), salt);
	}

	namespace {

		void on_dht_put_immutable_item(alert_manager& alerts, sha1_hash target, int num)
		{
			if (alerts.should_post<dht_put_alert>())
				alerts.emplace_alert<dht_put_alert>(target, num);
		}

		void on_dht_put_mutable_item(alert_manager& alerts, dht::item const& i, int num)
		{
			if (alerts.should_post<dht_put_alert>())
			{
				dht::signature const sig = i.sig();
				dht::public_key const pk = i.pk();
				dht::sequence_number const seq = i.seq();
				std::string const salt = i.salt();
				alerts.emplace_alert<dht_put_alert>(pk.bytes, sig.bytes, salt
					, seq.value, num);
			}
		}

		void put_mutable_callback(dht::item& i
			, std::function<void(entry&, std::array<char, 64>&
				, std::int64_t&, std::string const&)> cb)
		{
			entry value = i.value();
			dht::signature sig = i.sig();
			dht::public_key pk = i.pk();
			dht::sequence_number seq = i.seq();
			std::string salt = i.salt();
			cb(value, sig.bytes, seq.value, salt);
			i.assign(std::move(value), salt, seq, pk, sig);
		}

		void on_dht_get_peers(alert_manager& alerts, sha1_hash info_hash, std::vector<tcp::endpoint> const& peers)
		{
			if (alerts.should_post<dht_get_peers_reply_alert>())
				alerts.emplace_alert<dht_get_peers_reply_alert>(info_hash, peers);
		}

		void on_direct_response(alert_manager& alerts, void* userdata, dht::msg const& msg)
		{
			if (msg.message.type() == bdecode_node::none_t)
				alerts.emplace_alert<dht_direct_response_alert>(userdata, msg.addr);
			else
				alerts.emplace_alert<dht_direct_response_alert>(userdata, msg.addr, msg.message);
		}

	} // anonymous namespace

	void session_impl::dht_put_immutable_item(entry const& data, sha1_hash target)
	{
		if (!m_dht) return;
		m_dht->put_item(data, std::bind(&on_dht_put_immutable_item, std::ref(m_alerts)
			, target, _1));
	}

	void session_impl::dht_put_mutable_item(std::array<char, 32> key
		, std::function<void(entry&, std::array<char,64>&
		, std::int64_t&, std::string const&)> cb
		, std::string salt)
	{
		if (!m_dht) return;
		m_dht->put_item(dht::public_key(key.data())
			, std::bind(&on_dht_put_mutable_item, std::ref(m_alerts), _1, _2)
			, std::bind(&put_mutable_callback, _1, cb), salt);
	}

	void session_impl::dht_get_peers(sha1_hash const& info_hash)
	{
		if (!m_dht) return;
		m_dht->get_peers(info_hash, std::bind(&on_dht_get_peers, std::ref(m_alerts), info_hash, _1));
	}

	void session_impl::dht_announce(sha1_hash const& info_hash, int port, int flags)
	{
		if (!m_dht) return;
		m_dht->announce(info_hash, port, flags, std::bind(&on_dht_get_peers, std::ref(m_alerts), info_hash, _1));
	}

	void session_impl::dht_live_nodes(sha1_hash const& nid)
	{
		if (!m_dht) return;
		auto nodes = m_dht->live_nodes(nid);
		m_alerts.emplace_alert<dht_live_nodes_alert>(nid, nodes);
	}

	void session_impl::dht_sample_infohashes(udp::endpoint const& ep, sha1_hash const& target)
	{
		if (!m_dht) return;
		m_dht->sample_infohashes(ep, target, [this, &ep](time_duration interval
			, int num, std::vector<sha1_hash> samples
			, std::vector<std::pair<sha1_hash, udp::endpoint>> nodes)
		{
			if (m_alerts.should_post<dht_sample_infohashes_alert>())
				m_alerts.emplace_alert<dht_sample_infohashes_alert>(ep
					, interval, num, samples, nodes);
		});
	}

	void session_impl::dht_direct_request(udp::endpoint const& ep, entry& e, void* userdata)
	{
		if (!m_dht) return;
		m_dht->direct_request(ep, e, std::bind(&on_direct_response, std::ref(m_alerts), userdata, _1));
	}

#endif

#if !defined(TORRENT_DISABLE_ENCRYPTION) && !defined(TORRENT_DISABLE_EXTENSIONS)
	void session_impl::add_obfuscated_hash(sha1_hash const& obfuscated
		, std::weak_ptr<torrent> const& t)
	{
		m_obfuscated_torrents.insert(std::make_pair(obfuscated, t.lock()));
	}
#endif // !defined(TORRENT_DISABLE_ENCRYPTION) && !defined(TORRENT_DISABLE_EXTENSIONS)

	bool session_impl::is_listening() const
	{
		return !m_listen_sockets.empty();
	}

	session_impl::~session_impl()
	{
		// this is not allowed to be the network thread!
//		TORRENT_ASSERT(is_not_thread());
// TODO: asserts that no outstanding async operations are still in flight

		TORRENT_ASSERT(m_torrents.empty());

#if defined TORRENT_ASIO_DEBUGGING
		FILE* f = fopen("wakeups.log", "w+");
		if (f != nullptr)
		{
			time_point m = min_time();
			if (!_wakeups.empty()) m = _wakeups[0].timestamp;
			time_point prev = m;
			std::uint64_t prev_csw = 0;
			if (!_wakeups.empty()) prev_csw = _wakeups[0].context_switches;
			std::fprintf(f, "abs. time\trel. time\tctx switch\tidle-wakeup\toperation\n");
			for (wakeup_t const& w : _wakeups)
			{
				bool const idle_wakeup = w.context_switches > prev_csw;
				std::fprintf(f, "%" PRId64 "\t%" PRId64 "\t%" PRId64 "\t%c\t%s\n"
					, total_microseconds(w.timestamp - m)
					, total_microseconds(w.timestamp - prev)
					, w.context_switches
					, idle_wakeup ? '*' : '.'
					, w.operation);
				prev = w.timestamp;
				prev_csw = w.context_switches;
			}
			fclose(f);
		}
#endif
	}

#ifndef TORRENT_NO_DEPRECATE
	int session_impl::max_connections() const
	{
		return m_settings.get_int(settings_pack::connections_limit);
	}

	int session_impl::max_uploads() const
	{
		return m_settings.get_int(settings_pack::unchoke_slots_limit);
	}

	void session_impl::set_local_download_rate_limit(int bytes_per_second)
	{
		INVARIANT_CHECK;
		settings_pack p;
		p.set_int(settings_pack::local_download_rate_limit, bytes_per_second);
		apply_settings_pack_impl(p);
	}

	void session_impl::set_local_upload_rate_limit(int bytes_per_second)
	{
		INVARIANT_CHECK;
		settings_pack p;
		p.set_int(settings_pack::local_upload_rate_limit, bytes_per_second);
		apply_settings_pack_impl(p);
	}

	void session_impl::set_download_rate_limit_depr(int bytes_per_second)
	{
		INVARIANT_CHECK;
		settings_pack p;
		p.set_int(settings_pack::download_rate_limit, bytes_per_second);
		apply_settings_pack_impl(p);
	}

	void session_impl::set_upload_rate_limit_depr(int bytes_per_second)
	{
		INVARIANT_CHECK;
		settings_pack p;
		p.set_int(settings_pack::upload_rate_limit, bytes_per_second);
		apply_settings_pack_impl(p);
	}

	void session_impl::set_max_connections(int limit)
	{
		INVARIANT_CHECK;
		settings_pack p;
		p.set_int(settings_pack::connections_limit, limit);
		apply_settings_pack_impl(p);
	}

	void session_impl::set_max_uploads(int limit)
	{
		INVARIANT_CHECK;
		settings_pack p;
		p.set_int(settings_pack::unchoke_slots_limit, limit);
		apply_settings_pack_impl(p);
	}

	int session_impl::local_upload_rate_limit() const
	{
		return upload_rate_limit(m_local_peer_class);
	}

	int session_impl::local_download_rate_limit() const
	{
		return download_rate_limit(m_local_peer_class);
	}

	int session_impl::upload_rate_limit_depr() const
	{
		return upload_rate_limit(m_global_class);
	}

	int session_impl::download_rate_limit_depr() const
	{
		return download_rate_limit(m_global_class);
	}
#endif


	namespace {
		template <typename Socket>
		void set_tos(Socket& s, int v, error_code& ec)
		{
#if TORRENT_USE_IPV6
			if (s.local_endpoint(ec).address().is_v6())
				s.set_option(traffic_class(char(v)), ec);
			else if (!ec)
#endif
				s.set_option(type_of_service(char(v)), ec);
		}
	}

	// TODO: 2 this should be factored into the udp socket, so we only have the
	// code once
	void session_impl::update_peer_tos()
	{
		int const tos = m_settings.get_int(settings_pack::peer_tos);
		for (auto const& l : m_listen_sockets)
		{
			if (l->sock)
			{
				error_code ec;
				set_tos(*l->sock, tos, ec);

#ifndef TORRENT_DISABLE_LOGGING
				if (should_log())
				{
					session_log(">>> SET_TOS [ tcp (%s %d) tos: %x e: %s ]"
						, l->sock->local_endpoint().address().to_string().c_str()
						, l->sock->local_endpoint().port(), tos, ec.message().c_str());
				}
#endif
			}

			if (l->udp_sock)
			{
				error_code ec;
				set_tos(l->udp_sock->sock, tos, ec);

#ifndef TORRENT_DISABLE_LOGGING
				if (should_log())
				{
					session_log(">>> SET_TOS [ udp (%s %d) tos: %x e: %s ]"
						, l->udp_sock->sock.local_endpoint().address().to_string().c_str()
						, l->udp_sock->sock.local_port()
						, tos, ec.message().c_str());
				}
#endif
			}
		}
	}

	void session_impl::update_user_agent()
	{
		// replace all occurrences of '\n' with ' '.
		std::string agent = m_settings.get_str(settings_pack::user_agent);
		std::string::iterator i = agent.begin();
		while ((i = std::find(i, agent.end(), '\n'))
			!= agent.end())
			*i = ' ';
		m_settings.set_str(settings_pack::user_agent, agent);
	}

	void session_impl::update_unchoke_limit()
	{
		int const allowed_upload_slots = get_int_setting(settings_pack::unchoke_slots_limit);

		m_stats_counters.set_value(counters::num_unchoke_slots
			, allowed_upload_slots);

		if (m_settings.get_int(settings_pack::num_optimistic_unchoke_slots)
			>= allowed_upload_slots / 2)
		{
			if (m_alerts.should_post<performance_alert>())
				m_alerts.emplace_alert<performance_alert>(torrent_handle()
					, performance_alert::too_many_optimistic_unchoke_slots);
		}
	}

	void session_impl::update_connection_speed()
	{
		if (m_settings.get_int(settings_pack::connection_speed) < 0)
			m_settings.set_int(settings_pack::connection_speed, 200);
	}

	void session_impl::update_queued_disk_bytes()
	{
		int const cache_size = m_settings.get_int(settings_pack::cache_size);
		if (m_settings.get_int(settings_pack::max_queued_disk_bytes) / 16 / 1024
			> cache_size / 2
			&& cache_size > 5
			&& m_alerts.should_post<performance_alert>())
		{
			m_alerts.emplace_alert<performance_alert>(torrent_handle()
				, performance_alert::too_high_disk_queue_limit);
		}
	}

	void session_impl::update_alert_queue_size()
	{
		m_alerts.set_alert_queue_size_limit(m_settings.get_int(settings_pack::alert_queue_size));
	}

	bool session_impl::preemptive_unchoke() const
	{
		return m_stats_counters[counters::num_peers_up_unchoked]
			< m_stats_counters[counters::num_unchoke_slots]
			|| m_settings.get_int(settings_pack::unchoke_slots_limit) < 0;
	}

#ifndef TORRENT_NO_DEPRECATE
	void session_impl::update_dht_upload_rate_limit()
	{
#ifndef TORRENT_DISABLE_DHT
		m_dht_settings.upload_rate_limit
			= m_settings.get_int(settings_pack::dht_upload_rate_limit);
#endif
	}
#endif

	void session_impl::update_disk_threads()
	{
		if (m_settings.get_int(settings_pack::aio_threads) < 0)
			m_settings.set_int(settings_pack::aio_threads, 0);

#if !TORRENT_USE_PREAD && !TORRENT_USE_PREADV
		// if we don't have pread() nor preadv() there's no way
		// to perform concurrent file operations on the same file
		// handle, so we must limit the disk thread to a single one

		if (m_settings.get_int(settings_pack::aio_threads) > 1)
			m_settings.set_int(settings_pack::aio_threads, 1);
#endif
	}

	void session_impl::update_report_web_seed_downloads()
	{
		// if this flag changed, update all web seed connections
		bool report = m_settings.get_bool(settings_pack::report_web_seed_downloads);
		for (auto const& c : m_connections)
		{
			connection_type const type = c->type();
			if (type == connection_type::url_seed
				|| type == connection_type::http_seed)
				c->ignore_stats(!report);
		}
	}

	void session_impl::trigger_auto_manage()
	{
		if (m_pending_auto_manage || m_abort) return;

		// we recalculated auto-managed torrents less than a second ago,
		// put it off one second.
		if (time_now() - m_last_auto_manage < seconds(1))
		{
			m_auto_manage_time_scaler = 0;
			return;
		}
		m_pending_auto_manage = true;
		m_need_auto_manage = true;

		m_io_service.post([this]{ this->wrap(&session_impl::on_trigger_auto_manage); });
	}

	void session_impl::on_trigger_auto_manage()
	{
		TORRENT_ASSERT(m_pending_auto_manage);
		if (!m_need_auto_manage || m_abort)
		{
			m_pending_auto_manage = false;
			return;
		}
		// don't clear m_pending_auto_manage until after we've
		// recalculated the auto managed torrents. The auto-managed
		// logic may trigger another auto-managed event otherwise
		recalculate_auto_managed_torrents();
		m_pending_auto_manage = false;
	}

	void session_impl::update_socket_buffer_size()
	{
		for (auto const& l : m_listen_sockets)
		{
			error_code ec;
			set_socket_buffer_size(l->udp_sock->sock, m_settings, ec);
#ifndef TORRENT_DISABLE_LOGGING
			if (ec && should_log())
			{
				error_code err;
				session_log("socket buffer size [ udp %s %d]: (%d) %s"
					, l->udp_sock->sock.local_endpoint().address().to_string(err).c_str()
					, l->udp_sock->sock.local_port(), ec.value(), ec.message().c_str());
			}
#endif
			ec.clear();
			set_socket_buffer_size(*l->sock, m_settings, ec);
#ifndef TORRENT_DISABLE_LOGGING
			if (ec && should_log())
			{
				error_code err;
				session_log("socket buffer size [ udp %s %d]: (%d) %s"
					, l->sock->local_endpoint().address().to_string(err).c_str()
					, l->sock->local_endpoint().port(), ec.value(), ec.message().c_str());
			}
#endif
		}
	}

	void session_impl::update_dht_announce_interval()
	{
#ifndef TORRENT_DISABLE_DHT
		if (!m_dht)
		{
#ifndef TORRENT_DISABLE_LOGGING
			session_log("not starting DHT announce timer: m_dht == nullptr");
#endif
			return;
		}

		m_dht_interval_update_torrents = int(m_torrents.size());

		if (m_abort)
		{
#ifndef TORRENT_DISABLE_LOGGING
			session_log("not starting DHT announce timer: m_abort set");
#endif
			return;
		}

		ADD_OUTSTANDING_ASYNC("session_impl::on_dht_announce");
		error_code ec;
		int delay = std::max(m_settings.get_int(settings_pack::dht_announce_interval)
			/ std::max(int(m_torrents.size()), 1), 1);
		m_dht_announce_timer.expires_from_now(seconds(delay), ec);
		m_dht_announce_timer.async_wait([this](error_code const& e) {
			this->wrap(&session_impl::on_dht_announce, e); });
#endif
	}

	void session_impl::update_anonymous_mode()
	{
		if (!m_settings.get_bool(settings_pack::anonymous_mode))
		{
			if (m_upnp)
				m_upnp->set_user_agent(m_settings.get_str(settings_pack::user_agent));
			return;
		}

		if (m_upnp) m_upnp->set_user_agent("");
		url_random(m_peer_id.data(), m_peer_id.data() + 20);
	}

	void session_impl::update_force_proxy()
	{
		for (auto& i : m_listen_sockets)
		{
			i->udp_sock->sock.set_force_proxy(m_settings.get_bool(settings_pack::force_proxy));

			// close the TCP listen sockets
			if (i->sock)
			{
				error_code ec;
				i->sock->close(ec);
				i->sock.reset();
			}
		}

		if (!m_settings.get_bool(settings_pack::force_proxy)) return;

		// enable force_proxy mode. We don't want to accept any incoming
		// connections, except through a proxy.
		stop_lsd();
		stop_upnp();
		stop_natpmp();
#ifndef TORRENT_DISABLE_DHT
		stop_dht();
#endif
	}

#ifndef TORRENT_NO_DEPRECATE
	void session_impl::update_local_download_rate()
	{
		if (m_settings.get_int(settings_pack::local_download_rate_limit) < 0)
			m_settings.set_int(settings_pack::local_download_rate_limit, 0);
		set_download_rate_limit(m_local_peer_class
			, m_settings.get_int(settings_pack::local_download_rate_limit));
	}

	void session_impl::update_local_upload_rate()
	{
		if (m_settings.get_int(settings_pack::local_upload_rate_limit) < 0)
			m_settings.set_int(settings_pack::local_upload_rate_limit, 0);
		set_upload_rate_limit(m_local_peer_class
			, m_settings.get_int(settings_pack::local_upload_rate_limit));
	}
#endif

	void session_impl::update_download_rate()
	{
		if (m_settings.get_int(settings_pack::download_rate_limit) < 0)
			m_settings.set_int(settings_pack::download_rate_limit, 0);
		set_download_rate_limit(m_global_class
			, m_settings.get_int(settings_pack::download_rate_limit));
	}

	void session_impl::update_upload_rate()
	{
		if (m_settings.get_int(settings_pack::upload_rate_limit) < 0)
			m_settings.set_int(settings_pack::upload_rate_limit, 0);
		set_upload_rate_limit(m_global_class
			, m_settings.get_int(settings_pack::upload_rate_limit));
	}

	void session_impl::update_connections_limit()
	{
		int limit = m_settings.get_int(settings_pack::connections_limit);

		if (limit <= 0) limit = max_open_files();

		m_settings.set_int(settings_pack::connections_limit, limit);

		if (num_connections() > m_settings.get_int(settings_pack::connections_limit)
			&& !m_torrents.empty())
		{
			// if we have more connections that we're allowed, disconnect
			// peers from the torrents so that they are all as even as possible

			int to_disconnect = num_connections() - m_settings.get_int(settings_pack::connections_limit);

			int last_average = 0;
			int average = m_settings.get_int(settings_pack::connections_limit) / int(m_torrents.size());

			// the number of slots that are unused by torrents
			int extra = m_settings.get_int(settings_pack::connections_limit) % int(m_torrents.size());

			// run 3 iterations of this, then we're probably close enough
			for (int iter = 0; iter < 4; ++iter)
			{
				// the number of torrents that are above average
				int num_above = 0;
				for (auto const& t : m_torrents)
				{
					int const num = t.second->num_peers();
					if (num <= last_average) continue;
					if (num > average) ++num_above;
					if (num < average) extra += average - num;
				}

				// distribute extra among the torrents that are above average
				if (num_above == 0) num_above = 1;
				last_average = average;
				average += extra / num_above;
				if (extra == 0) break;
				// save the remainder for the next iteration
				extra = extra % num_above;
			}

			for (auto const& t : m_torrents)
			{
				int const num = t.second->num_peers();
				if (num <= average) continue;

				// distribute the remainder
				int my_average = average;
				if (extra > 0)
				{
					++my_average;
					--extra;
				}

				int const disconnect = std::min(to_disconnect, num - my_average);
				to_disconnect -= disconnect;
				t.second->disconnect_peers(disconnect, errors::too_many_connections);
			}
		}
	}

	void session_impl::update_alert_mask()
	{
		m_alerts.set_alert_mask(alert_category_t(
			static_cast<std::uint32_t>(m_settings.get_int(settings_pack::alert_mask))));
	}

	void session_impl::pop_alerts(std::vector<alert*>* alerts)
	{
		m_alerts.get_all(*alerts);
	}

#ifndef TORRENT_NO_DEPRECATE
	void session_impl::update_rate_limit_utp()
	{
		if (m_settings.get_bool(settings_pack::rate_limit_utp))
		{
			// allow the global or local peer class to limit uTP peers
			m_peer_class_type_filter.add(peer_class_type_filter::utp_socket
				, m_local_peer_class);
			m_peer_class_type_filter.add(peer_class_type_filter::utp_socket
				, m_global_class);
			m_peer_class_type_filter.add(peer_class_type_filter::ssl_utp_socket
				, m_local_peer_class);
			m_peer_class_type_filter.add(peer_class_type_filter::ssl_utp_socket
				, m_global_class);
		}
		else
		{
			// don't add the global or local peer class to limit uTP peers
			m_peer_class_type_filter.remove(peer_class_type_filter::utp_socket
				, m_local_peer_class);
			m_peer_class_type_filter.remove(peer_class_type_filter::utp_socket
				, m_global_class);
			m_peer_class_type_filter.remove(peer_class_type_filter::ssl_utp_socket
				, m_local_peer_class);
			m_peer_class_type_filter.remove(peer_class_type_filter::ssl_utp_socket
				, m_global_class);
		}
	}

	void session_impl::update_ignore_rate_limits_on_local_network()
	{
		init_peer_class_filter(
			m_settings.get_bool(settings_pack::ignore_limits_on_local_network));
	}

	// this function is called on the user's thread
	// not the network thread
	void session_impl::pop_alerts()
	{
		// if we don't have any alerts in our local cache, we have to ask
		// the alert_manager for more. It will swap our vector with its and
		// destruct eny left-over alerts in there.
		if (m_alert_pointer_pos >= int(m_alert_pointers.size()))
		{
			pop_alerts(&m_alert_pointers);
			m_alert_pointer_pos = 0;
		}
	}

	alert const* session_impl::pop_alert()
	{
		if (m_alert_pointer_pos >= int(m_alert_pointers.size()))
		{
			pop_alerts();
			if (m_alert_pointers.empty())
				return nullptr;
		}

		if (m_alert_pointers.empty()) return nullptr;

		// clone here to be backwards compatible, to make the client delete the
		// alert object
		return m_alert_pointers[m_alert_pointer_pos++];
	}

#endif

	alert* session_impl::wait_for_alert(time_duration max_wait)
	{
		return m_alerts.wait_for_alert(max_wait);
	}

#ifndef TORRENT_NO_DEPRECATE
	std::size_t session_impl::set_alert_queue_size_limit(std::size_t queue_size_limit_)
	{
		m_settings.set_int(settings_pack::alert_queue_size, int(queue_size_limit_));
		return std::size_t(m_alerts.set_alert_queue_size_limit(int(queue_size_limit_)));
	}
#endif

	void session_impl::start_lsd()
	{
		INVARIANT_CHECK;

		if (m_lsd) return;

		m_lsd = std::make_shared<lsd>(m_io_service, *this);
		error_code ec;
		m_lsd->start(ec);
		if (ec && m_alerts.should_post<lsd_error_alert>())
			m_alerts.emplace_alert<lsd_error_alert>(ec);
	}

	natpmp* session_impl::start_natpmp()
	{
		INVARIANT_CHECK;

		if (m_natpmp) return m_natpmp.get();

		// the natpmp constructor may fail and call the callbacks
		// into the session_impl.
		m_natpmp = std::make_shared<natpmp>(m_io_service, *this);
		m_natpmp->start();

		for (auto& s : m_listen_sockets)
		{
			remap_ports(remap_natpmp, *s);
		}
		return m_natpmp.get();
	}

	upnp* session_impl::start_upnp()
	{
		INVARIANT_CHECK;

		if (m_upnp) return m_upnp.get();

		// the upnp constructor may fail and call the callbacks
		m_upnp = std::make_shared<upnp>(m_io_service
			, m_settings.get_bool(settings_pack::anonymous_mode)
				? "" : m_settings.get_str(settings_pack::user_agent)
			, *this
			, m_settings.get_bool(settings_pack::upnp_ignore_nonrouters));
		m_upnp->start();

		m_upnp->discover_device();

		for (auto& s : m_listen_sockets)
		{
			remap_ports(remap_upnp, *s);
		}
		return m_upnp.get();
	}

	port_mapping_t session_impl::add_port_mapping(portmap_protocol const t
		, int const external_port
		, int const local_port)
	{
		port_mapping_t ret{-1};
		if (m_upnp) ret = m_upnp->add_mapping(t, external_port
			, tcp::endpoint({}, static_cast<std::uint16_t>(local_port)));
		if (m_natpmp) ret = m_natpmp->add_mapping(t, external_port
			, tcp::endpoint({}, static_cast<std::uint16_t>(local_port)));
		return ret;
	}

	void session_impl::delete_port_mapping(port_mapping_t handle)
	{
		if (m_upnp) m_upnp->delete_mapping(handle);
		if (m_natpmp) m_natpmp->delete_mapping(handle);
	}

	void session_impl::stop_lsd()
	{
		if (m_lsd)
			m_lsd->close();
		m_lsd.reset();
	}

	void session_impl::stop_natpmp()
	{
		if (!m_natpmp) return;

		m_natpmp->close();
		for (auto& s : m_listen_sockets)
		{
			s->tcp_port_mapping[0] = port_mapping_t{-1};
			s->udp_port_mapping[0] = port_mapping_t{-1};
		}

		m_natpmp.reset();
	}

	void session_impl::stop_upnp()
	{
		if (!m_upnp) return;

		m_upnp->close();
		for (auto& s : m_listen_sockets)
		{
			s->tcp_port_mapping[1] = port_mapping_t{-1};
			s->udp_port_mapping[1] = port_mapping_t{-1};
		}
		m_upnp.reset();
	}

	external_ip session_impl::external_address() const
	{
		address ips[2][2];

		// take the first IP we find which matches each category
		for (auto const& i : m_listen_sockets)
		{
			address external_addr = i->external_address.external_address();
			if (ips[0][external_addr.is_v6()] == address())
				ips[0][external_addr.is_v6()] = external_addr;
			address local_addr = i->local_endpoint.address();
			if (ips[is_local(local_addr)][local_addr.is_v6()] == address())
				ips[is_local(local_addr)][local_addr.is_v6()] = local_addr;
		}

		return external_ip(ips[1][0], ips[0][0], ips[1][1], ips[0][1]);
	}

	// this is the DHT observer version. DHT is the implied source
	void session_impl::set_external_address(aux::listen_socket_handle const& iface, address const& ip
		, address const& source)
	{
		auto i = iface.m_sock.lock();
		TORRENT_ASSERT(i);
		if (!i) return;
		set_external_address(std::static_pointer_cast<listen_socket_t>(i), ip, source_dht, source);
	}

	void session_impl::get_peers(sha1_hash const& ih)
	{
		if (!m_alerts.should_post<dht_get_peers_alert>()) return;
		m_alerts.emplace_alert<dht_get_peers_alert>(ih);
	}

	void session_impl::announce(sha1_hash const& ih, address const& addr
		, int port)
	{
		if (!m_alerts.should_post<dht_announce_alert>()) return;
		m_alerts.emplace_alert<dht_announce_alert>(addr, port, ih);
	}

	void session_impl::outgoing_get_peers(sha1_hash const& target
		, sha1_hash const& sent_target, udp::endpoint const& ep)
	{
		if (!m_alerts.should_post<dht_outgoing_get_peers_alert>()) return;
		m_alerts.emplace_alert<dht_outgoing_get_peers_alert>(target, sent_target, ep);
	}

#ifndef TORRENT_DISABLE_LOGGING
	bool session_impl::should_log(module_t) const
	{
		return m_alerts.should_post<dht_log_alert>();
	}

	TORRENT_FORMAT(3,4)
	void session_impl::log(module_t m, char const* fmt, ...)
	{
		if (!m_alerts.should_post<dht_log_alert>()) return;

		va_list v;
		va_start(v, fmt);
		m_alerts.emplace_alert<dht_log_alert>(
			static_cast<dht_log_alert::dht_module_t>(m), fmt, v);
		va_end(v);
	}

	void session_impl::log_packet(message_direction_t dir, span<char const> pkt
		, udp::endpoint const& node)
	{
		if (!m_alerts.should_post<dht_pkt_alert>()) return;

		dht_pkt_alert::direction_t d = dir == dht::dht_logger::incoming_message
			? dht_pkt_alert::incoming : dht_pkt_alert::outgoing;

		m_alerts.emplace_alert<dht_pkt_alert>(pkt, d, node);
	}

	bool session_impl::should_log_portmap(portmap_transport) const
	{
		return m_alerts.should_post<portmap_log_alert>();
	}

	void session_impl::log_portmap(portmap_transport transport, char const* msg) const
	{
		if (m_alerts.should_post<portmap_log_alert>())
			m_alerts.emplace_alert<portmap_log_alert>(transport, msg);
	}

	bool session_impl::should_log_lsd() const
	{
		return m_alerts.should_post<log_alert>();
	}

	void session_impl::log_lsd(char const* msg) const
	{
		if (m_alerts.should_post<log_alert>())
			m_alerts.emplace_alert<log_alert>(msg);
	}
#endif

	bool session_impl::on_dht_request(string_view query
		, dht::msg const& request, entry& response)
	{
#ifndef TORRENT_DISABLE_EXTENSIONS
		for (auto const& ext : m_ses_extensions[plugins_dht_request_idx])
		{
			if (ext->on_dht_request(query
				, request.addr, request.message, response))
				return true;
		}
#else
		TORRENT_UNUSED(query);
		TORRENT_UNUSED(request);
		TORRENT_UNUSED(response);
#endif
		return false;
	}

	void session_impl::set_external_address(address const& ip
		, int const source_type, address const& source)
	{
		// for now, just pick the first socket with a matching address family
		// TODO: remove this function once all callers are updated to specify a listen socket
		for (auto& i : m_listen_sockets)
		{
			if (i->local_endpoint.address().is_v4() != ip.is_v4())
				continue;

			set_external_address(i, ip, source_type, source);
			break;
		}
	}

	void session_impl::set_external_address(
		tcp::endpoint const& local_endpoint, address const& ip
		, int const source_type, address const& source)
	{
		auto sock = std::find_if(m_listen_sockets.begin(), m_listen_sockets.end()
			, [&](std::shared_ptr<listen_socket_t> const& v) { return v->local_endpoint == local_endpoint; });

		if (sock != m_listen_sockets.end())
			set_external_address(*sock, ip, source_type, source);
	}

	void session_impl::set_external_address(std::shared_ptr<listen_socket_t> const& sock
		, address const& ip, int const source_type, address const& source)
	{
#ifndef TORRENT_DISABLE_LOGGING
		if (should_log())
		{
			session_log(": set_external_address(%s, %d, %s)", print_address(ip).c_str()
				, source_type, print_address(source).c_str());
		}
#endif

		if (!sock->external_address.cast_vote(ip, source_type, source)) return;

#ifndef TORRENT_DISABLE_LOGGING
		session_log("  external IP updated");
#endif

		if (m_alerts.should_post<external_ip_alert>())
			m_alerts.emplace_alert<external_ip_alert>(ip);

		for (auto const& t : m_torrents)
		{
			t.second->new_external_ip();
		}

		// since we have a new external IP now, we need to
		// restart the DHT with a new node ID

#ifndef TORRENT_DISABLE_DHT
		if (m_dht) m_dht->update_node_id(sock);
#endif
	}

#if TORRENT_USE_INVARIANT_CHECKS
	void session_impl::check_invariant() const
	{
		TORRENT_ASSERT(is_single_thread());

		if (m_settings.get_int(settings_pack::unchoke_slots_limit) < 0
			&& m_settings.get_int(settings_pack::choking_algorithm) == settings_pack::fixed_slots_choker)
			TORRENT_ASSERT(m_stats_counters[counters::num_unchoke_slots] == (std::numeric_limits<int>::max)());

		for (int l = 0; l < num_torrent_lists; ++l)
		{
			std::vector<torrent*> const& list = m_torrent_lists[l];
			for (auto const& i : list)
			{
				TORRENT_ASSERT(i->m_links[l].in_list());
			}

			int idx = 0;
			for (auto t : m_download_queue)
			{
				TORRENT_ASSERT(t->queue_position() == idx);
				++idx;
			}
		}

		int const num_gauges = counters::num_error_torrents - counters::num_checking_torrents + 1;
		aux::array<int, num_gauges> torrent_state_gauges;
		torrent_state_gauges.fill(0);

#if defined TORRENT_EXPENSIVE_INVARIANT_CHECKS

		std::unordered_set<int> unique;
#endif

		int num_active_downloading = 0;
		int num_active_finished = 0;
		int total_downloaders = 0;
		for (auto const& tor : m_torrents)
		{
			std::shared_ptr<torrent> const& t = tor.second;
			if (t->want_peers_download()) ++num_active_downloading;
			if (t->want_peers_finished()) ++num_active_finished;
			TORRENT_ASSERT(!(t->want_peers_download() && t->want_peers_finished()));

			int const state = t->current_stats_state() - counters::num_checking_torrents;
			if (state != torrent::no_gauge_state)
			{
				++torrent_state_gauges[state];
			}

			int const pos = t->queue_position();
			if (pos < 0)
			{
				TORRENT_ASSERT(pos == -1);
				continue;
			}
			++total_downloaders;

#if defined TORRENT_EXPENSIVE_INVARIANT_CHECKS
			unique.insert(t->queue_position());
#endif
		}

		for (int i = 0, j = counters::num_checking_torrents;
			j < counters::num_error_torrents + 1; ++i, ++j)
		{
			TORRENT_ASSERT(torrent_state_gauges[i] == m_stats_counters[j]);
		}

#if defined TORRENT_EXPENSIVE_INVARIANT_CHECKS
		TORRENT_ASSERT(int(unique.size()) == total_downloaders);
#endif
		TORRENT_ASSERT(num_active_downloading == int(m_torrent_lists[torrent_want_peers_download].size()));
		TORRENT_ASSERT(num_active_finished == int(m_torrent_lists[torrent_want_peers_finished].size()));

		std::unordered_set<peer_connection*> unique_peers;
		TORRENT_ASSERT(m_settings.get_int(settings_pack::connections_limit) > 0);

		int unchokes = 0;
		int unchokes_all = 0;
		int num_optimistic = 0;
		int disk_queue[2] = {0, 0};
		for (auto const& p : m_connections)
		{
			TORRENT_ASSERT(p);
			if (p->is_disconnecting()) continue;

			std::shared_ptr<torrent> t = p->associated_torrent().lock();
			TORRENT_ASSERT(unique_peers.find(p.get()) == unique_peers.end());
			unique_peers.insert(p.get());

			if (p->m_channel_state[0] & peer_info::bw_disk) ++disk_queue[0];
			if (p->m_channel_state[1] & peer_info::bw_disk) ++disk_queue[1];

			if (p->ignore_unchoke_slots())
			{
				if (!p->is_choked()) ++unchokes_all;
				continue;
			}
			if (!p->is_choked())
			{
				++unchokes;
				++unchokes_all;
			}

			if (p->peer_info_struct()
				&& p->peer_info_struct()->optimistically_unchoked)
			{
				++num_optimistic;
				TORRENT_ASSERT(!p->is_choked());
			}
		}

		for (auto const& p : m_undead_peers)
		{
			if (p->ignore_unchoke_slots())
			{
				if (!p->is_choked()) ++unchokes_all;
				continue;
			}
			if (!p->is_choked())
			{
				++unchokes_all;
				++unchokes;
			}

			if (p->peer_info_struct()
				&& p->peer_info_struct()->optimistically_unchoked)
			{
				++num_optimistic;
				TORRENT_ASSERT(!p->is_choked());
			}
		}

		TORRENT_ASSERT(disk_queue[peer_connection::download_channel]
			== m_stats_counters[counters::num_peers_down_disk]);
		TORRENT_ASSERT(disk_queue[peer_connection::upload_channel]
			== m_stats_counters[counters::num_peers_up_disk]);

		if (m_settings.get_int(settings_pack::num_optimistic_unchoke_slots))
		{
			TORRENT_ASSERT(num_optimistic <= m_settings.get_int(
				settings_pack::num_optimistic_unchoke_slots));
		}

		int const unchoked_counter_all = int(m_stats_counters[counters::num_peers_up_unchoked_all]);
		int const unchoked_counter = int(m_stats_counters[counters::num_peers_up_unchoked]);
		int const unchoked_counter_optimistic
			= int(m_stats_counters[counters::num_peers_up_unchoked_optimistic]);

		TORRENT_ASSERT_VAL(unchoked_counter_all == unchokes_all, unchokes_all);
		TORRENT_ASSERT_VAL(unchoked_counter == unchokes, unchokes);
		TORRENT_ASSERT_VAL(unchoked_counter_optimistic == num_optimistic, num_optimistic);

		for (auto const& te : m_torrents)
		{
			TORRENT_ASSERT(te.second);
		}
	}
#endif // TORRENT_USE_INVARIANT_CHECKS

#ifndef TORRENT_DISABLE_LOGGING
		tracker_logger::tracker_logger(session_interface& ses): m_ses(ses) {}
		void tracker_logger::tracker_warning(tracker_request const&
			, std::string const& str)
		{
			debug_log("*** tracker warning: %s", str.c_str());
		}

		void tracker_logger::tracker_response(tracker_request const&
			, libtorrent::address const& tracker_ip
			, std::list<address> const& tracker_ips
			, struct tracker_response const& resp)
		{
			TORRENT_UNUSED(tracker_ips);
			debug_log("TRACKER RESPONSE\n"
				"interval: %d\n"
				"external ip: %s\n"
				"we connected to: %s\n"
				"peers:"
				, resp.interval.count()
				, print_address(resp.external_ip).c_str()
				, print_address(tracker_ip).c_str());

			for (auto const& p : resp.peers)
			{
				debug_log("  %16s %5d %s", p.hostname.c_str(), p.port
					, p.pid.is_all_zeros() ? "" : to_hex(p.pid).c_str());
			}
			for (auto const& p : resp.peers4)
			{
				debug_log("  %s:%d", print_address(address_v4(p.ip)).c_str(), p.port);
			}
#if TORRENT_USE_IPV6
			for (auto const& p : resp.peers6)
			{
				debug_log("  [%s]:%d", print_address(address_v6(p.ip)).c_str(), p.port);
			}
#endif
		}

		void tracker_logger::tracker_request_error(tracker_request const&
			, int response_code, error_code const& ec, const std::string& str
			, seconds32 const retry_interval)
		{
			TORRENT_UNUSED(retry_interval);
			debug_log("*** tracker error: %d: %s %s"
				, response_code, ec.message().c_str(), str.c_str());
		}

		bool tracker_logger::should_log() const
		{
			return m_ses.alerts().should_post<log_alert>();
		}

		void tracker_logger::debug_log(const char* fmt, ...) const
		{
			if (!m_ses.alerts().should_post<log_alert>()) return;

			va_list v;
			va_start(v, fmt);
			m_ses.alerts().emplace_alert<log_alert>(fmt, v);
			va_end(v);
		}
#endif // TORRENT_DISABLE_LOGGING
}}<|MERGE_RESOLUTION|>--- conflicted
+++ resolved
@@ -1086,13 +1086,8 @@
 	{
 		TORRENT_ASSERT(is_single_thread());
 		// if you hit this assert, you're deleting a non-existent peer class
-<<<<<<< HEAD
-		TORRENT_ASSERT(m_classes.at(cid));
+		TORRENT_ASSERT_PRECOND(m_classes.at(cid));
 		if (m_classes.at(cid) == nullptr) return;
-=======
-		TORRENT_ASSERT_PRECOND(m_classes.at(cid));
-		if (m_classes.at(cid) == 0) return;
->>>>>>> 99b19366
 		m_classes.decref(cid);
 	}
 
@@ -1102,11 +1097,7 @@
 		peer_class const* pc = m_classes.at(cid);
 		// if you hit this assert, you're passing in an invalid cid
 		TORRENT_ASSERT_PRECOND(pc);
-<<<<<<< HEAD
 		if (pc == nullptr)
-=======
-		if (pc == 0)
->>>>>>> 99b19366
 		{
 #if TORRENT_USE_INVARIANT_CHECKS
 			// make it obvious that the return value is undefined
@@ -1172,13 +1163,8 @@
 	{
 		peer_class* pc = m_classes.at(cid);
 		// if you hit this assert, you're passing in an invalid cid
-<<<<<<< HEAD
-		TORRENT_ASSERT(pc);
+		TORRENT_ASSERT_PRECOND(pc);
 		if (pc == nullptr) return;
-=======
-		TORRENT_ASSERT_PRECOND(pc);
-		if (pc == 0) return;
->>>>>>> 99b19366
 
 		pc->set_info(&pci);
 	}
