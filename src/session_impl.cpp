/*

Copyright (c) 2006-2016, Arvid Norberg, Magnus Jonsson
All rights reserved.

Redistribution and use in source and binary forms, with or without
modification, are permitted provided that the following conditions
are met:

    * Redistributions of source code must retain the above copyright
      notice, this list of conditions and the following disclaimer.
    * Redistributions in binary form must reproduce the above copyright
      notice, this list of conditions and the following disclaimer in
      the documentation and/or other materials provided with the distribution.
    * Neither the name of the author nor the names of its
      contributors may be used to endorse or promote products derived
      from this software without specific prior written permission.

THIS SOFTWARE IS PROVIDED BY THE COPYRIGHT HOLDERS AND CONTRIBUTORS "AS IS"
AND ANY EXPRESS OR IMPLIED WARRANTIES, INCLUDING, BUT NOT LIMITED TO, THE
IMPLIED WARRANTIES OF MERCHANTABILITY AND FITNESS FOR A PARTICULAR PURPOSE
ARE DISCLAIMED. IN NO EVENT SHALL THE COPYRIGHT OWNER OR CONTRIBUTORS BE
LIABLE FOR ANY DIRECT, INDIRECT, INCIDENTAL, SPECIAL, EXEMPLARY, OR
CONSEQUENTIAL DAMAGES (INCLUDING, BUT NOT LIMITED TO, PROCUREMENT OF
SUBSTITUTE GOODS OR SERVICES; LOSS OF USE, DATA, OR PROFITS; OR BUSINESS
INTERRUPTION) HOWEVER CAUSED AND ON ANY THEORY OF LIABILITY, WHETHER IN
CONTRACT, STRICT LIABILITY, OR TORT (INCLUDING NEGLIGENCE OR OTHERWISE)
ARISING IN ANY WAY OUT OF THE USE OF THIS SOFTWARE, EVEN IF ADVISED OF THE
POSSIBILITY OF SUCH DAMAGE.

*/

#include "libtorrent/config.hpp"

#include <ctime>
#include <algorithm>
#include <cctype>
#include <cstdio> // for snprintf
#include <cinttypes> // for PRId64 et.al.
#include <functional>
#include <type_traits>

#if TORRENT_USE_INVARIANT_CHECKS
#include <unordered_set>
#endif

#include "libtorrent/aux_/disable_warnings_push.hpp"

#include <boost/asio/ip/v6_only.hpp>

#if TORRENT_USE_RLIMIT

#include <sys/resource.h>
// capture this here where warnings are disabled (the macro generates warnings)
const rlim_t rlim_infinity = RLIM_INFINITY;
#endif // TORRENT_USE_RLIMIT

#include "libtorrent/aux_/disable_warnings_pop.hpp"

#include "libtorrent/aux_/openssl.hpp"
#include "libtorrent/peer_id.hpp"
#include "libtorrent/torrent_info.hpp"
#include "libtorrent/tracker_manager.hpp"
#include "libtorrent/bencode.hpp"
#include "libtorrent/hasher.hpp"
#include "libtorrent/entry.hpp"
#include "libtorrent/session.hpp"
#include "libtorrent/fingerprint.hpp"
#include "libtorrent/alert_types.hpp"
#include "libtorrent/invariant_check.hpp"
#include "libtorrent/file.hpp"
#include "libtorrent/bt_peer_connection.hpp"
#include "libtorrent/peer_connection_handle.hpp"
#include "libtorrent/ip_filter.hpp"
#include "libtorrent/socket.hpp"
#include "libtorrent/session_stats.hpp"
#include "libtorrent/aux_/session_impl.hpp"
#ifndef TORRENT_DISABLE_DHT
#include "libtorrent/kademlia/dht_tracker.hpp"
#include "libtorrent/kademlia/types.hpp"
#include "libtorrent/kademlia/node_entry.hpp"
#endif
#include "libtorrent/enum_net.hpp"
#include "libtorrent/utf8.hpp"
#include "libtorrent/upnp.hpp"
#include "libtorrent/natpmp.hpp"
#include "libtorrent/lsd.hpp"
#include "libtorrent/instantiate_connection.hpp"
#include "libtorrent/peer_info.hpp"
#include "libtorrent/build_config.hpp"
#include "libtorrent/random.hpp"
#include "libtorrent/magnet_uri.hpp"
#include "libtorrent/aux_/session_settings.hpp"
#include "libtorrent/torrent_peer.hpp"
#include "libtorrent/torrent_handle.hpp"
#include "libtorrent/choker.hpp"
#include "libtorrent/error.hpp"
#include "libtorrent/platform_util.hpp"
#include "libtorrent/aux_/bind_to_device.hpp"
#include "libtorrent/hex.hpp" // to_hex, from_hex
#include "libtorrent/aux_/scope_end.hpp"

#ifndef TORRENT_DISABLE_LOGGING

#include "libtorrent/socket_io.hpp"

// for logging stat layout
#include "libtorrent/stat.hpp"

// for logging the size of DHT structures
#ifndef TORRENT_DISABLE_DHT
#include <libtorrent/kademlia/find_data.hpp>
#include <libtorrent/kademlia/refresh.hpp>
#include <libtorrent/kademlia/node.hpp>
#include <libtorrent/kademlia/observer.hpp>
#include <libtorrent/kademlia/item.hpp>
#endif // TORRENT_DISABLE_DHT

#include "libtorrent/http_tracker_connection.hpp"
#include "libtorrent/udp_tracker_connection.hpp"

#endif // TORRENT_DISABLE_LOGGING

#ifdef TORRENT_USE_LIBGCRYPT

extern "C" {
GCRY_THREAD_OPTION_PTHREAD_IMPL;
}

namespace
{
	// libgcrypt requires this to initialize the library
	struct gcrypt_setup
	{
		gcrypt_setup()
		{
			gcry_check_version(0);
			gcry_error_t e = gcry_control(GCRYCTL_SET_THREAD_CBS, &gcry_threads_pthread);
			if (e != 0) std::fprintf(stderr, "libcrypt ERROR: %s\n", gcry_strerror(e));
			e = gcry_control(GCRYCTL_INITIALIZATION_FINISHED, 0);
			if (e != 0) std::fprintf(stderr, "initialization finished error: %s\n", gcry_strerror(e));
		}
	} gcrypt_global_constructor;
}

#endif // TORRENT_USE_LIBGCRYPT

#ifdef TORRENT_USE_OPENSSL

#include <openssl/crypto.h>
#include <openssl/rand.h>

namespace
{
	// openssl requires this to clean up internal
	// structures it allocates
	struct openssl_cleanup
	{
#ifdef TORRENT_MACOS_DEPRECATED_LIBCRYPTO
#pragma clang diagnostic push
#pragma clang diagnostic ignored "-Wdeprecated-declarations"
#endif
		~openssl_cleanup() { CRYPTO_cleanup_all_ex_data(); }
#ifdef TORRENT_MACOS_DEPRECATED_LIBCRYPTO
#pragma clang diagnostic pop
#endif
	} openssl_global_destructor;
}

#endif // TORRENT_USE_OPENSSL

#ifdef TORRENT_WINDOWS
// for ERROR_SEM_TIMEOUT
#include <winerror.h>
#endif

using namespace std::placeholders;

#ifdef BOOST_NO_EXCEPTIONS
namespace boost {
	void throw_exception(std::exception const& e) { ::abort(); }
}
#endif

namespace libtorrent {

#if defined TORRENT_ASIO_DEBUGGING
	std::map<std::string, async_t> _async_ops;
	std::deque<wakeup_t> _wakeups;
	int _async_ops_nthreads = 0;
	std::mutex _async_ops_mutex;
#endif

namespace aux {

	// TODO: 3 move this out of this file
#ifndef TORRENT_DISABLE_DHT
	dht_settings read_dht_settings(bdecode_node const& e)
	{
		dht_settings sett;

		if (e.type() != bdecode_node::dict_t) return sett;

		bdecode_node val;
		val = e.dict_find_int("max_peers_reply");
		if (val) sett.max_peers_reply = int(val.int_value());
		val = e.dict_find_int("search_branching");
		if (val) sett.search_branching = int(val.int_value());
		val = e.dict_find_int("max_fail_count");
		if (val) sett.max_fail_count = int(val.int_value());
		val = e.dict_find_int("max_torrents");
		if (val) sett.max_torrents = int(val.int_value());
		val = e.dict_find_int("max_dht_items");
		if (val) sett.max_dht_items = int(val.int_value());
		val = e.dict_find_int("max_peers");
		if (val) sett.max_peers = int(val.int_value());
		val = e.dict_find_int("max_torrent_search_reply");
		if (val) sett.max_torrent_search_reply = int(val.int_value());
		val = e.dict_find_int("restrict_routing_ips");
		if (val) sett.restrict_routing_ips = (val.int_value() != 0);
		val = e.dict_find_int("restrict_search_ips");
		if (val) sett.restrict_search_ips = (val.int_value() != 0);
		val = e.dict_find_int("extended_routing_table");
		if (val) sett.extended_routing_table = (val.int_value() != 0);
		val = e.dict_find_int("aggressive_lookups");
		if (val) sett.aggressive_lookups = (val.int_value() != 0);
		val = e.dict_find_int("privacy_lookups");
		if (val) sett.privacy_lookups = (val.int_value() != 0);
		val = e.dict_find_int("enforce_node_id");
		if (val) sett.enforce_node_id = (val.int_value() != 0);
		val = e.dict_find_int("ignore_dark_internet");
		if (val) sett.ignore_dark_internet = (val.int_value() != 0);
		val = e.dict_find_int("block_timeout");
		if (val) sett.block_timeout = int(val.int_value());
		val = e.dict_find_int("block_ratelimit");
		if (val) sett.block_ratelimit = int(val.int_value());
		val = e.dict_find_int("read_only");
		if (val) sett.read_only = (val.int_value() != 0);
		val = e.dict_find_int("item_lifetime");
		if (val) sett.item_lifetime = int(val.int_value());

		return sett;
	}

	entry save_dht_settings(dht_settings const& settings)
	{
		entry e;
		entry::dictionary_type& dht_sett = e.dict();

		dht_sett["max_peers_reply"] = settings.max_peers_reply;
		dht_sett["search_branching"] = settings.search_branching;
		dht_sett["max_fail_count"] = settings.max_fail_count;
		dht_sett["max_torrents"] = settings.max_torrents;
		dht_sett["max_dht_items"] = settings.max_dht_items;
		dht_sett["max_peers"] = settings.max_peers;
		dht_sett["max_torrent_search_reply"] = settings.max_torrent_search_reply;
		dht_sett["restrict_routing_ips"] = settings.restrict_routing_ips;
		dht_sett["restrict_search_ips"] = settings.restrict_search_ips;
		dht_sett["extended_routing_table"] = settings.extended_routing_table;
		dht_sett["aggressive_lookups"] = settings.aggressive_lookups;
		dht_sett["privacy_lookups"] = settings.privacy_lookups;
		dht_sett["enforce_node_id"] = settings.enforce_node_id;
		dht_sett["ignore_dark_internet"] = settings.ignore_dark_internet;
		dht_sett["block_timeout"] = settings.block_timeout;
		dht_sett["block_ratelimit"] = settings.block_ratelimit;
		dht_sett["read_only"] = settings.read_only;
		dht_sett["item_lifetime"] = settings.item_lifetime;

		return e;
	}
#endif // TORRENT_DISABLE_DHT

	std::list<listen_socket_t>::iterator partition_listen_sockets(
		std::vector<listen_endpoint_t>& eps
		, std::list<listen_socket_t>& sockets)
	{
		return std::partition(sockets.begin(), sockets.end()
			, [&eps](listen_socket_t const& sock)
		{
			auto match = std::find_if(eps.begin(), eps.end()
				, [&sock](listen_endpoint_t const& ep)
			{
				return ep.ssl == sock.ssl
					&& ep.port == sock.original_port
					&& ep.device == sock.device
					&& ep.addr == sock.local_endpoint.address();
			});

			if (match != eps.end())
			{
				// remove the matched endpoint so that another socket can't match it
				// this also signals to the caller that it doesn't need to create a
				// socket for the endpoint
				eps.erase(match);
				return true;
			}
			else
			{
				return false;
			}
		});
	}

	void session_impl::init_peer_class_filter(bool unlimited_local)
	{
		// set the default peer_class_filter to use the local peer class
		// for peers on local networks
		std::uint32_t lfilter = 1 << static_cast<std::uint32_t>(m_local_peer_class);
		std::uint32_t gfilter = 1 << static_cast<std::uint32_t>(m_global_class);

		struct class_mapping
		{
			char const* first;
			char const* last;
			std::uint32_t filter;
		};

		static const class_mapping v4_classes[] =
		{
			// everything
			{"0.0.0.0", "255.255.255.255", gfilter},
			// local networks
			{"10.0.0.0", "10.255.255.255", lfilter},
			{"172.16.0.0", "172.16.255.255", lfilter},
			{"192.168.0.0", "192.168.255.255", lfilter},
			// link-local
			{"169.254.0.0", "169.254.255.255", lfilter},
			// loop-back
			{"127.0.0.0", "127.255.255.255", lfilter},
		};

#if TORRENT_USE_IPV6
		static const class_mapping v6_classes[] =
		{
			// everything
			{"::0", "ffff:ffff:ffff:ffff:ffff:ffff:ffff:ffff", gfilter},
			// link-local
			{"fe80::", "febf::ffff:ffff:ffff:ffff:ffff:ffff:ffff", lfilter},
			// loop-back
			{"::1", "::1", lfilter},
		};
#endif

		class_mapping const* p = v4_classes;
		int len = sizeof(v4_classes) / sizeof(v4_classes[0]);
		if (!unlimited_local) len = 1;
		for (int i = 0; i < len; ++i)
		{
			error_code ec;
			address_v4 begin = address_v4::from_string(p[i].first, ec);
			address_v4 end = address_v4::from_string(p[i].last, ec);
			if (ec) continue;
			m_peer_class_filter.add_rule(begin, end, p[i].filter);
		}
#if TORRENT_USE_IPV6
		p = v6_classes;
		len = sizeof(v6_classes) / sizeof(v6_classes[0]);
		if (!unlimited_local) len = 1;
		for (int i = 0; i < len; ++i)
		{
			error_code ec;
			address_v6 begin = address_v6::from_string(p[i].first, ec);
			address_v6 end = address_v6::from_string(p[i].last, ec);
			if (ec) continue;
			m_peer_class_filter.add_rule(begin, end, p[i].filter);
		}
#endif
	}

#if defined TORRENT_USE_OPENSSL && OPENSSL_VERSION_NUMBER >= 0x90812f
#ifdef TORRENT_MACOS_DEPRECATED_LIBCRYPTO
#pragma clang diagnostic push
#pragma clang diagnostic ignored "-Wdeprecated-declarations"
#endif
	namespace {
	// when running bittorrent over SSL, the SNI (server name indication)
	// extension is used to know which torrent the incoming connection is
	// trying to connect to. The 40 first bytes in the name is expected to
	// be the hex encoded info-hash
	int servername_callback(SSL* s, int* ad, void* arg)
	{
		TORRENT_UNUSED(ad);

		session_impl* ses = reinterpret_cast<session_impl*>(arg);
		const char* servername = SSL_get_servername(s, TLSEXT_NAMETYPE_host_name);

		if (!servername || strlen(servername) < 40)
			return SSL_TLSEXT_ERR_ALERT_FATAL;

		sha1_hash info_hash;
		bool valid = aux::from_hex({servername, 40}, info_hash.data());

		// the server name is not a valid hex-encoded info-hash
		if (!valid)
			return SSL_TLSEXT_ERR_ALERT_FATAL;

		// see if there is a torrent with this info-hash
		std::shared_ptr<torrent> t = ses->find_torrent(info_hash).lock();

		// if there isn't, fail
		if (!t) return SSL_TLSEXT_ERR_ALERT_FATAL;

		// if the torrent we found isn't an SSL torrent, also fail.
		if (!t->is_ssl_torrent()) return SSL_TLSEXT_ERR_ALERT_FATAL;

		// if the torrent doesn't have an SSL context and should not allow
		// incoming SSL connections
		if (!t->ssl_ctx()) return SSL_TLSEXT_ERR_ALERT_FATAL;

		// use this torrent's certificate
		SSL_CTX *torrent_context = t->ssl_ctx()->native_handle();

		SSL_set_SSL_CTX(s, torrent_context);
		SSL_set_verify(s, SSL_CTX_get_verify_mode(torrent_context)
			, SSL_CTX_get_verify_callback(torrent_context));

		return SSL_TLSEXT_ERR_OK;
	}
	} // anonymous namespace
#ifdef TORRENT_MACOS_DEPRECATED_LIBCRYPTO
#pragma clang diagnostic pop
#endif
#endif

	session_impl::session_impl(io_service& ios)
		: m_io_service(ios)
#ifdef TORRENT_USE_OPENSSL
		, m_ssl_ctx(m_io_service, boost::asio::ssl::context::sslv23)
#endif
		, m_alerts(m_settings.get_int(settings_pack::alert_queue_size), alert::all_categories)
		, m_disk_thread(m_io_service, m_stats_counters)
		, m_download_rate(peer_connection::download_channel)
		, m_upload_rate(peer_connection::upload_channel)
		, m_tracker_manager(
			std::bind(&session_impl::send_udp_packet, this, false, _1, _2, _3, _4)
			, std::bind(&session_impl::send_udp_packet_hostname, this, _1, _2, _3, _4, _5)
			, m_stats_counters
			, m_host_resolver
			, m_settings
#if !defined TORRENT_DISABLE_LOGGING || TORRENT_USE_ASSERTS
			, *this
#endif
			)
		, m_work(new io_service::work(m_io_service))
		, m_ip_notifier(m_io_service)
#if TORRENT_USE_I2P
		, m_i2p_conn(m_io_service)
#endif
		, m_created(clock_type::now())
		, m_last_tick(m_created)
		, m_last_second_tick(m_created - milliseconds(900))
		, m_last_choke(m_created)
		, m_last_auto_manage(m_created)
#ifndef TORRENT_DISABLE_DHT
		, m_dht_announce_timer(m_io_service)
#endif
		, m_utp_socket_manager(
			std::bind(&session_impl::send_udp_packet, this, false, _1, _2, _3, _4)
			, std::bind(&session_impl::incoming_connection, this, _1)
			, m_io_service
			, m_settings, m_stats_counters, nullptr)
#ifdef TORRENT_USE_OPENSSL
		, m_ssl_utp_socket_manager(
			std::bind(&session_impl::send_udp_packet, this, true, _1, _2, _3, _4)
			, std::bind(&session_impl::on_incoming_utp_ssl, this, _1)
			, m_io_service
			, m_settings, m_stats_counters
			, &m_ssl_ctx)
#endif
		, m_timer(m_io_service)
		, m_lsd_announce_timer(m_io_service)
		, m_host_resolver(m_io_service)
	{
		update_time_now();
	}

	template <typename Fun, typename... Args>
	void session_impl::wrap(Fun f, Args&&... a)
#ifndef BOOST_NO_EXCEPTIONS
		try
#endif
	{
		(this->*f)(std::forward<Args>(a)...);
	}
#ifndef BOOST_NO_EXCEPTIONS
	catch (system_error const& e) {
		alerts().emplace_alert<session_error_alert>(e.code(), e.what());
		pause();
	} catch (std::exception const& e) {
		alerts().emplace_alert<session_error_alert>(error_code(), e.what());
		pause();
	} catch (...) {
		alerts().emplace_alert<session_error_alert>(error_code(), "unknown error");
		pause();
	}
#endif

	// This function is called by the creating thread, not in the message loop's
	// io_service thread.
	// TODO: 2 is there a reason not to move all of this into init()? and just
	// post it to the io_service?
	void session_impl::start_session(settings_pack pack)
	{
		if (pack.has_val(settings_pack::alert_mask))
		{
			m_alerts.set_alert_mask(pack.get_int(settings_pack::alert_mask));
		}

#ifndef TORRENT_DISABLE_LOGGING
		session_log("start session");
#endif

		error_code ec;
#ifdef TORRENT_USE_OPENSSL
		m_ssl_ctx.set_verify_mode(boost::asio::ssl::context::verify_none, ec);
#if OPENSSL_VERSION_NUMBER >= 0x90812f
		aux::openssl_set_tlsext_servername_callback(m_ssl_ctx.native_handle()
			, servername_callback);
		aux::openssl_set_tlsext_servername_arg(m_ssl_ctx.native_handle(), this);
#endif // OPENSSL_VERSION_NUMBER
#endif

#ifndef TORRENT_DISABLE_DHT
		m_next_dht_torrent = m_torrents.begin();
#endif
		m_next_lsd_torrent = m_torrents.begin();

		m_global_class = m_classes.new_peer_class("global");
		m_tcp_peer_class = m_classes.new_peer_class("tcp");
		m_local_peer_class = m_classes.new_peer_class("local");
		// local peers are always unchoked
		m_classes.at(m_local_peer_class)->ignore_unchoke_slots = true;
		// local peers are allowed to exceed the normal connection
		// limit by 50%
		m_classes.at(m_local_peer_class)->connection_limit_factor = 150;

		TORRENT_ASSERT(m_global_class == session::global_peer_class_id);
		TORRENT_ASSERT(m_tcp_peer_class == session::tcp_peer_class_id);
		TORRENT_ASSERT(m_local_peer_class == session::local_peer_class_id);

		init_peer_class_filter(true);

		// TCP, SSL/TCP and I2P connections should be assigned the TCP peer class
		m_peer_class_type_filter.add(peer_class_type_filter::tcp_socket, m_tcp_peer_class);
		m_peer_class_type_filter.add(peer_class_type_filter::ssl_tcp_socket, m_tcp_peer_class);
		m_peer_class_type_filter.add(peer_class_type_filter::i2p_socket, m_tcp_peer_class);

#ifndef TORRENT_DISABLE_LOGGING

		session_log("config: %s version: %s revision: %s"
			, TORRENT_CFG_STRING
			, LIBTORRENT_VERSION
			, LIBTORRENT_REVISION);

#endif // TORRENT_DISABLE_LOGGING

		// ---- auto-cap max connections ----
		int max_files = max_open_files();
		// deduct some margin for epoll/kqueue, log files,
		// futexes, shared objects etc.
		// 80% of the available file descriptors should go to connections
		m_settings.set_int(settings_pack::connections_limit, (std::min)(
			m_settings.get_int(settings_pack::connections_limit)
			, (std::max)(5, (max_files - 20) * 8 / 10)));
		// 20% goes towards regular files (see disk_io_thread)
#ifndef TORRENT_DISABLE_LOGGING
		if (should_log())
		{
			session_log("   max connections: %d", m_settings.get_int(settings_pack::connections_limit));
			session_log("   max files: %d", max_files);
			session_log(" generated peer ID: %s", m_peer_id.to_string().c_str());
		}
#endif

		// TODO: 3 make this move all the way through to the init() call
		// if we're in C++14
		auto copy = std::make_shared<settings_pack>(std::move(pack));
		m_io_service.post([this, copy] { this->wrap(&session_impl::init, copy); });
	}

	void session_impl::init(std::shared_ptr<settings_pack> pack)
	{
		INVARIANT_CHECK;
		// this is a debug facility
		// see single_threaded in debug.hpp
		thread_started();

		TORRENT_ASSERT(is_single_thread());

#ifndef TORRENT_DISABLE_LOGGING
<<<<<<< HEAD
		// this alert is a bit special. Since it's so verbose it's not only
		// filtered by its own alert type (log_alert) but also whether session
		// stats alerts are actually enabled. Without session_stats alerts the
		// headers aren't very useful anyway
		if (m_alerts.should_post<log_alert>()
			&& m_alerts.should_post<session_stats_alert>())
=======
		if (m_alerts.should_post<log_alert>()
			|| m_alerts.should_post<session_stats_alert>())
>>>>>>> 116802fc
		{
			session_log(" *** session thread init");

			// this specific output is parsed by tools/parse_session_stats.py
			// if this is changed, that parser should also be changed
			std::vector<stats_metric> stats = session_stats_metrics();
			std::sort(stats.begin(), stats.end()
				, [] (stats_metric const& lhs, stats_metric const& rhs)
				{ return lhs.value_index < rhs.value_index; });
			std::string stats_header = "session stats header: ";
			bool first = true;
			for (auto const& s : stats)
			{
				if (!first) stats_header += ", ";
				stats_header += s.name;
				first = false;
			}
			m_alerts.emplace_alert<log_alert>(stats_header.c_str());
		}
#endif

		// this is where we should set up all async operations. This
		// is called from within the network thread as opposed to the
		// constructor which is called from the main thread

#if defined TORRENT_ASIO_DEBUGGING
		async_inc_threads();
		add_outstanding_async("session_impl::on_tick");
#endif
		m_io_service.post([this]{ this->wrap(&session_impl::on_tick, error_code()); });

		int const lsd_announce_interval
			= m_settings.get_int(settings_pack::local_service_announce_interval);
		int const delay = std::max(lsd_announce_interval
			/ std::max(static_cast<int>(m_torrents.size()), 1), 1);
		error_code ec;
		m_lsd_announce_timer.expires_from_now(seconds(delay), ec);
		ADD_OUTSTANDING_ASYNC("session_impl::on_lsd_announce");
		m_lsd_announce_timer.async_wait([this](error_code const& e) {
			this->wrap(&session_impl::on_lsd_announce, e); } );
		TORRENT_ASSERT(!ec);

#ifndef TORRENT_DISABLE_LOGGING
		session_log(" done starting session");
#endif

		m_ip_notifier.async_wait([this](error_code const& e)
			{ this->wrap(&session_impl::on_ip_change, e); });

		apply_settings_pack_impl(*pack, true);

		// call update_* after settings set initialized

#ifndef TORRENT_NO_DEPRECATE
		update_local_download_rate();
		update_local_upload_rate();
#endif
		update_download_rate();
		update_upload_rate();
		update_connections_limit();
		update_unchoke_limit();
		update_disk_threads();
		update_upnp();
		update_natpmp();
		update_lsd();
		update_dht();
		update_peer_fingerprint();
		update_dht_bootstrap_nodes();
#ifndef TORRENT_DISABLE_DHT
		update_dht_announce_interval();
#endif
	}

	void session_impl::async_resolve(std::string const& host, int flags
		, session_interface::callback_t const& h)
	{
		m_host_resolver.async_resolve(host, flags, h);
	}

	void session_impl::save_state(entry* eptr, std::uint32_t flags) const
	{
		TORRENT_ASSERT(is_single_thread());

		entry& e = *eptr;
		// make it a dict
		e.dict();

		if (flags & session::save_settings)
		{
			entry::dictionary_type& sett = e["settings"].dict();
			save_settings_to_dict(m_settings, sett);
		}

#ifndef TORRENT_DISABLE_DHT
		if (flags & session::save_dht_settings)
		{
			e["dht"] = save_dht_settings(m_dht_settings);
		}

		if (m_dht && (flags & session::save_dht_state))
		{
			e["dht state"] = dht::save_dht_state(m_dht->state());
		}
#endif

#ifndef TORRENT_DISABLE_EXTENSIONS
		for (auto const& ext : m_ses_extensions[plugins_all_idx])
		{
			ext->save_state(*eptr);
		}
#endif
	}

	proxy_settings session_impl::proxy() const
	{
		return proxy_settings(m_settings);
	}

	void session_impl::load_state(bdecode_node const* e
		, std::uint32_t const flags)
	{
		TORRENT_ASSERT(is_single_thread());

		bdecode_node settings;
		if (e->type() != bdecode_node::dict_t) return;

#ifndef TORRENT_DISABLE_DHT
		bool need_update_dht = false;
		if (flags & session_handle::save_dht_settings)
		{
			settings = e->dict_find_dict("dht");
			if (settings)
			{
				m_dht_settings = read_dht_settings(settings);
			}
		}

		if (flags & session_handle::save_dht_state)
		{
			settings = e->dict_find_dict("dht state");
			if (settings)
			{
				m_dht_state = dht::read_dht_state(settings);
				need_update_dht = true;
			}
		}
#endif

#ifndef TORRENT_NO_DEPRECATE
		bool need_update_proxy = false;
		if (flags & session_handle::save_proxy)
		{
			settings = e->dict_find_dict("proxy");
			if (settings)
			{
				bdecode_node val;
				val = settings.dict_find_int("port");
				if (val) m_settings.set_int(settings_pack::proxy_port, int(val.int_value()));
				val = settings.dict_find_int("type");
				if (val) m_settings.set_int(settings_pack::proxy_type, int(val.int_value()));
				val = settings.dict_find_int("proxy_hostnames");
				if (val) m_settings.set_bool(settings_pack::proxy_hostnames, val.int_value() != 0);
				val = settings.dict_find_int("proxy_peer_connections");
				if (val) m_settings.set_bool(settings_pack::proxy_peer_connections, val.int_value() != 0);
				val = settings.dict_find_string("hostname");
				if (val) m_settings.set_str(settings_pack::proxy_hostname, val.string_value().to_string());
				val = settings.dict_find_string("password");
				if (val) m_settings.set_str(settings_pack::proxy_password, val.string_value().to_string());
				val = settings.dict_find_string("username");
				if (val) m_settings.set_str(settings_pack::proxy_username, val.string_value().to_string());
				need_update_proxy = true;
			}
		}

		settings = e->dict_find_dict("encryption");
		if (settings)
		{
			bdecode_node val;
			val = settings.dict_find_int("prefer_rc4");
			if (val) m_settings.set_bool(settings_pack::prefer_rc4, val.int_value() != 0);
			val = settings.dict_find_int("out_enc_policy");
			if (val) m_settings.set_int(settings_pack::out_enc_policy, int(val.int_value()));
			val = settings.dict_find_int("in_enc_policy");
			if (val) m_settings.set_int(settings_pack::in_enc_policy, int(val.int_value()));
			val = settings.dict_find_int("allowed_enc_level");
			if (val) m_settings.set_int(settings_pack::allowed_enc_level, int(val.int_value()));
		}
#endif

		if (flags & session_handle::save_settings)
		{
			settings = e->dict_find_dict("settings");
			if (settings)
			{
				// apply_settings_pack will update dht and proxy
				settings_pack pack = load_pack_from_dict(settings);

				// these settings are not loaded from state
				// they are set by the client software, not configured by users
				pack.clear(settings_pack::user_agent);
				pack.clear(settings_pack::peer_fingerprint);

				apply_settings_pack_impl(pack);
#ifndef TORRENT_DISABLE_DHT
				need_update_dht = false;
#endif
#ifndef TORRENT_NO_DEPRECATE
				need_update_proxy = false;
#endif
			}
		}

#ifndef TORRENT_DISABLE_DHT
		if (need_update_dht) update_dht();
#endif
#ifndef TORRENT_NO_DEPRECATE
		if (need_update_proxy) update_proxy();
#endif

#ifndef TORRENT_DISABLE_EXTENSIONS
		for (auto& ext : m_ses_extensions[plugins_all_idx])
		{
			ext->load_state(*e);
		}
#endif
	}

#ifndef TORRENT_DISABLE_EXTENSIONS

	void session_impl::add_extension(ext_function_t ext)
	{
		TORRENT_ASSERT(is_single_thread());
		TORRENT_ASSERT(ext);

		add_ses_extension(std::make_shared<session_plugin_wrapper>(ext));
	}

	void session_impl::add_ses_extension(std::shared_ptr<plugin> ext)
	{
		// this is called during startup of the session, from the thread creating
		// it, not its own thread
//		TORRENT_ASSERT(is_single_thread());
		TORRENT_ASSERT_VAL(ext, ext);

		std::uint32_t const features = ext->implemented_features();

		m_ses_extensions[plugins_all_idx].push_back(ext);

		if (features & plugin::optimistic_unchoke_feature)
			m_ses_extensions[plugins_optimistic_unchoke_idx].push_back(ext);
		if (features & plugin::tick_feature)
			m_ses_extensions[plugins_tick_idx].push_back(ext);
		if (features & plugin::dht_request_feature)
			m_ses_extensions[plugins_dht_request_idx].push_back(ext);
		if (features & plugin::alert_feature)
			m_alerts.add_extension(ext);
		session_handle h(this);
		ext->added(h);
	}

#endif // TORRENT_DISABLE_EXTENSIONS

	void session_impl::pause()
	{
		TORRENT_ASSERT(is_single_thread());

		if (m_paused) return;
#ifndef TORRENT_DISABLE_LOGGING
		session_log(" *** session paused ***");
#endif
		m_paused = true;
		for (auto& te : m_torrents)
		{
			te.second->set_session_paused(true);
		}
	}

	void session_impl::resume()
	{
		TORRENT_ASSERT(is_single_thread());

		if (!m_paused) return;
		m_paused = false;

		for (auto& te : m_torrents)
		{
			te.second->set_session_paused(false);
		}
	}

	void session_impl::abort()
	{
		TORRENT_ASSERT(is_single_thread());

		if (m_abort) return;
#ifndef TORRENT_DISABLE_LOGGING
		session_log(" *** ABORT CALLED ***");
#endif

		// at this point we cannot call the notify function anymore, since the
		// session will become invalid.
		m_alerts.set_notify_function(std::function<void()>());

		// this will cancel requests that are not critical for shutting down
		// cleanly. i.e. essentially tracker hostname lookups that we're not
		// about to send event=stopped to
		m_host_resolver.abort();

		// abort the main thread
		m_abort = true;
		error_code ec;

		m_ip_notifier.cancel();

#if TORRENT_USE_I2P
		m_i2p_conn.close(ec);
#endif
		stop_lsd();
		stop_upnp();
		stop_natpmp();
#ifndef TORRENT_DISABLE_DHT
		stop_dht();
		m_dht_announce_timer.cancel(ec);
#endif
		m_lsd_announce_timer.cancel(ec);

		for (auto const& s : m_incoming_sockets)
		{
			s->close(ec);
			TORRENT_ASSERT(!ec);
		}
		m_incoming_sockets.clear();

		// close the listen sockets
		for (auto const& l : m_listen_sockets)
		{
			if (l.sock)
			{
				l.sock->close(ec);
				TORRENT_ASSERT(!ec);
			}

			// TODO: 3 closing the udp sockets here means that
			// the uTP connections cannot be closed gracefully
			if (l.udp_sock)
			{
				l.udp_sock->close();
			}
		}
		if (m_socks_listen_socket && m_socks_listen_socket->is_open())
		{
			m_socks_listen_socket->close(ec);
			TORRENT_ASSERT(!ec);
		}
		m_socks_listen_socket.reset();

#if TORRENT_USE_I2P
		if (m_i2p_listen_socket && m_i2p_listen_socket->is_open())
		{
			m_i2p_listen_socket->close(ec);
			TORRENT_ASSERT(!ec);
		}
		m_i2p_listen_socket.reset();
#endif

#ifndef TORRENT_DISABLE_LOGGING
		session_log(" aborting all torrents (%d)", int(m_torrents.size()));
#endif
		// abort all torrents
		for (auto const& te : m_torrents)
		{
			te.second->abort();
		}
		m_torrents.clear();

#ifndef TORRENT_DISABLE_LOGGING
		session_log(" aborting all tracker requests");
#endif
		m_tracker_manager.abort_all_requests();

#ifndef TORRENT_DISABLE_LOGGING
		session_log(" aborting all connections (%d)", int(m_connections.size()));
#endif
		// abort all connections
		while (!m_connections.empty())
		{
#if TORRENT_USE_ASSERTS
			int conn = int(m_connections.size());
#endif
			(*m_connections.begin())->disconnect(errors::stopping_torrent, op_bittorrent);
			TORRENT_ASSERT_VAL(conn == int(m_connections.size()) + 1, conn);
		}

		// we need to give all the sockets an opportunity to actually have their handlers
		// called and cancelled before we continue the shutdown. This is a bit
		// complicated, if there are no "undead" peers, it's safe tor resume the
		// shutdown, but if there are, we have to wait for them to be cleared out
		// first. In session_impl::on_tick() we check them periodically. If we're
		// shutting down and we remove the last one, we'll initiate
		// shutdown_stage2 from there.
		if (m_undead_peers.empty())
		{
			m_io_service.post(std::bind(&session_impl::abort_stage2, this));
		}
	}

	void session_impl::abort_stage2()
	{
		m_download_rate.close();
		m_upload_rate.close();

		// it's OK to detach the threads here. The disk_io_thread
		// has an internal counter and won't release the network
		// thread until they're all dead (via m_work).
		m_disk_thread.abort(false);

		// now it's OK for the network thread to exit
		m_work.reset();
	}

	bool session_impl::has_connection(peer_connection* p) const
	{
		return m_connections.find(p->self()) != m_connections.end();
	}

	void session_impl::insert_peer(std::shared_ptr<peer_connection> const& c)
	{
		TORRENT_ASSERT(!c->m_in_constructor);
		m_connections.insert(c);
	}

	void session_impl::set_port_filter(port_filter const& f)
	{
		m_port_filter = f;
		if (m_settings.get_bool(settings_pack::no_connect_privileged_ports))
			m_port_filter.add_rule(0, 1024, port_filter::blocked);
		// Close connections whose endpoint is filtered
		// by the new ip-filter
		for (auto const& t : m_torrents)
			t.second->port_filter_updated();
	}

	void session_impl::set_ip_filter(std::shared_ptr<ip_filter> const& f)
	{
		INVARIANT_CHECK;

		m_ip_filter = f;

		// Close connections whose endpoint is filtered
		// by the new ip-filter
		for (torrent_map::iterator i = m_torrents.begin()
			, end(m_torrents.end()); i != end; ++i)
			i->second->set_ip_filter(m_ip_filter);
	}

	void session_impl::ban_ip(address addr)
	{
		TORRENT_ASSERT(is_single_thread());
		if (!m_ip_filter) m_ip_filter = std::make_shared<ip_filter>();
		m_ip_filter->add_rule(addr, addr, ip_filter::blocked);
		for (torrent_map::iterator i = m_torrents.begin()
			, end(m_torrents.end()); i != end; ++i)
			i->second->set_ip_filter(m_ip_filter);
	}

	ip_filter const& session_impl::get_ip_filter()
	{
		TORRENT_ASSERT(is_single_thread());
		if (!m_ip_filter) m_ip_filter = std::make_shared<ip_filter>();
		return *m_ip_filter;
	}

	port_filter const& session_impl::get_port_filter() const
	{
		TORRENT_ASSERT(is_single_thread());
		return m_port_filter;
	}

	namespace
	{

	template <class Socket>
	void set_socket_buffer_size(Socket& s, session_settings const& sett, error_code& ec)
	{
		int const snd_size = sett.get_int(settings_pack::send_socket_buffer_size);
		if (snd_size)
		{
			typename Socket::send_buffer_size prev_option;
			s.get_option(prev_option, ec);
			if (!ec && prev_option.value() != snd_size)
			{
				typename Socket::send_buffer_size option(snd_size);
				s.set_option(option, ec);
				if (ec)
				{
					// restore previous value
					s.set_option(prev_option, ec);
					return;
				}
			}
		}
		int const recv_size = sett.get_int(settings_pack::recv_socket_buffer_size);
		if (recv_size)
		{
			typename Socket::receive_buffer_size prev_option;
			s.get_option(prev_option, ec);
			if (!ec && prev_option.value() != recv_size)
			{
				typename Socket::receive_buffer_size option(recv_size);
				s.set_option(option, ec);
				if (ec)
				{
					// restore previous value
					s.set_option(prev_option, ec);
					return;
				}
			}
		}
	}

	} // anonymous namespace

	peer_class_t session_impl::create_peer_class(char const* name)
	{
		TORRENT_ASSERT(is_single_thread());
		return m_classes.new_peer_class(name);
	}

	void session_impl::delete_peer_class(peer_class_t cid)
	{
		TORRENT_ASSERT(is_single_thread());
		// if you hit this assert, you're deleting a non-existent peer class
		TORRENT_ASSERT(m_classes.at(cid));
		if (m_classes.at(cid) == nullptr) return;
		m_classes.decref(cid);
	}

	peer_class_info session_impl::get_peer_class(peer_class_t cid)
	{
		peer_class_info ret;
		peer_class* pc = m_classes.at(cid);
		// if you hit this assert, you're passing in an invalid cid
		TORRENT_ASSERT(pc);
		if (pc == nullptr)
		{
#if TORRENT_USE_INVARIANT_CHECKS
			// make it obvious that the return value is undefined
			ret.upload_limit = 0xf0f0f0f;
			ret.download_limit = 0xf0f0f0f;
			ret.label.resize(20);
			url_random(&ret.label[0], &ret.label[0] + 20);
			ret.ignore_unchoke_slots = false;
			ret.connection_limit_factor = 0xf0f0f0f;
			ret.upload_priority = 0xf0f0f0f;
			ret.download_priority = 0xf0f0f0f;
#endif
			return ret;
		}

		pc->get_info(&ret);
		return ret;
	}

	void session_impl::queue_tracker_request(tracker_request& req
		, std::weak_ptr<request_callback> c)
	{
		req.listen_port = listen_port();
		if (m_key) req.key = m_key;

#ifdef TORRENT_USE_OPENSSL
		// SSL torrents use the SSL listen port
		// TODO: 2 this need to be more thought through. There isn't necessarily
		// just _one_ SSL listen port, which one we use depends on which interface
		// we announce from.
		if (req.ssl_ctx) req.listen_port = ssl_listen_port();
		req.ssl_ctx = &m_ssl_ctx;
#endif
#if TORRENT_USE_I2P
		if (!m_settings.get_str(settings_pack::i2p_hostname).empty())
		{
			req.i2pconn = &m_i2p_conn;
		}
#endif

//TODO: should there be an option to announce once per listen interface?

		m_tracker_manager.queue_request(get_io_service(), req, c);
	}

	void session_impl::set_peer_class(peer_class_t cid, peer_class_info const& pci)
	{
		peer_class* pc = m_classes.at(cid);
		// if you hit this assert, you're passing in an invalid cid
		TORRENT_ASSERT(pc);
		if (pc == nullptr) return;

		pc->set_info(&pci);
	}

	void session_impl::set_peer_class_filter(ip_filter const& f)
	{
		INVARIANT_CHECK;
		m_peer_class_filter = f;
	}

	ip_filter const& session_impl::get_peer_class_filter() const
	{
		return m_peer_class_filter;
	}

	void session_impl::set_peer_class_type_filter(peer_class_type_filter f)
	{
		m_peer_class_type_filter = f;
	}

	peer_class_type_filter session_impl::get_peer_class_type_filter()
	{
		return m_peer_class_type_filter;
	}

	void session_impl::set_peer_classes(peer_class_set* s, address const& a, int const st)
	{
		std::uint32_t peer_class_mask = m_peer_class_filter.access(a);

		// assign peer class based on socket type
		static const int mapping[] = { 0, 0, 0, 0, 1, 4, 2, 2, 2, 3};
		int socket_type = mapping[st];
		// filter peer classes based on type
		peer_class_mask = m_peer_class_type_filter.apply(socket_type, peer_class_mask);

		for (peer_class_t i{0}; peer_class_mask; peer_class_mask >>= 1, ++i)
		{
			if ((peer_class_mask & 1) == 0) continue;

			// if you hit this assert, your peer class filter contains
			// a bitmask referencing a non-existent peer class
			TORRENT_ASSERT_PRECOND(m_classes.at(i));

			if (m_classes.at(i) == nullptr) continue;
			s->add_class(m_classes, i);
		}
	}

	bool session_impl::ignore_unchoke_slots_set(peer_class_set const& set) const
	{
		int num = set.num_classes();
		for (int i = 0; i < num; ++i)
		{
			peer_class const* pc = m_classes.at(set.class_at(i));
			if (pc == nullptr) continue;
			if (pc->ignore_unchoke_slots) return true;
		}
		return false;
	}

	bandwidth_manager* session_impl::get_bandwidth_manager(int channel)
	{
		return (channel == peer_connection::download_channel)
			? &m_download_rate : &m_upload_rate;
	}

	void session_impl::deferred_submit_jobs()
	{
		if (m_deferred_submit_disk_jobs) return;
		m_deferred_submit_disk_jobs = true;
		m_io_service.post([this] { this->wrap(&session_impl::submit_disk_jobs); } );
	}

	void session_impl::submit_disk_jobs()
	{
		TORRENT_ASSERT(m_deferred_submit_disk_jobs);
		m_deferred_submit_disk_jobs = false;
		m_disk_thread.submit_jobs();
	}

	// copies pointers to bandwidth channels from the peer classes
	// into the array. Only bandwidth channels with a bandwidth limit
	// is considered pertinent and copied
	// returns the number of pointers copied
	// channel is upload_channel or download_channel
	int session_impl::copy_pertinent_channels(peer_class_set const& set
		, int channel, bandwidth_channel** dst, int max)
	{
		int num_channels = set.num_classes();
		int num_copied = 0;
		for (int i = 0; i < num_channels; ++i)
		{
			peer_class* pc = m_classes.at(set.class_at(i));
			TORRENT_ASSERT(pc);
			if (pc == nullptr) continue;
			bandwidth_channel* chan = &pc->channel[channel];
			// no need to include channels that don't have any bandwidth limits
			if (chan->throttle() == 0) continue;
			dst[num_copied] = chan;
			++num_copied;
			if (num_copied == max) break;
		}
		return num_copied;
	}

	bool session_impl::use_quota_overhead(bandwidth_channel* ch, int amount)
	{
		ch->use_quota(amount);
		return (ch->throttle() > 0 && ch->throttle() < amount);
	}

	int session_impl::use_quota_overhead(peer_class_set& set, int amount_down, int amount_up)
	{
		int ret = 0;
		int num = set.num_classes();
		for (int i = 0; i < num; ++i)
		{
			peer_class* p = m_classes.at(set.class_at(i));
			if (p == nullptr) continue;

			bandwidth_channel* ch = &p->channel[peer_connection::download_channel];
			if (use_quota_overhead(ch, amount_down))
				ret |= 1 << peer_connection::download_channel;
			ch = &p->channel[peer_connection::upload_channel];
			if (use_quota_overhead(ch, amount_up))
				ret |= 1 << peer_connection::upload_channel;
		}
		return ret;
	}

	// session_impl is responsible for deleting 'pack'
	void session_impl::apply_settings_pack(std::shared_ptr<settings_pack> pack)
	{
		INVARIANT_CHECK;
		apply_settings_pack_impl(*pack);
	}

	settings_pack session_impl::get_settings() const
	{
		settings_pack ret;
		// TODO: it would be nice to reserve() these vectors up front
		for (int i = settings_pack::string_type_base;
			i < settings_pack::max_string_setting_internal; ++i)
		{
			ret.set_str(i, m_settings.get_str(i));
		}
		for (int i = settings_pack::int_type_base;
			i < settings_pack::max_int_setting_internal; ++i)
		{
			ret.set_int(i, m_settings.get_int(i));
		}
		for (int i = settings_pack::bool_type_base;
			i < settings_pack::max_bool_setting_internal; ++i)
		{
			ret.set_bool(i, m_settings.get_bool(i));
		}
		return ret;
	}

	void session_impl::apply_settings_pack_impl(settings_pack const& pack
		, bool const init)
	{
		bool const reopen_listen_port =
#ifndef TORRENT_NO_DEPRECATE
			(pack.has_val(settings_pack::ssl_listen)
				&& pack.get_int(settings_pack::ssl_listen)
					!= m_settings.get_int(settings_pack::ssl_listen))
			||
#endif
			(pack.has_val(settings_pack::listen_interfaces)
				&& pack.get_str(settings_pack::listen_interfaces)
					!= m_settings.get_str(settings_pack::listen_interfaces));

#ifndef TORRENT_DISABLE_LOGGING
		session_log("applying settings pack, init=%s, reopen_listen_port=%s"
			, init ? "true" : "false", reopen_listen_port ? "true" : "false");
#endif

		apply_pack(&pack, m_settings, this);
		m_disk_thread.set_settings(&pack);

		if (init && !reopen_listen_port)
		{
			// no need to call this if reopen_listen_port is true
			// since the apply_pack will do it
			update_listen_interfaces();
		}

		if (init || reopen_listen_port)
		{
			reopen_listen_sockets();
		}
	}

	// TODO: 3 try to remove these functions. They are misleading and not very
	// useful. Anything using these should probably be fixed to do something more
	// multi-homed friendly
	tcp::endpoint session_impl::get_ipv6_interface() const
	{
#if TORRENT_USE_IPV6
		for (std::list<listen_socket_t>::const_iterator i = m_listen_sockets.begin()
			, end(m_listen_sockets.end()); i != end; ++i)
		{
			if (!i->local_endpoint.address().is_v6()) continue;
			return tcp::endpoint(i->local_endpoint.address(), std::uint16_t(i->tcp_external_port));
		}
#endif
		return tcp::endpoint();
	}

	tcp::endpoint session_impl::get_ipv4_interface() const
	{
		for (std::list<listen_socket_t>::const_iterator i = m_listen_sockets.begin()
			, end(m_listen_sockets.end()); i != end; ++i)
		{
			if (!i->local_endpoint.address().is_v4()) continue;
			return tcp::endpoint(i->local_endpoint.address(), std::uint16_t(i->tcp_external_port));
		}
		return tcp::endpoint();
	}

	enum { listen_no_system_port = 0x02 };

	listen_socket_t session_impl::setup_listener(std::string const& device
		, tcp::endpoint bind_ep, int flags, error_code& ec)
	{
		int retries = m_settings.get_int(settings_pack::max_retry_port_bind);

#ifndef TORRENT_DISABLE_LOGGING
		if (should_log())
		{
			session_log("attempting to open listen socket to: %s on device: %s flags: %x"
				, print_endpoint(bind_ep).c_str(), device.c_str(), flags);
		}
#endif

		listen_socket_t ret;
		ret.ssl = (flags & open_ssl_socket) != 0;
		ret.original_port = bind_ep.port();
		int last_op = 0;
		socket_type_t const sock_type
			= (flags & open_ssl_socket)
			? socket_type_t::tcp_ssl
			: socket_type_t::tcp;

		// if we're in force-proxy mode, don't open TCP listen sockets. We cannot
		// accept connections on our local machine in this case.
		// TODO: 3 the logic in this if-block should be factored out into a
		// separate function. At least most of it
		if (!m_settings.get_bool(settings_pack::force_proxy))
		{
			ret.sock = std::make_shared<tcp::acceptor>(m_io_service);
			ret.sock->open(bind_ep.protocol(), ec);
			last_op = listen_failed_alert::open;
			if (ec)
			{
#ifndef TORRENT_DISABLE_LOGGING
				if (should_log())
				{
					session_log("failed to open socket: %s"
						, ec.message().c_str());
				}
#endif

				if (m_alerts.should_post<listen_failed_alert>())
					m_alerts.emplace_alert<listen_failed_alert>(device, bind_ep, last_op
						, ec, sock_type);
				return ret;
			}

#ifdef TORRENT_WINDOWS
			{
				// this is best-effort. ignore errors
				error_code err;
				ret.sock->set_option(exclusive_address_use(true), err);
#ifndef TORRENT_DISABLE_LOGGING
				if (err && should_log())
				{
					session_log("failed enable exclusive address use on listen socket: %s"
						, err.message().c_str());
				}
#endif // TORRENT_DISABLE_LOGGING
			}
#endif // TORRENT_WINDOWS

			{
				// this is best-effort. ignore errors
				error_code err;
				ret.sock->set_option(tcp::acceptor::reuse_address(true), err);
#ifndef TORRENT_DISABLE_LOGGING
				if (err && should_log())
				{
					session_log("failed enable reuse-address on listen socket: %s"
						, err.message().c_str());
				}
#endif // TORRENT_DISABLE_LOGGING
			}

#if TORRENT_USE_IPV6
			if (bind_ep.address().is_v6())
			{
				error_code err; // ignore errors here
				ret.sock->set_option(boost::asio::ip::v6_only(true), err);
#ifndef TORRENT_DISABLE_LOGGING
				if (err && should_log())
				{
					session_log("failed enable v6 only on listen socket: %s"
						, err.message().c_str());
				}
#endif // LOGGING

#ifdef TORRENT_WINDOWS
				// enable Teredo on windows
				ret.sock->set_option(v6_protection_level(PROTECTION_LEVEL_UNRESTRICTED), err);
#ifndef TORRENT_DISABLE_LOGGING
				if (err && should_log())
				{
					session_log("failed enable IPv6 unrestricted protection level on "
						"listen socket: %s", err.message().c_str());
				}
#endif // TORRENT_DISABLE_LOGGING
#endif // TORRENT_WINDOWS
			}
#endif // TORRENT_USE_IPV6

			if (!device.empty())
			{
				// we have an actual device we're interested in listening on, if we
				// have SO_BINDTODEVICE functionality, use it now.
#if TORRENT_HAS_BINDTODEVICE
				ret.sock->set_option(bind_to_device(device.c_str()), ec);
				if (ec)
				{
#ifndef TORRENT_DISABLE_LOGGING
					if (should_log())
					{
						session_log("bind to device failed (device: %s): %s"
							, device.c_str(), ec.message().c_str());
					}
#endif // TORRENT_DISABLE_LOGGING

					last_op = listen_failed_alert::bind_to_device;
					if (m_alerts.should_post<listen_failed_alert>())
					{
						m_alerts.emplace_alert<listen_failed_alert>(device, bind_ep
							, last_op, ec, sock_type);
					}
					return ret;
				}
#endif
			}

			ret.sock->bind(bind_ep, ec);
			last_op = listen_failed_alert::bind;

			while (ec == error_code(error::address_in_use) && retries > 0)
			{
				TORRENT_ASSERT_VAL(ec, ec);
#ifndef TORRENT_DISABLE_LOGGING
				if (should_log())
				{
					session_log("failed to bind listen socket to: %s on device: %s :"
						" [%s] (%d) %s (retries: %d)"
						, print_endpoint(bind_ep).c_str()
						, device.c_str()
						, ec.category().name(), ec.value(), ec.message().c_str()
						, retries);
				}
#endif
				ec.clear();
				--retries;
				bind_ep.port(bind_ep.port() + 1);
				ret.sock->bind(bind_ep, ec);
			}

			if (ec == error_code(error::address_in_use)
				&& !(flags & listen_no_system_port)
				&& bind_ep.port() != 0)
			{
				// instead of giving up, try let the OS pick a port
				bind_ep.port(0);
				ec.clear();
				ret.sock->bind(bind_ep, ec);
				last_op = listen_failed_alert::bind;
			}

			if (ec)
			{
				// not even that worked, give up

#ifndef TORRENT_DISABLE_LOGGING
				if (should_log())
				{
					session_log("failed to bind listen socket to: %s on device: %s :"
						" [%s] (%d) %s (giving up)"
						, print_endpoint(bind_ep).c_str()
						, device.c_str()
						, ec.category().name(), ec.value(), ec.message().c_str());
				}
#endif
				if (m_alerts.should_post<listen_failed_alert>())
				{
					m_alerts.emplace_alert<listen_failed_alert>(device, bind_ep
						, last_op, ec, sock_type);
				}
				ret.sock.reset();
				return ret;
			}
			ret.local_endpoint = ret.sock->local_endpoint(ec);
			ret.device = device;
			last_op = listen_failed_alert::get_socket_name;
			if (ec)
			{
#ifndef TORRENT_DISABLE_LOGGING
				if (should_log())
				{
					session_log("get_sockname failed on listen socket: %s"
						, ec.message().c_str());
				}
#endif
				if (m_alerts.should_post<listen_failed_alert>())
				{
					m_alerts.emplace_alert<listen_failed_alert>(device, bind_ep
						, last_op, ec, sock_type);
				}
				return ret;
			}
			ret.tcp_external_port = ret.local_endpoint.port();
			TORRENT_ASSERT(ret.tcp_external_port == bind_ep.port()
				|| bind_ep.port() == 0);

			ret.sock->listen(m_settings.get_int(settings_pack::listen_queue_size), ec);
			last_op = listen_failed_alert::listen;

			if (ec)
			{
#ifndef TORRENT_DISABLE_LOGGING
				if (should_log())
				{
					session_log("cannot listen on interface \"%s\": %s"
						, device.c_str(), ec.message().c_str());
				}
#endif
				if (m_alerts.should_post<listen_failed_alert>())
				{
					m_alerts.emplace_alert<listen_failed_alert>(device, bind_ep
						, last_op, ec, sock_type);
				}
				return ret;
			}
		} // force-proxy mode

		socket_type_t const udp_sock_type
			= (flags & open_ssl_socket)
			? socket_type_t::utp_ssl
			: socket_type_t::udp;
		udp::endpoint const udp_bind_ep(bind_ep.address(), bind_ep.port());

		ret.udp_sock = std::make_shared<udp_socket>(m_io_service);
		ret.udp_sock->open(udp_bind_ep.protocol(), ec);
		if (ec)
		{
#ifndef TORRENT_DISABLE_LOGGING
			if (should_log())
			{
				session_log("failed to open UDP socket: %s: %s"
					, device.c_str(), ec.message().c_str());
			}
#endif

			last_op = listen_failed_alert::open;
			if (m_alerts.should_post<listen_failed_alert>())
				m_alerts.emplace_alert<listen_failed_alert>(device
					, bind_ep, last_op, ec, udp_sock_type);

			return ret;
		}

#if TORRENT_HAS_BINDTODEVICE
		if (!device.empty())
		{
			ret.udp_sock->set_option(bind_to_device(device.c_str()), ec);
			if (ec)
			{
#ifndef TORRENT_DISABLE_LOGGING
				if (should_log())
				{
					session_log("bind to device failed (device: %s): %s"
						, device.c_str(), ec.message().c_str());
				}
#endif // TORRENT_DISABLE_LOGGING

				last_op = listen_failed_alert::bind_to_device;
				if (m_alerts.should_post<listen_failed_alert>())
				{
					m_alerts.emplace_alert<listen_failed_alert>(device, bind_ep
						, last_op, ec, udp_sock_type);
				}
				return ret;
			}
		}
#endif
		ret.udp_sock->bind(udp_bind_ep, ec);

		last_op = listen_failed_alert::bind;
		if (ec)
		{
#ifndef TORRENT_DISABLE_LOGGING
			if (should_log())
			{
				session_log("failed to bind UDP socket: %s: %s"
					, device.c_str(), ec.message().c_str());
			}
#endif

			if (m_alerts.should_post<listen_failed_alert>())
				m_alerts.emplace_alert<listen_failed_alert>(device
					, bind_ep, last_op, ec, udp_sock_type);

			return ret;
		}
		ret.udp_external_port = ret.udp_sock->local_port();

		error_code err;
		set_socket_buffer_size(*ret.udp_sock, m_settings, err);
		if (err)
		{
			if (m_alerts.should_post<udp_error_alert>())
				m_alerts.emplace_alert<udp_error_alert>(ret.udp_sock->local_endpoint(ec), err);
		}

		ret.udp_sock->set_force_proxy(m_settings.get_bool(settings_pack::force_proxy));
		// this call is necessary here because, unless the settings actually
		// change after the session is up and listening, at no other point
		// set_proxy_settings is called with the correct proxy configuration,
		// internally, this method handle the SOCKS5's connection logic
		ret.udp_sock->set_proxy_settings(proxy());

		// TODO: 2 use a handler allocator here
		ADD_OUTSTANDING_ASYNC("session_impl::on_udp_packet");
		ret.udp_sock->async_read(std::bind(&session_impl::on_udp_packet
			, this, std::weak_ptr<udp_socket>(ret.udp_sock), ret.ssl, _1));

#ifndef TORRENT_DISABLE_LOGGING
		if (should_log())
		{
			session_log(" listening on: %s TCP port: %d UDP port: %d"
				, bind_ep.address().to_string().c_str()
				, ret.tcp_external_port, ret.udp_external_port);
		}
#endif
		return ret;
	}

	void session_impl::on_exception(std::exception const& e)
	{
		TORRENT_UNUSED(e);
#ifndef TORRENT_DISABLE_LOGGING
		session_log("FATAL SESSION ERROR [%s]", e.what());
#endif
		this->abort();
	}

	void session_impl::on_error(error_code const& ec)
	{
		TORRENT_UNUSED(ec);
#ifndef TORRENT_DISABLE_LOGGING
		session_log("FATAL SESSION ERROR (%s : %d) [%s]"
			, ec.category().name(), ec.value(), ec.message().c_str());
#endif
		this->abort();
	}

	void session_impl::on_ip_change(error_code const& ec)
	{
		if (ec || m_abort) return;
		m_ip_notifier.async_wait([this] (error_code const& e)
			{ this->wrap(&session_impl::on_ip_change, e); });
		reopen_listen_sockets();
	}

	void session_impl::reopen_listen_sockets()
	{
#ifndef TORRENT_DISABLE_LOGGING
		session_log("reopen listen sockets");
#endif

		TORRENT_ASSERT(is_single_thread());

		TORRENT_ASSERT(!m_abort);
		int flags = m_settings.get_bool(settings_pack::listen_system_port_fallback)
			? 0 : listen_no_system_port;

		m_stats_counters.set_value(counters::has_incoming_connections, 0);
		error_code ec;

		if (m_abort) return;

		// first build a list of endpoints we should be listening on
		// we need to remove any unneeded sockets first to avoid the possibility
		// of a new socket failing to bind due to a conflict with a stale socket
		std::vector<listen_endpoint_t> eps;

		for (auto const& iface : m_listen_interfaces)
		{
			std::string const& device = iface.device;
			int const port = iface.port;
			bool const ssl = iface.ssl;

#ifndef TORRENT_USE_OPENSSL
			if (ssl)
			{
#ifndef TORRENT_DISABLE_LOGGING
				session_log("attempted to listen ssl with no library support on device: \"%s\""
					, device.c_str());
#endif
				if (m_alerts.should_post<listen_failed_alert>())
				{
					m_alerts.emplace_alert<listen_failed_alert>(device
						, listen_failed_alert::open
						, boost::asio::error::operation_not_supported
						, socket_type_t::tcp_ssl);
				}
				continue;
			}
#endif

			// now we have a device to bind to. This device may actually just be an
			// IP address or a device name. In case it's a device name, we want to
			// (potentially) end up binding a socket for each IP address associated
			// with that device.

			// First, check to see if it's an IP address
			error_code err;
			address const adr = address::from_string(device.c_str(), err);
			if (!err)
			{
				eps.emplace_back(adr, port, std::string(), ssl);
			}
			else
			{
				// this is the case where device names a network device. We need to
				// enumerate all IPs associated with this device

				// TODO: 3 only run this once, not every turn through the loop
				std::vector<ip_interface> const ifs = enum_net_interfaces(m_io_service, ec);
				if (ec)
				{
#ifndef TORRENT_DISABLE_LOGGING
					if (should_log())
					{
						session_log("failed to enumerate IPs on device: \"%s\": %s"
							, device.c_str(), ec.message().c_str());
					}
#endif
					if (m_alerts.should_post<listen_failed_alert>())
					{
						m_alerts.emplace_alert<listen_failed_alert>(device
							, listen_failed_alert::enum_if, ec
							, socket_type_t::tcp);
					}
					continue;
				}

				for (auto const& ipface : ifs)
				{
					// we're looking for a specific interface, and its address
					// (which must be of the same family as the address we're
					// connecting to)
					if (device != ipface.name) continue;
					eps.emplace_back(ipface.interface_address, port, device, ssl);
				}
			}
		}

		auto remove_iter = partition_listen_sockets(eps, m_listen_sockets);

		while (remove_iter != m_listen_sockets.end())
		{
			// TODO notify interested parties of this socket's demise
#ifndef TORRENT_DISABLE_LOGGING
			if (should_log())
			{
				session_log("Closing listen socket for %s on device \"%s\""
					, print_endpoint(remove_iter->local_endpoint).c_str()
					, remove_iter->device.c_str());
			}
#endif
			if (remove_iter->sock) remove_iter->sock->close(ec);
			if (remove_iter->udp_sock) remove_iter->udp_sock->close();
			remove_iter = m_listen_sockets.erase(remove_iter);
		}

		// open new sockets on any endpoints that didn't match with
		// an existing socket
		for (auto const& ep : eps)
		{
			listen_socket_t const s = setup_listener(ep.device
				, tcp::endpoint(ep.addr, std::uint16_t(ep.port))
				, flags | (ep.ssl ? open_ssl_socket : 0), ec);

			if (!ec && (s.sock || s.udp_sock))
			{
				// TODO notify interested parties of this socket's creation
				m_listen_sockets.push_back(s);
			}
		}

		if (m_listen_sockets.empty())
		{
#ifndef TORRENT_DISABLE_LOGGING
			session_log("giving up on binding listen sockets");
#endif
			return;
		}

		// now, send out listen_succeeded_alert for the listen sockets we are
		// listening on
		// TODO only post alerts for new sockets?
		if (m_alerts.should_post<listen_succeeded_alert>())
		{
			for (auto const& l : m_listen_sockets)
			{
				error_code err;
				if (l.sock)
				{
					tcp::endpoint const tcp_ep = l.sock->local_endpoint(err);
					if (!err)
					{
						socket_type_t const socket_type
							= l.ssl
							? socket_type_t::tcp_ssl
							: socket_type_t::tcp;

						m_alerts.emplace_alert<listen_succeeded_alert>(
							tcp_ep, socket_type);
					}
				}

				if (l.udp_sock)
				{
					udp::endpoint const udp_ep = l.udp_sock->local_endpoint(err);
					if (!err && l.udp_sock->is_open())
					{
						socket_type_t const socket_type
							= l.ssl
							? socket_type_t::utp_ssl
							: socket_type_t::udp;

						m_alerts.emplace_alert<listen_succeeded_alert>(
							udp_ep, socket_type);
					}
				}
			}
		}

		if (m_settings.get_int(settings_pack::peer_tos) != 0)
		{
			update_peer_tos();
		}

		ec.clear();

		// initiate accepting on the listen sockets
		for (auto& s : m_listen_sockets)
		{
			if (s.sock) async_accept(s.sock, s.ssl);
			remap_ports(remap_natpmp_and_upnp, s);
		}

		open_new_incoming_socks_connection();
#if TORRENT_USE_I2P
		open_new_incoming_i2p_connection();
#endif
	}

	namespace {
		template <typename MapProtocol, typename ProtoType, typename EndpointType>
		void map_port(MapProtocol& m, ProtoType protocol, EndpointType const& ep
			, int& map_handle)
		{
			if (map_handle != -1) m.delete_mapping(map_handle);
			map_handle = -1;

			// only update this mapping if we actually have a socket listening
			if (ep != EndpointType())
				map_handle = m.add_mapping(protocol, ep.port(), ep.port());
		}
	}

	void session_impl::remap_ports(remap_port_mask_t const mask
		, listen_socket_t& s)
	{
		tcp::endpoint const tcp_ep = s.sock ? s.sock->local_endpoint() : tcp::endpoint();
		udp::endpoint const udp_ep = s.udp_sock ? s.udp_sock->local_endpoint() : udp::endpoint();

		if ((mask & remap_natpmp) && m_natpmp)
		{
			map_port(*m_natpmp, portmap_protocol::tcp, tcp_ep, s.tcp_port_mapping[0]);
			map_port(*m_natpmp, portmap_protocol::udp, udp_ep, s.udp_port_mapping[0]);
		}
		if ((mask & remap_upnp) && m_upnp)
		{
			map_port(*m_upnp, portmap_protocol::tcp, tcp_ep, s.tcp_port_mapping[1]);
			map_port(*m_upnp, portmap_protocol::udp, udp_ep, s.udp_port_mapping[1]);
		}
	}

	void session_impl::open_new_incoming_socks_connection()
	{
		int const proxy_type = m_settings.get_int(settings_pack::proxy_type);

		if (proxy_type != settings_pack::socks5
			&& proxy_type != settings_pack::socks5_pw
			&& proxy_type != settings_pack::socks4)
			return;

		if (m_socks_listen_socket) return;

		m_socks_listen_socket = std::make_shared<socket_type>(m_io_service);
		bool const ret = instantiate_connection(m_io_service, proxy()
			, *m_socks_listen_socket, nullptr, nullptr, false, false);
		TORRENT_ASSERT_VAL(ret, ret);
		TORRENT_UNUSED(ret);

		ADD_OUTSTANDING_ASYNC("session_impl::on_socks_listen");
		socks5_stream& s = *m_socks_listen_socket->get<socks5_stream>();

		// figure out which port to ask the socks5 proxy to open or us.
		m_socks_listen_port = (m_listen_sockets.empty()
			|| m_settings.get_bool(settings_pack::anonymous_mode))
			? std::uint16_t(2000 + random(60000))
			: std::uint16_t(m_listen_sockets.front().tcp_external_port);

		s.async_listen(tcp::endpoint(address_v4::any(), m_socks_listen_port)
			, std::bind(&session_impl::on_socks_listen, this
				, m_socks_listen_socket, _1));
	}

	void session_impl::on_socks_listen(std::shared_ptr<socket_type> const& sock
		, error_code const& e)
	{
#if defined TORRENT_ASIO_DEBUGGING
		complete_async("session_impl::on_socks_listen");
#endif

		TORRENT_ASSERT(sock == m_socks_listen_socket || !m_socks_listen_socket);

		if (e)
		{
			m_socks_listen_socket.reset();
			if (e == boost::asio::error::operation_aborted) return;
			if (m_alerts.should_post<listen_failed_alert>())
				m_alerts.emplace_alert<listen_failed_alert>("socks5"
					, listen_failed_alert::accept, e
					, socket_type_t::socks5);
			return;
		}

		if (m_abort) return;

		error_code ec;
		tcp::endpoint ep = sock->local_endpoint(ec);
		TORRENT_ASSERT(!ec);
		TORRENT_UNUSED(ec);

		if (m_alerts.should_post<listen_succeeded_alert>())
			m_alerts.emplace_alert<listen_succeeded_alert>(
				ep, socket_type_t::socks5);

#if defined TORRENT_ASIO_DEBUGGING
		add_outstanding_async("session_impl::on_socks_accept");
#endif
		socks5_stream& s = *m_socks_listen_socket->get<socks5_stream>();
		s.async_accept(std::bind(&session_impl::on_socks_accept, this
				, m_socks_listen_socket, _1));
	}

	void session_impl::on_socks_accept(std::shared_ptr<socket_type> const& s
		, error_code const& e)
	{
		COMPLETE_ASYNC("session_impl::on_socks_accept");
		TORRENT_ASSERT(s == m_socks_listen_socket || !m_socks_listen_socket);
		m_socks_listen_socket.reset();
		if (e == boost::asio::error::operation_aborted) return;
		if (e)
		{
			if (m_alerts.should_post<listen_failed_alert>())
				m_alerts.emplace_alert<listen_failed_alert>("socks5"
					, listen_failed_alert::accept, e
					, socket_type_t::socks5);
			return;
		}
		if (m_abort) return;
		open_new_incoming_socks_connection();
		incoming_connection(s);
	}

	void session_impl::update_i2p_bridge()
	{
		// we need this socket to be open before we
		// can make name lookups for trackers for instance.
		// pause the session now and resume it once we've
		// established the i2p SAM connection
#if TORRENT_USE_I2P
		if (m_settings.get_str(settings_pack::i2p_hostname).empty())
		{
			error_code ec;
			m_i2p_conn.close(ec);
			return;
		}
		m_i2p_conn.open(m_settings.get_str(settings_pack::i2p_hostname)
			, m_settings.get_int(settings_pack::i2p_port)
			, std::bind(&session_impl::on_i2p_open, this, _1));
#endif
	}

#if TORRENT_USE_I2P

	proxy_settings session_impl::i2p_proxy() const
	{
		proxy_settings ret;

		ret.hostname = m_settings.get_str(settings_pack::i2p_hostname);
		ret.type = settings_pack::i2p_proxy;
		ret.port = std::uint16_t(m_settings.get_int(settings_pack::i2p_port));
		return ret;
	}

	void session_impl::on_i2p_open(error_code const& ec)
	{
		if (ec)
		{
			if (m_alerts.should_post<i2p_alert>())
				m_alerts.emplace_alert<i2p_alert>(ec);

#ifndef TORRENT_DISABLE_LOGGING
			if (should_log())
				session_log("i2p open failed (%d) %s", ec.value(), ec.message().c_str());
#endif
		}
		// now that we have our i2p connection established
		// it's OK to start torrents and use this socket to
		// do i2p name lookups

		open_new_incoming_i2p_connection();
	}

	void session_impl::open_new_incoming_i2p_connection()
	{
		if (!m_i2p_conn.is_open()) return;

		if (m_i2p_listen_socket) return;

		m_i2p_listen_socket = std::make_shared<socket_type>(m_io_service);
		bool ret = instantiate_connection(m_io_service, m_i2p_conn.proxy()
			, *m_i2p_listen_socket, nullptr, nullptr, true, false);
		TORRENT_ASSERT_VAL(ret, ret);
		TORRENT_UNUSED(ret);

		ADD_OUTSTANDING_ASYNC("session_impl::on_i2p_accept");
		i2p_stream& s = *m_i2p_listen_socket->get<i2p_stream>();
		s.set_command(i2p_stream::cmd_accept);
		s.set_session_id(m_i2p_conn.session_id());

		s.async_connect(tcp::endpoint()
			, std::bind(&session_impl::on_i2p_accept, this, m_i2p_listen_socket, _1));
	}

	void session_impl::on_i2p_accept(std::shared_ptr<socket_type> const& s
		, error_code const& e)
	{
		COMPLETE_ASYNC("session_impl::on_i2p_accept");
		m_i2p_listen_socket.reset();
		if (e == boost::asio::error::operation_aborted) return;
		if (e)
		{
			if (m_alerts.should_post<listen_failed_alert>())
			{
				m_alerts.emplace_alert<listen_failed_alert>("i2p"
					, listen_failed_alert::accept
					, e, socket_type_t::i2p);
			}
#ifndef TORRENT_DISABLE_LOGGING
			if (should_log())
				session_log("i2p SAM connection failure: %s", e.message().c_str());
#endif
			return;
		}
		open_new_incoming_i2p_connection();
		incoming_connection(s);
	}
#endif

	void session_impl::send_udp_packet_hostname(char const* hostname
		, int const port
		, span<char const> p
		, error_code& ec
		, int const flags)
	{
		// for now, just pick the first socket with a matching address family
		// TODO: 3 for proper multi-homed support, we may want to do something
		// else here. Probably let the caller decide which interface to send over
		for (std::list<listen_socket_t>::iterator i = m_listen_sockets.begin()
			, end(m_listen_sockets.end()); i != end; ++i)
		{
			if (!i->udp_sock) continue;
			if (i->ssl) continue;

			i->udp_sock->send_hostname(hostname, port, p, ec, flags);

			if ((ec == error::would_block
					|| ec == error::try_again)
				&& !i->udp_write_blocked)
			{
				i->udp_write_blocked = true;
				ADD_OUTSTANDING_ASYNC("session_impl::on_udp_writeable");
				i->udp_sock->async_write(std::bind(&session_impl::on_udp_writeable
					, this, std::weak_ptr<udp_socket>(i->udp_sock), _1));
			}
			return;
		}
		ec = boost::asio::error::operation_not_supported;
	}

	void session_impl::send_udp_packet(bool const ssl
		, udp::endpoint const& ep
		, span<char const> p
		, error_code& ec
		, int const flags)
	{
		// for now, just pick the first socket with a matching address family
		// TODO: 3 for proper multi-homed support, we may want to do something
		// else here. Probably let the caller decide which interface to send over
		for (std::list<listen_socket_t>::iterator i = m_listen_sockets.begin()
			, end(m_listen_sockets.end()); i != end; ++i)
		{
			if (i->ssl != ssl) continue;
			if (!i->udp_sock) continue;
			if (i->local_endpoint.address().is_v4() != ep.address().is_v4())
				continue;

			i->udp_sock->send(ep, p, ec, flags);

			if ((ec == error::would_block
					|| ec == error::try_again)
				&& !i->udp_write_blocked)
			{
				i->udp_write_blocked = true;
				ADD_OUTSTANDING_ASYNC("session_impl::on_udp_writeable");
				i->udp_sock->async_write(std::bind(&session_impl::on_udp_writeable
					, this, std::weak_ptr<udp_socket>(i->udp_sock), _1));
			}
			return;
		}
		ec = boost::asio::error::operation_not_supported;
	}

	void session_impl::on_udp_writeable(std::weak_ptr<udp_socket> s, error_code const& ec)
	{
		COMPLETE_ASYNC("session_impl::on_udp_writeable");
		if (ec) return;

		std::shared_ptr<udp_socket> sock = s.lock();
		if (!sock) return;

		std::list<listen_socket_t>::iterator i = std::find_if(
			m_listen_sockets.begin(), m_listen_sockets.end()
			, [&sock] (listen_socket_t const& ls) { return ls.udp_sock == sock; });

		if (i == m_listen_sockets.end()) return;

		i->udp_write_blocked = false;

		// notify the utp socket manager it can start sending on the socket again
		struct utp_socket_manager& mgr =
#ifdef TORRENT_USE_OPENSSL
			i->ssl ? m_ssl_utp_socket_manager :
#endif
			m_utp_socket_manager;

		mgr.writable();
	}


	void session_impl::on_udp_packet(std::weak_ptr<udp_socket> const& socket
		, bool const ssl, error_code const& ec)
	{
		COMPLETE_ASYNC("session_impl::on_udp_packet");
		if (ec)
		{
			std::shared_ptr<udp_socket> s = socket.lock();
			udp::endpoint ep;
			if (s) ep = s->local_endpoint();

			// don't bubble up operation aborted errors to the user
			if (ec != boost::asio::error::operation_aborted
				&& ec != boost::asio::error::bad_descriptor
				&& m_alerts.should_post<udp_error_alert>())
			{
				m_alerts.emplace_alert<udp_error_alert>(ep, ec);
			}

#ifndef TORRENT_DISABLE_LOGGING
			if (should_log())
			{
				session_log("UDP error: %s (%d) %s"
					, print_endpoint(ep).c_str(), ec.value(), ec.message().c_str());
			}
#endif
			return;
		}

		m_stats_counters.inc_stats_counter(counters::on_udp_counter);

		std::shared_ptr<udp_socket> s = socket.lock();
		if (!s) return;

		struct utp_socket_manager& mgr =
#ifdef TORRENT_USE_OPENSSL
			ssl ? m_ssl_utp_socket_manager :
#endif
			m_utp_socket_manager;

		for (;;)
		{
			aux::array<udp_socket::packet, 50> p;
			error_code err;
			int const num_packets = s->read(p, err);

			for (int i = 0; i < num_packets; ++i)
			{
				udp_socket::packet& packet = p[i];

				if (packet.error)
				{
					// TODO: 3 it would be neat if the utp socket manager would
					// handle ICMP errors too

#ifndef TORRENT_DISABLE_DHT
					if (m_dht)
						m_dht->incoming_error(packet.error, packet.from);
#endif

					m_tracker_manager.incoming_error(packet.error, packet.from);
					continue;
				}

				span<char const> const buf = packet.data;

				// give the uTP socket manager first dis on the packet. Presumably
				// the majority of packets are uTP packets.
				if (!mgr.incoming_packet(packet.from, buf))
				{
					// if it wasn't a uTP packet, try the other users of the UDP
					// socket
					bool handled = false;
#ifndef TORRENT_DISABLE_DHT
					if (m_dht && buf.size() > 20 && buf.front() == 'd' && buf.back() == 'e')
					{
						handled = m_dht->incoming_packet(packet.from, buf);
					}
#endif

					if (!handled)
					{
						m_tracker_manager.incoming_packet(packet.from, buf);
					}
				}
			}

			if (err == error::would_block || err == error::try_again)
			{
				// there are no more packets on the socket
				break;
			}

			if (err)
			{
				udp::endpoint const ep = s->local_endpoint();

				if (err != boost::asio::error::operation_aborted
					&& m_alerts.should_post<udp_error_alert>())
					m_alerts.emplace_alert<udp_error_alert>(ep, err);

#ifndef TORRENT_DISABLE_LOGGING
				if (should_log())
				{
					session_log("UDP error: %s (%d) %s"
						, print_endpoint(ep).c_str(), ec.value(), ec.message().c_str());
				}
#endif

				// any error other than these ones are considered fatal errors, and
				// we won't read from the socket again
				if (err != boost::asio::error::host_unreachable
					&& err != boost::asio::error::fault
					&& err != boost::asio::error::connection_reset
					&& err != boost::asio::error::connection_refused
					&& err != boost::asio::error::connection_aborted
					&& err != boost::asio::error::operation_aborted
					&& err != boost::asio::error::network_reset
					&& err != boost::asio::error::network_unreachable
#ifdef _WIN32
					// ERROR_MORE_DATA means the same thing as EMSGSIZE
					&& err != error_code(ERROR_MORE_DATA, system_category())
					&& err != error_code(ERROR_HOST_UNREACHABLE, system_category())
					&& err != error_code(ERROR_PORT_UNREACHABLE, system_category())
					&& err != error_code(ERROR_RETRY, system_category())
					&& err != error_code(ERROR_NETWORK_UNREACHABLE, system_category())
					&& err != error_code(ERROR_CONNECTION_REFUSED, system_category())
					&& err != error_code(ERROR_CONNECTION_ABORTED, system_category())
#endif
					&& err != boost::asio::error::message_size)
				{
					// fatal errors. Don't try to read from this socket again
					mgr.socket_drained();
					return;
				}
				// non-fatal UDP errors get here, we should re-issue the read.
				continue;
			}
		}

		mgr.socket_drained();

		ADD_OUTSTANDING_ASYNC("session_impl::on_udp_packet");
		s->async_read(std::bind(&session_impl::on_udp_packet
			, this, socket, ssl, _1));
	}

	void session_impl::async_accept(std::shared_ptr<tcp::acceptor> const& listener, bool ssl)
	{
		TORRENT_ASSERT(!m_abort);
		std::shared_ptr<socket_type> c = std::make_shared<socket_type>(m_io_service);
		tcp::socket* str = nullptr;

#ifdef TORRENT_USE_OPENSSL
		if (ssl)
		{
			// accept connections initializing the SSL connection to
			// use the generic m_ssl_ctx context. However, since it has
			// the servername callback set on it, we will switch away from
			// this context into a specific torrent once we start handshaking
			c->instantiate<ssl_stream<tcp::socket>>(m_io_service, &m_ssl_ctx);
			str = &c->get<ssl_stream<tcp::socket>>()->next_layer();
		}
		else
#endif
		{
			c->instantiate<tcp::socket>(m_io_service);
			str = c->get<tcp::socket>();
		}

		ADD_OUTSTANDING_ASYNC("session_impl::on_accept_connection");

#ifdef TORRENT_USE_OPENSSL
		TORRENT_ASSERT(ssl == is_ssl(*c));
#endif

		listener->async_accept(*str
			, std::bind(&session_impl::on_accept_connection, this, c
			, std::weak_ptr<tcp::acceptor>(listener), _1, ssl));
	}

	void session_impl::on_accept_connection(std::shared_ptr<socket_type> const& s
		, std::weak_ptr<tcp::acceptor> listen_socket, error_code const& e
		, bool const ssl)
	{
		COMPLETE_ASYNC("session_impl::on_accept_connection");
		m_stats_counters.inc_stats_counter(counters::on_accept_counter);
		TORRENT_ASSERT(is_single_thread());
		std::shared_ptr<tcp::acceptor> listener = listen_socket.lock();
		if (!listener) return;

		if (e == boost::asio::error::operation_aborted) return;

		if (m_abort) return;

		error_code ec;
		if (e)
		{
			tcp::endpoint ep = listener->local_endpoint(ec);
#ifndef TORRENT_DISABLE_LOGGING
			if (should_log())
			{
				session_log("error accepting connection on '%s': %s"
					, print_endpoint(ep).c_str(), e.message().c_str());
			}
#endif
#ifdef TORRENT_WINDOWS
			// Windows sometimes generates this error. It seems to be
			// non-fatal and we have to do another async_accept.
			if (e.value() == ERROR_SEM_TIMEOUT)
			{
				async_accept(listener, ssl);
				return;
			}
#endif
#ifdef TORRENT_BSD
			// Leopard sometimes generates an "invalid argument" error. It seems to be
			// non-fatal and we have to do another async_accept.
			if (e.value() == EINVAL)
			{
				async_accept(listener, ssl);
				return;
			}
#endif
			if (e == boost::system::errc::too_many_files_open)
			{
				// if we failed to accept an incoming connection
				// because we have too many files open, try again
				// and lower the number of file descriptors used
				// elsewere.
				if (m_settings.get_int(settings_pack::connections_limit) > 10)
				{
					// now, disconnect a random peer
					torrent_map::iterator i = std::max_element(m_torrents.begin(), m_torrents.end()
						, [](torrent_map::value_type const& lhs, torrent_map::value_type const& rhs)
						{ return lhs.second->num_peers() < rhs.second->num_peers(); });

					if (m_alerts.should_post<performance_alert>())
						m_alerts.emplace_alert<performance_alert>(
							torrent_handle(), performance_alert::too_few_file_descriptors);

					if (i != m_torrents.end())
					{
						i->second->disconnect_peers(1, e);
					}

					m_settings.set_int(settings_pack::connections_limit
						, std::max(10, int(m_connections.size())));
				}
				// try again, but still alert the user of the problem
				async_accept(listener, ssl);
			}
			if (m_alerts.should_post<listen_failed_alert>())
			{
				error_code err;
				m_alerts.emplace_alert<listen_failed_alert>(ep.address().to_string(err)
					, ep, listen_failed_alert::accept, e
					, ssl ? socket_type_t::tcp_ssl : socket_type_t::tcp);
			}
			return;
		}
		async_accept(listener, ssl);

#ifdef TORRENT_USE_OPENSSL
		if (ssl)
		{
			TORRENT_ASSERT(is_ssl(*s));

			// for SSL connections, incoming_connection() is called
			// after the handshake is done
			ADD_OUTSTANDING_ASYNC("session_impl::ssl_handshake");
			s->get<ssl_stream<tcp::socket>>()->async_accept_handshake(
				std::bind(&session_impl::ssl_handshake, this, _1, s));
			m_incoming_sockets.insert(s);
		}
		else
#endif
		{
			incoming_connection(s);
		}
	}

#ifdef TORRENT_USE_OPENSSL

	void session_impl::on_incoming_utp_ssl(std::shared_ptr<socket_type> const& s)
	{
		TORRENT_ASSERT(is_ssl(*s));

		// for SSL connections, incoming_connection() is called
		// after the handshake is done
		ADD_OUTSTANDING_ASYNC("session_impl::ssl_handshake");
		s->get<ssl_stream<utp_stream>>()->async_accept_handshake(
			std::bind(&session_impl::ssl_handshake, this, _1, s));
		m_incoming_sockets.insert(s);
	}

	// to test SSL connections, one can use this openssl command template:
	//
	// openssl s_client -cert <client-cert>.pem -key <client-private-key>.pem
	//   -CAfile <torrent-cert>.pem  -debug -connect 127.0.0.1:4433 -tls1
	//   -servername <hex-encoded-info-hash>

	void session_impl::ssl_handshake(error_code const& ec, std::shared_ptr<socket_type> s)
	{
		COMPLETE_ASYNC("session_impl::ssl_handshake");
		TORRENT_ASSERT(is_ssl(*s));

		m_incoming_sockets.erase(s);

		error_code e;
		tcp::endpoint endp = s->remote_endpoint(e);
		if (e) return;

#ifndef TORRENT_DISABLE_LOGGING
		if (should_log())
		{
			session_log(" *** peer SSL handshake done [ ip: %s ec: %s socket: %s ]"
				, print_endpoint(endp).c_str(), ec.message().c_str(), s->type_name());
		}
#endif

		if (ec)
		{
			if (m_alerts.should_post<peer_error_alert>())
			{
				m_alerts.emplace_alert<peer_error_alert>(torrent_handle(), endp
					, peer_id(), op_ssl_handshake, ec);
			}
			return;
		}

		incoming_connection(s);
	}

#endif // TORRENT_USE_OPENSSL

	void session_impl::incoming_connection(std::shared_ptr<socket_type> const& s)
	{
		TORRENT_ASSERT(is_single_thread());

#ifdef TORRENT_USE_OPENSSL
#ifdef TORRENT_MACOS_DEPRECATED_LIBCRYPTO
#pragma clang diagnostic push
#pragma clang diagnostic ignored "-Wdeprecated-declarations"
#endif
		// add the current time to the PRNG, to add more unpredictability
		std::uint64_t now = clock_type::now().time_since_epoch().count();
		// assume 12 bits of entropy (i.e. about 8 milliseconds)
		RAND_add(&now, 8, 1.5);
#ifdef TORRENT_MACOS_DEPRECATED_LIBCRYPTO
#pragma clang diagnostic pop
#endif
#endif // TORRENT_USE_OPENSSL

		if (m_paused)
		{
#ifndef TORRENT_DISABLE_LOGGING
			session_log(" <== INCOMING CONNECTION [ ignored, paused ]");
#endif
			return;
		}

		error_code ec;
		// we got a connection request!
		tcp::endpoint endp = s->remote_endpoint(ec);

		if (ec)
		{
#ifndef TORRENT_DISABLE_LOGGING
			if (should_log())
			{
				session_log(" <== INCOMING CONNECTION FAILED, could "
					"not retrieve remote endpoint: %s"
					, ec.message().c_str());
			}
#endif
			return;
		}

#ifndef TORRENT_DISABLE_LOGGING
		if (should_log())
		{
			session_log(" <== INCOMING CONNECTION %s type: %s"
				, print_endpoint(endp).c_str(), s->type_name());
		}
#endif

		if (!m_settings.get_bool(settings_pack::enable_incoming_utp)
			&& is_utp(*s))
		{
#ifndef TORRENT_DISABLE_LOGGING
			session_log("    rejected uTP connection");
#endif
			if (m_alerts.should_post<peer_blocked_alert>())
				m_alerts.emplace_alert<peer_blocked_alert>(torrent_handle()
					, endp, peer_blocked_alert::utp_disabled);
			return;
		}

		if (!m_settings.get_bool(settings_pack::enable_incoming_tcp)
			&& s->get<tcp::socket>())
		{
#ifndef TORRENT_DISABLE_LOGGING
			session_log("    rejected TCP connection");
#endif
			if (m_alerts.should_post<peer_blocked_alert>())
				m_alerts.emplace_alert<peer_blocked_alert>(torrent_handle()
					, endp, peer_blocked_alert::tcp_disabled);
			return;
		}

		// if there are outgoing interfaces specified, verify this
		// peer is correctly bound to on of them
		if (!m_settings.get_str(settings_pack::outgoing_interfaces).empty())
		{
			tcp::endpoint local = s->local_endpoint(ec);
			if (ec)
			{
#ifndef TORRENT_DISABLE_LOGGING
				if (should_log())
				{
					session_log("    rejected connection: (%d) %s", ec.value()
						, ec.message().c_str());
				}
#endif
				return;
			}
			if (!verify_bound_address(local.address()
				, is_utp(*s), ec))
			{
				if (ec)
				{
#ifndef TORRENT_DISABLE_LOGGING
					if (should_log())
					{
						session_log("    rejected connection, not allowed local interface: (%d) %s"
							, ec.value(), ec.message().c_str());
					}
#endif
					return;
				}

#ifndef TORRENT_DISABLE_LOGGING
				if (should_log())
				{
					error_code err;
					session_log("    rejected connection, not allowed local interface: %s"
						, local.address().to_string(err).c_str());
				}
#endif
				if (m_alerts.should_post<peer_blocked_alert>())
					m_alerts.emplace_alert<peer_blocked_alert>(torrent_handle()
						, endp, peer_blocked_alert::invalid_local_interface);
				return;
			}
		}

		// local addresses do not count, since it's likely
		// coming from our own client through local service discovery
		// and it does not reflect whether or not a router is open
		// for incoming connections or not.
		if (!is_local(endp.address()))
			m_stats_counters.set_value(counters::has_incoming_connections, 1);

		// this filter is ignored if a single torrent
		// is set to ignore the filter, since this peer might be
		// for that torrent
		if (m_stats_counters[counters::non_filter_torrents] == 0
			&& m_ip_filter
			&& (m_ip_filter->access(endp.address()) & ip_filter::blocked))
		{
#ifndef TORRENT_DISABLE_LOGGING
			session_log("filtered blocked ip");
#endif
			if (m_alerts.should_post<peer_blocked_alert>())
				m_alerts.emplace_alert<peer_blocked_alert>(torrent_handle()
					, endp, peer_blocked_alert::ip_filter);
			return;
		}

		// check if we have any active torrents
		// if we don't reject the connection
		if (m_torrents.empty())
		{
#ifndef TORRENT_DISABLE_LOGGING
			session_log(" There are no torrents, disconnect");
#endif
			return;
		}

		// figure out which peer classes this is connections has,
		// to get connection_limit_factor
		peer_class_set pcs;
		set_peer_classes(&pcs, endp.address(), s->type());
		int connection_limit_factor = 0;
		for (int i = 0; i < pcs.num_classes(); ++i)
		{
			peer_class_t pc = pcs.class_at(i);
			if (m_classes.at(pc) == nullptr) continue;
			int f = m_classes.at(pc)->connection_limit_factor;
			if (connection_limit_factor < f) connection_limit_factor = f;
		}
		if (connection_limit_factor == 0) connection_limit_factor = 100;

		std::int64_t limit = m_settings.get_int(settings_pack::connections_limit);
		limit = limit * 100 / connection_limit_factor;

		// don't allow more connections than the max setting
		// weighed by the peer class' setting
		bool reject = num_connections() >= limit + m_settings.get_int(settings_pack::connections_slack);

		if (reject)
		{
			if (m_alerts.should_post<peer_disconnected_alert>())
			{
				m_alerts.emplace_alert<peer_disconnected_alert>(torrent_handle(), endp, peer_id()
						, op_bittorrent, s->type()
						, error_code(errors::too_many_connections)
						, close_reason_t::none);
			}
#ifndef TORRENT_DISABLE_LOGGING
			if (should_log())
			{
				session_log("number of connections limit exceeded (conns: %d, limit: %d, slack: %d), connection rejected"
					, num_connections(), m_settings.get_int(settings_pack::connections_limit)
					, m_settings.get_int(settings_pack::connections_slack));
			}
#endif
			return;
		}

		// if we don't have any active torrents, there's no
		// point in accepting this connection. If, however,
		// the setting to start up queued torrents when they
		// get an incoming connection is enabled, we cannot
		// perform this check.
		if (!m_settings.get_bool(settings_pack::incoming_starts_queued_torrents))
		{
			bool has_active_torrent = false;
			for (torrent_map::iterator i = m_torrents.begin()
				, end(m_torrents.end()); i != end; ++i)
			{
				if (!i->second->is_torrent_paused())
				{
					has_active_torrent = true;
					break;
				}
			}
			if (!has_active_torrent)
			{
#ifndef TORRENT_DISABLE_LOGGING
				session_log(" There are no _active_ torrents, disconnect");
#endif
				return;
			}
		}

		m_stats_counters.inc_stats_counter(counters::incoming_connections);

		if (m_alerts.should_post<incoming_connection_alert>())
			m_alerts.emplace_alert<incoming_connection_alert>(s->type(), endp);

		setup_socket_buffers(*s);

		peer_connection_args pack;
		pack.ses = this;
		pack.sett = &m_settings;
		pack.stats_counters = &m_stats_counters;
		pack.disk_thread = &m_disk_thread;
		pack.ios = &m_io_service;
		pack.tor = std::weak_ptr<torrent>();
		pack.s = s;
		pack.endp = endp;
		pack.peerinfo = nullptr;

		std::shared_ptr<peer_connection> c
			= std::make_shared<bt_peer_connection>(pack, get_peer_id());
#if TORRENT_USE_ASSERTS
		c->m_in_constructor = false;
#endif

		if (!c->is_disconnecting())
		{
			// in case we've exceeded the limit, let this peer know that
			// as soon as it's received the handshake, it needs to either
			// disconnect or pick another peer to disconnect
			if (num_connections() >= limit)
				c->peer_exceeds_limit();

			TORRENT_ASSERT(!c->m_in_constructor);
			m_connections.insert(c);
			c->start();
		}
	}

	void session_impl::setup_socket_buffers(socket_type& s)
	{
		error_code ec;
		set_socket_buffer_size(s, m_settings, ec);
	}

	// if cancel_with_cq is set, the peer connection is
	// currently expected to be scheduled for a connection
	// with the connection queue, and should be cancelled
	// TODO: should this function take a shared_ptr instead?
	void session_impl::close_connection(peer_connection* p
		, error_code const& ec)
	{
		TORRENT_ASSERT(is_single_thread());
		std::shared_ptr<peer_connection> sp(p->self());

		// someone else is holding a reference, it's important that
		// it's destructed from the network thread. Make sure the
		// last reference is held by the network thread.
		if (!sp.unique())
			m_undead_peers.push_back(sp);

#ifndef TORRENT_DISABLE_LOGGING
		if (should_log())
		{
			session_log(" CLOSING CONNECTION %s : %s"
				, print_endpoint(p->remote()).c_str(), ec.message().c_str());
		}
#else
		TORRENT_UNUSED(ec);
#endif

		TORRENT_ASSERT(p->is_disconnecting());

		TORRENT_ASSERT(sp.use_count() > 0);

		connection_map::iterator i = m_connections.find(sp);
		// make sure the next disk peer round-robin cursor stays valid
		if (i != m_connections.end()) m_connections.erase(i);
	}

	void session_impl::set_peer_id(peer_id const& id)
	{
		m_peer_id = id;
	}

	void session_impl::set_key(int key)
	{
		m_key = key;
	}

	int session_impl::next_port() const
	{
		int start = m_settings.get_int(settings_pack::outgoing_port);
		int num = m_settings.get_int(settings_pack::num_outgoing_ports);
		std::pair<int, int> out_ports(start, start + num);
		if (m_next_port < out_ports.first || m_next_port > out_ports.second)
			m_next_port = out_ports.first;

		int port = m_next_port;
		++m_next_port;
		if (m_next_port > out_ports.second) m_next_port = out_ports.first;
#ifndef TORRENT_DISABLE_LOGGING
		session_log(" *** BINDING OUTGOING CONNECTION [ port: %d ]", port);
#endif
		return port;
	}

	int session_impl::rate_limit(peer_class_t c, int channel) const
	{
		TORRENT_ASSERT(channel >= 0 && channel <= 1);
		if (channel < 0 || channel > 1) return 0;

		peer_class const* pc = m_classes.at(c);
		if (pc == nullptr) return 0;
		return pc->channel[channel].throttle();
	}

	int session_impl::upload_rate_limit(peer_class_t c) const
	{
		return rate_limit(c, peer_connection::upload_channel);
	}

	int session_impl::download_rate_limit(peer_class_t c) const
	{
		return rate_limit(c, peer_connection::download_channel);
	}

	void session_impl::set_rate_limit(peer_class_t c, int channel, int limit)
	{
		TORRENT_ASSERT(is_single_thread());
		TORRENT_ASSERT(limit >= -1);
		TORRENT_ASSERT(channel >= 0 && channel <= 1);

		if (channel < 0 || channel > 1) return;

		peer_class* pc = m_classes.at(c);
		if (pc == nullptr) return;
		if (limit <= 0) limit = 0;
		else limit = std::min(limit, std::numeric_limits<int>::max() - 1);
		pc->channel[channel].throttle(limit);
	}

	void session_impl::set_upload_rate_limit(peer_class_t c, int limit)
	{
		set_rate_limit(c, peer_connection::upload_channel, limit);
	}

	void session_impl::set_download_rate_limit(peer_class_t c, int limit)
	{
		set_rate_limit(c, peer_connection::download_channel, limit);
	}

#if TORRENT_USE_ASSERTS
	bool session_impl::has_peer(peer_connection const* p) const
	{
		TORRENT_ASSERT(is_single_thread());
		return std::any_of(m_connections.begin(), m_connections.end()
			, [p] (std::shared_ptr<peer_connection> const& pr)
			{ return pr.get() == p; });
	}

	bool session_impl::any_torrent_has_peer(peer_connection const* p) const
	{
		for (auto& pe : m_torrents)
			if (pe.second->has_peer(p)) return true;
		return false;
	}
#endif

	void session_impl::sent_bytes(int bytes_payload, int bytes_protocol)
	{
		m_stats_counters.inc_stats_counter(counters::sent_bytes
			, bytes_payload + bytes_protocol);
		m_stats_counters.inc_stats_counter(counters::sent_payload_bytes
			, bytes_payload);

		m_stat.sent_bytes(bytes_payload, bytes_protocol);
	}

	void session_impl::received_bytes(int bytes_payload, int bytes_protocol)
	{
		m_stats_counters.inc_stats_counter(counters::recv_bytes
			, bytes_payload + bytes_protocol);
		m_stats_counters.inc_stats_counter(counters::recv_payload_bytes
			, bytes_payload);

		m_stat.received_bytes(bytes_payload, bytes_protocol);
	}

	void session_impl::trancieve_ip_packet(int bytes, bool ipv6)
	{
		// one TCP/IP packet header for the packet
		// sent or received, and one for the ACK
		// The IPv4 header is 20 bytes
		// and IPv6 header is 40 bytes
		int const header = (ipv6 ? 40 : 20) + 20;
		int const mtu = 1500;
		int const packet_size = mtu - header;
		int const overhead = std::max(1, (bytes + packet_size - 1) / packet_size) * header;
		m_stats_counters.inc_stats_counter(counters::sent_ip_overhead_bytes
			, overhead);
		m_stats_counters.inc_stats_counter(counters::recv_ip_overhead_bytes
			, overhead);

		m_stat.trancieve_ip_packet(bytes, ipv6);
	}

	void session_impl::sent_syn(bool ipv6)
	{
		int const overhead = ipv6 ? 60 : 40;
		m_stats_counters.inc_stats_counter(counters::sent_ip_overhead_bytes
			, overhead);

		m_stat.sent_syn(ipv6);
	}

	void session_impl::received_synack(bool ipv6)
	{
		int const overhead = ipv6 ? 60 : 40;
		m_stats_counters.inc_stats_counter(counters::sent_ip_overhead_bytes
			, overhead);
		m_stats_counters.inc_stats_counter(counters::recv_ip_overhead_bytes
			, overhead);

		m_stat.received_synack(ipv6);
	}

	void session_impl::on_tick(error_code const& e)
	{
		COMPLETE_ASYNC("session_impl::on_tick");
		m_stats_counters.inc_stats_counter(counters::on_tick_counter);

		TORRENT_ASSERT(is_single_thread());

		// submit all disk jobs when we leave this function
		deferred_submit_jobs();

		aux::update_time_now();
		time_point now = aux::time_now();

		// remove undead peers that only have this list as their reference keeping them alive
		if (!m_undead_peers.empty())
		{
			auto const remove_it = std::remove_if(m_undead_peers.begin(), m_undead_peers.end()
				, std::bind(&std::shared_ptr<peer_connection>::unique, _1));
			m_undead_peers.erase(remove_it, m_undead_peers.end());
			if (m_undead_peers.empty())
			{
				// we just removed our last "undead" peer (i.e. a peer connection
				// that had some external reference to it). It's now safe to
				// shut-down
				if (m_abort)
				{
					m_io_service.post(std::bind(&session_impl::abort_stage2, this));
				}
			}
		}

// too expensive
//		INVARIANT_CHECK;

		// we have to keep ticking the utp socket manager
		// until they're all closed
		if (m_abort)
		{
			if (m_utp_socket_manager.num_sockets() == 0
#ifdef TORRENT_USE_OPENSSL
				&& m_ssl_utp_socket_manager.num_sockets() == 0
#endif
				&& m_undead_peers.empty())
			{
				return;
			}
#if defined TORRENT_ASIO_DEBUGGING
			std::fprintf(stderr, "uTP sockets: %d ssl-uTP sockets: %d undead-peers left: %d\n"
				, m_utp_socket_manager.num_sockets()
#ifdef TORRENT_USE_OPENSSL
				, m_ssl_utp_socket_manager.num_sockets()
#else
				, 0
#endif
				, int(m_undead_peers.size()));
#endif
		}

		if (e == boost::asio::error::operation_aborted) return;

		if (e)
		{
#ifndef TORRENT_DISABLE_LOGGING
			if (should_log())
				session_log("*** TICK TIMER FAILED %s", e.message().c_str());
#endif
			std::abort();
		}

		ADD_OUTSTANDING_ASYNC("session_impl::on_tick");
		error_code ec;
		m_timer.expires_at(now + milliseconds(m_settings.get_int(settings_pack::tick_interval)), ec);
		m_timer.async_wait(make_tick_handler([this](error_code const& err) {
			this->wrap(&session_impl::on_tick, err); }));

		m_download_rate.update_quotas(now - m_last_tick);
		m_upload_rate.update_quotas(now - m_last_tick);

		m_last_tick = now;

		m_utp_socket_manager.tick(now);
#ifdef TORRENT_USE_OPENSSL
		m_ssl_utp_socket_manager.tick(now);
#endif

		// only tick the following once per second
		if (now - m_last_second_tick < seconds(1)) return;

#ifndef TORRENT_DISABLE_DHT
		if (m_dht
			&& m_dht_interval_update_torrents < 40
			&& m_dht_interval_update_torrents != int(m_torrents.size()))
			update_dht_announce_interval();
#endif

		m_utp_socket_manager.decay();
#ifdef TORRENT_USE_OPENSSL
		m_ssl_utp_socket_manager.decay();
#endif

		int tick_interval_ms = int(total_milliseconds(now - m_last_second_tick));
		m_last_second_tick = now;
		m_tick_residual += tick_interval_ms - 1000;

		std::int32_t const stime = session_time();
		if (stime > 65000)
		{
			// we're getting close to the point where our timestamps
			// in torrent_peer are wrapping. We need to step all counters back
			// four hours. This means that any timestamp that refers to a time
			// more than 18.2 - 4 = 14.2 hours ago, will be incremented to refer to
			// 14.2 hours ago.

			m_created += hours(4);

			const int four_hours = 60 * 60 * 4;
			for (torrent_map::iterator i = m_torrents.begin()
				, end(m_torrents.end()); i != end; ++i)
			{
				i->second->step_session_time(four_hours);
			}
		}

#ifndef TORRENT_DISABLE_EXTENSIONS
		for (auto& ext : m_ses_extensions[plugins_tick_idx])
		{
			ext->on_tick();
		}
#endif

		// don't do any of the following while we're shutting down
		if (m_abort) return;

		switch (m_settings.get_int(settings_pack::mixed_mode_algorithm))
		{
			case settings_pack::prefer_tcp:
				set_upload_rate_limit(m_tcp_peer_class, 0);
				set_download_rate_limit(m_tcp_peer_class, 0);
				break;
			case settings_pack::peer_proportional:
				{
					int num_peers[2][2] = {{0, 0}, {0, 0}};
					for (connection_map::iterator i = m_connections.begin()
						, end(m_connections.end());i != end; ++i)
					{
						peer_connection& p = *(*i);
						if (p.in_handshake()) continue;
						int protocol = 0;
						if (is_utp(*p.get_socket())) protocol = 1;

						if (p.download_queue().size() + p.request_queue().size() > 0)
							++num_peers[protocol][peer_connection::download_channel];
						if (p.upload_queue().size() > 0)
							++num_peers[protocol][peer_connection::upload_channel];
					}

					peer_class* pc = m_classes.at(m_tcp_peer_class);
					bandwidth_channel* tcp_channel = pc->channel;
					int stat_rate[] = {m_stat.upload_rate(), m_stat.download_rate() };
					// never throttle below this
					int lower_limit[] = {5000, 30000};

					for (int i = 0; i < 2; ++i)
					{
						// if there are no uploading uTP peers, don't throttle TCP up
						if (num_peers[1][i] == 0)
						{
							tcp_channel[i].throttle(0);
						}
						else
						{
							if (num_peers[0][i] == 0) num_peers[0][i] = 1;
							int total_peers = num_peers[0][i] + num_peers[1][i];
							// this are 64 bits since it's multiplied by the number
							// of peers, which otherwise might overflow an int
							std::int64_t rate = stat_rate[i];
							tcp_channel[i].throttle(std::max(int(rate * num_peers[0][i] / total_peers), lower_limit[i]));
						}
					}
				}
				break;
		}

		// --------------------------------------------------------------
		// auto managed torrent
		// --------------------------------------------------------------
		if (!m_paused) m_auto_manage_time_scaler--;
		if (m_auto_manage_time_scaler < 0)
		{
			m_auto_manage_time_scaler = settings().get_int(settings_pack::auto_manage_interval);
			recalculate_auto_managed_torrents();
		}

		// --------------------------------------------------------------
		// check for incoming connections that might have timed out
		// --------------------------------------------------------------

		for (connection_map::iterator i = m_connections.begin();
			i != m_connections.end();)
		{
			peer_connection* p = (*i).get();
			++i;
			// ignore connections that already have a torrent, since they
			// are ticked through the torrents' second_tick
			if (!p->associated_torrent().expired()) continue;

			// TODO: have a separate list for these connections, instead of having to loop through all of them
			int timeout = m_settings.get_int(settings_pack::handshake_timeout);
#if TORRENT_USE_I2P
			timeout *= is_i2p(*p->get_socket()) ? 4 : 1;
#endif
			if (m_last_tick - p->connected_time () > seconds(timeout))
				p->disconnect(errors::timed_out, op_bittorrent);
		}

		// --------------------------------------------------------------
		// second_tick every torrent (that wants it)
		// --------------------------------------------------------------

#if TORRENT_DEBUG_STREAMING > 0
		std::printf("\033[2J\033[0;0H");
#endif

		aux::vector<torrent*>& want_tick = m_torrent_lists[torrent_want_tick];
		for (int i = 0; i < int(want_tick.size()); ++i)
		{
			torrent& t = *want_tick[i];
			TORRENT_ASSERT(t.want_tick());
			TORRENT_ASSERT(!t.is_aborted());

			t.second_tick(tick_interval_ms);

			// if the call to second_tick caused the torrent
			// to no longer want to be ticked (i.e. it was
			// removed from the list) we need to back up the counter
			// to not miss the torrent after it
			if (!t.want_tick()) --i;
		}

		// TODO: this should apply to all bandwidth channels
		if (m_settings.get_bool(settings_pack::rate_limit_ip_overhead))
		{
			int up_limit = upload_rate_limit(m_global_class);
			int down_limit = download_rate_limit(m_global_class);

			if (down_limit > 0
				&& m_stat.download_ip_overhead() >= down_limit
				&& m_alerts.should_post<performance_alert>())
			{
				m_alerts.emplace_alert<performance_alert>(torrent_handle()
					, performance_alert::download_limit_too_low);
			}

			if (up_limit > 0
				&& m_stat.upload_ip_overhead() >= up_limit
				&& m_alerts.should_post<performance_alert>())
			{
				m_alerts.emplace_alert<performance_alert>(torrent_handle()
					, performance_alert::upload_limit_too_low);
			}
		}

		m_peak_up_rate = (std::max)(m_stat.upload_rate(), m_peak_up_rate);
		m_peak_down_rate = (std::max)(m_stat.download_rate(), m_peak_down_rate);

		m_stat.second_tick(tick_interval_ms);

		// --------------------------------------------------------------
		// scrape paused torrents that are auto managed
		// (unless the session is paused)
		// --------------------------------------------------------------
		if (!m_paused)
		{
			INVARIANT_CHECK;
			--m_auto_scrape_time_scaler;
			if (m_auto_scrape_time_scaler <= 0)
			{
				aux::vector<torrent*>& want_scrape = m_torrent_lists[torrent_want_scrape];
				m_auto_scrape_time_scaler = m_settings.get_int(settings_pack::auto_scrape_interval)
					/ (std::max)(1, int(want_scrape.size()));
				if (m_auto_scrape_time_scaler < m_settings.get_int(settings_pack::auto_scrape_min_interval))
					m_auto_scrape_time_scaler = m_settings.get_int(settings_pack::auto_scrape_min_interval);

				if (!want_scrape.empty() && !m_abort)
				{
					if (m_next_scrape_torrent >= int(want_scrape.size()))
						m_next_scrape_torrent = 0;

					torrent& t = *want_scrape[m_next_scrape_torrent];
					TORRENT_ASSERT(t.is_paused() && t.is_auto_managed());

					// false means it's not triggered by the user, but automatically
					// by libtorrent
					t.scrape_tracker(-1, false);

					++m_next_scrape_torrent;
					if (m_next_scrape_torrent >= int(want_scrape.size()))
						m_next_scrape_torrent = 0;

				}
			}
		}

		// --------------------------------------------------------------
		// connect new peers
		// --------------------------------------------------------------

		try_connect_more_peers();

		// --------------------------------------------------------------
		// unchoke set calculations
		// --------------------------------------------------------------
		m_unchoke_time_scaler--;
		if (m_unchoke_time_scaler <= 0 && !m_connections.empty())
		{
			m_unchoke_time_scaler = settings().get_int(settings_pack::unchoke_interval);
			recalculate_unchoke_slots();
		}

		// --------------------------------------------------------------
		// optimistic unchoke calculation
		// --------------------------------------------------------------
		m_optimistic_unchoke_time_scaler--;
		if (m_optimistic_unchoke_time_scaler <= 0)
		{
			m_optimistic_unchoke_time_scaler
				= settings().get_int(settings_pack::optimistic_unchoke_interval);
			recalculate_optimistic_unchoke_slots();
		}

		// --------------------------------------------------------------
		// disconnect peers when we have too many
		// --------------------------------------------------------------
		--m_disconnect_time_scaler;
		if (m_disconnect_time_scaler <= 0)
		{
			m_disconnect_time_scaler = m_settings.get_int(settings_pack::peer_turnover_interval);

			// if the connections_limit is too low, the disconnect
			// logic is disabled, since it is too disruptive
			if (m_settings.get_int(settings_pack::connections_limit) > 5)
			{
				if (num_connections() >= m_settings.get_int(settings_pack::connections_limit)
					* m_settings.get_int(settings_pack::peer_turnover_cutoff) / 100
					&& !m_torrents.empty())
				{
					// every 90 seconds, disconnect the worst peers
					// if we have reached the connection limit
					torrent_map::iterator i = std::max_element(m_torrents.begin(), m_torrents.end()
						, [] (torrent_map::value_type const& lhs, torrent_map::value_type const& rhs)
						{ return lhs.second->num_peers() < rhs.second->num_peers(); });

					TORRENT_ASSERT(i != m_torrents.end());
					int peers_to_disconnect = (std::min)((std::max)(
						int(i->second->num_peers() * m_settings.get_int(settings_pack::peer_turnover) / 100), 1)
						, i->second->num_connect_candidates());
					i->second->disconnect_peers(peers_to_disconnect
						, error_code(errors::optimistic_disconnect));
				}
				else
				{
					// if we haven't reached the global max. see if any torrent
					// has reached its local limit
					for (auto const& pt : m_torrents)
					{
						std::shared_ptr<torrent> t = pt.second;

						// ths disconnect logic is disabled for torrents with
						// too low connection limit
						if (t->num_peers() < t->max_connections()
							* m_settings.get_int(settings_pack::peer_turnover_cutoff) / 100
							|| t->max_connections() < 6)
							continue;

						int peers_to_disconnect = (std::min)((std::max)(t->num_peers()
							* m_settings.get_int(settings_pack::peer_turnover) / 100, 1)
							, t->num_connect_candidates());
						t->disconnect_peers(peers_to_disconnect, errors::optimistic_disconnect);
					}
				}
			}
		}

		m_tick_residual = m_tick_residual % 1000;
//		m_peer_pool.release_memory();
	}

	namespace {
	// returns the index of the first set bit.
	int log2(std::uint32_t v)
	{
// http://graphics.stanford.edu/~seander/bithacks.html#IntegerLogDeBruijn
		static const int MultiplyDeBruijnBitPosition[32] =
		{
			0, 9, 1, 10, 13, 21, 2, 29, 11, 14, 16, 18, 22, 25, 3, 30,
			8, 12, 20, 28, 15, 17, 24, 7, 19, 27, 23, 6, 26, 5, 4, 31
		};

		v |= v >> 1; // first round down to one less than a power of 2
		v |= v >> 2;
		v |= v >> 4;
		v |= v >> 8;
		v |= v >> 16;

		return MultiplyDeBruijnBitPosition[std::uint32_t(v * 0x07C4ACDDU) >> 27];
	}

	} // anonymous namespace

	void session_impl::received_buffer(int s)
	{
		int index = std::min(log2(std::uint32_t(s >> 3)), 17);
		m_stats_counters.inc_stats_counter(counters::socket_recv_size3 + index);
	}

	void session_impl::sent_buffer(int s)
	{
		int index = std::min(log2(std::uint32_t(s >> 3)), 17);
		m_stats_counters.inc_stats_counter(counters::socket_send_size3 + index);
	}

	void session_impl::prioritize_connections(std::weak_ptr<torrent> t)
	{
		m_prio_torrents.push_back(std::make_pair(t, 10));
	}

#ifndef TORRENT_DISABLE_DHT

	void session_impl::add_dht_node(udp::endpoint const& n)
	{
		TORRENT_ASSERT(is_single_thread());

		if (m_dht) m_dht->add_node(n);
		else m_dht_nodes.push_back(n);
	}

	bool session_impl::has_dht() const
	{
		return m_dht.get() != nullptr;
	}

	void session_impl::prioritize_dht(std::weak_ptr<torrent> t)
	{
		TORRENT_ASSERT(!m_abort);
		if (m_abort) return;

		TORRENT_ASSERT(m_dht);
		m_dht_torrents.push_back(t);
#ifndef TORRENT_DISABLE_LOGGING
		std::shared_ptr<torrent> tor = t.lock();
		if (tor && should_log())
			session_log("prioritizing DHT announce: \"%s\"", tor->name().c_str());
#endif
		// trigger a DHT announce right away if we just added a new torrent and
		// there's no back-log. in the timer handler, as long as there are more
		// high priority torrents to be announced to the DHT, it will keep the
		// timer interval short until all torrents have been announced.
		if (m_dht_torrents.size() == 1)
		{
			ADD_OUTSTANDING_ASYNC("session_impl::on_dht_announce");
			error_code ec;
			m_dht_announce_timer.expires_from_now(seconds(0), ec);
			m_dht_announce_timer.async_wait([this](error_code const& err) {
				this->wrap(&session_impl::on_dht_announce, err); });
		}
	}

	void session_impl::on_dht_announce(error_code const& e)
	{
		COMPLETE_ASYNC("session_impl::on_dht_announce");
		TORRENT_ASSERT(is_single_thread());
		if (e)
		{
#ifndef TORRENT_DISABLE_LOGGING
			if (should_log())
			{
				session_log("aborting DHT announce timer (%d): %s"
					, e.value(), e.message().c_str());
			}
#endif
			return;
		}

		if (m_abort)
		{
#ifndef TORRENT_DISABLE_LOGGING
			session_log("aborting DHT announce timer: m_abort set");
#endif
			return;
		}

		if (!m_dht)
		{
			m_dht_torrents.clear();
			return;
		}

		TORRENT_ASSERT(m_dht);

		// announce to DHT every 15 minutes
		int delay = (std::max)(m_settings.get_int(settings_pack::dht_announce_interval)
			/ (std::max)(int(m_torrents.size()), 1), 1);

		if (!m_dht_torrents.empty())
		{
			// we have prioritized torrents that need
			// an initial DHT announce. Don't wait too long
			// until we announce those.
			delay = (std::min)(4, delay);
		}

		ADD_OUTSTANDING_ASYNC("session_impl::on_dht_announce");
		error_code ec;
		m_dht_announce_timer.expires_from_now(seconds(delay), ec);
		m_dht_announce_timer.async_wait([this](error_code const& err) {
				this->wrap(&session_impl::on_dht_announce, err); }
			);

		if (!m_dht_torrents.empty())
		{
			std::shared_ptr<torrent> t;
			do
			{
				t = m_dht_torrents.front().lock();
				m_dht_torrents.pop_front();
			} while (!t && !m_dht_torrents.empty());

			if (t)
			{
				t->dht_announce();
				return;
			}
		}
		if (m_torrents.empty()) return;

		if (m_next_dht_torrent == m_torrents.end())
			m_next_dht_torrent = m_torrents.begin();
		m_next_dht_torrent->second->dht_announce();
		// TODO: 2 make a list for torrents that want to be announced on the DHT so we
		// don't have to loop over all torrents, just to find the ones that want to announce
		++m_next_dht_torrent;
		if (m_next_dht_torrent == m_torrents.end())
			m_next_dht_torrent = m_torrents.begin();
	}
#endif

	void session_impl::on_lsd_announce(error_code const& e)
	{
		COMPLETE_ASYNC("session_impl::on_lsd_announce");
		m_stats_counters.inc_stats_counter(counters::on_lsd_counter);
		TORRENT_ASSERT(is_single_thread());
		if (e) return;

		if (m_abort) return;

		ADD_OUTSTANDING_ASYNC("session_impl::on_lsd_announce");
		// announce on local network every 5 minutes
		int delay = (std::max)(m_settings.get_int(settings_pack::local_service_announce_interval)
			/ (std::max)(int(m_torrents.size()), 1), 1);
		error_code ec;
		m_lsd_announce_timer.expires_from_now(seconds(delay), ec);
		m_lsd_announce_timer.async_wait([this](error_code const& err) {
			this->wrap(&session_impl::on_lsd_announce, err); });

		if (m_torrents.empty()) return;

		if (m_next_lsd_torrent == m_torrents.end())
			m_next_lsd_torrent = m_torrents.begin();
		m_next_lsd_torrent->second->lsd_announce();
		++m_next_lsd_torrent;
		if (m_next_lsd_torrent == m_torrents.end())
			m_next_lsd_torrent = m_torrents.begin();
	}

	void session_impl::auto_manage_checking_torrents(std::vector<torrent*>& list
		, int& limit)
	{
		for (std::vector<torrent*>::iterator i = list.begin()
			, end(list.end()); i != end; ++i)
		{
			torrent* t = *i;

			TORRENT_ASSERT(t->state() == torrent_status::checking_files);
			TORRENT_ASSERT(t->is_auto_managed());
			if (limit <= 0)
			{
				t->pause();
			}
			else
			{
				t->resume();
				t->start_checking();
				--limit;
			}
		}
	}

	void session_impl::auto_manage_torrents(std::vector<torrent*>& list
		, int& dht_limit, int& tracker_limit
		, int& lsd_limit, int& hard_limit, int type_limit)
	{
		for (std::vector<torrent*>::iterator i = list.begin()
			, end(list.end()); i != end; ++i)
		{
			torrent* t = *i;

			TORRENT_ASSERT(t->state() != torrent_status::checking_files);

			// inactive torrents don't count (and if you configured them to do so,
			// the torrent won't say it's inactive)
			if (hard_limit > 0 && t->is_inactive())
			{
				t->set_announce_to_dht(--dht_limit >= 0);
				t->set_announce_to_trackers(--tracker_limit >= 0);
				t->set_announce_to_lsd(--lsd_limit >= 0);

				--hard_limit;
#ifndef TORRENT_DISABLE_LOGGING
				if (t->is_torrent_paused())
					t->log_to_all_peers("auto manager starting (inactive) torrent");
#endif
				t->set_paused(false);
				continue;
			}

			if (type_limit > 0 && hard_limit > 0)
			{
				t->set_announce_to_dht(--dht_limit >= 0);
				t->set_announce_to_trackers(--tracker_limit >= 0);
				t->set_announce_to_lsd(--lsd_limit >= 0);

				--hard_limit;
				--type_limit;
#ifndef TORRENT_DISABLE_LOGGING
				if (t->is_torrent_paused())
					t->log_to_all_peers("auto manager starting torrent");
#endif
				t->set_paused(false);
				continue;
			}

#ifndef TORRENT_DISABLE_LOGGING
			if (!t->is_torrent_paused())
				t->log_to_all_peers("auto manager pausing torrent");
#endif
			// use graceful pause for auto-managed torrents
			t->set_paused(true, torrent::flag_graceful_pause
				| torrent::flag_clear_disk_cache);
			t->set_announce_to_dht(false);
			t->set_announce_to_trackers(false);
			t->set_announce_to_lsd(false);
		}
	}

	int session_impl::get_int_setting(int n) const
	{
		int const v = settings().get_int(n);
		if (v < 0) return (std::numeric_limits<int>::max)();
		return v;
	}

	void session_impl::recalculate_auto_managed_torrents()
	{
		INVARIANT_CHECK;

		m_last_auto_manage = time_now();
		m_need_auto_manage = false;

		if (m_paused) return;

		// make copies of the lists of torrents that we want to consider for auto
		// management. We need copies because they will be sorted.
		std::vector<torrent*> checking
			= torrent_list(session_interface::torrent_checking_auto_managed);
		std::vector<torrent*> downloaders
			= torrent_list(session_interface::torrent_downloading_auto_managed);
		std::vector<torrent*> seeds
			= torrent_list(session_interface::torrent_seeding_auto_managed);

		// these counters are set to the number of torrents
		// of each kind we're allowed to have active
		int downloading_limit = get_int_setting(settings_pack::active_downloads);
		int seeding_limit = get_int_setting(settings_pack::active_seeds);
		int checking_limit = get_int_setting(settings_pack::active_checking);
		int dht_limit = get_int_setting(settings_pack::active_dht_limit);
		int tracker_limit = get_int_setting(settings_pack::active_tracker_limit);
		int lsd_limit = get_int_setting(settings_pack::active_lsd_limit);
		int hard_limit = get_int_setting(settings_pack::active_limit);

		// if hard_limit is <= 0, all torrents in these lists should be paused.
		// The order is not relevant
		if (hard_limit > 0)
		{
			// we only need to sort the first n torrents here, where n is the number
			// of checking torrents we allow. The rest of the list is still used to
			// make sure the remaining torrents are paused, but their order is not
			// relevant
			std::partial_sort(checking.begin(), checking.begin() +
				(std::min)(checking_limit, int(checking.size())), checking.end()
				, [](torrent const* lhs, torrent const* rhs)
				{ return lhs->sequence_number() < rhs->sequence_number(); });

			std::partial_sort(downloaders.begin(), downloaders.begin() +
				(std::min)(hard_limit, int(downloaders.size())), downloaders.end()
				, [](torrent const* lhs, torrent const* rhs)
				{ return lhs->sequence_number() < rhs->sequence_number(); });

			std::partial_sort(seeds.begin(), seeds.begin() +
				(std::min)(hard_limit, int(seeds.size())), seeds.end()
				, [this](torrent const* lhs, torrent const* rhs)
				{ return lhs->seed_rank(m_settings) > rhs->seed_rank(m_settings); });
		}

		auto_manage_checking_torrents(checking, checking_limit);

		if (settings().get_bool(settings_pack::auto_manage_prefer_seeds))
		{
			auto_manage_torrents(seeds, dht_limit, tracker_limit, lsd_limit
				, hard_limit, seeding_limit);
			auto_manage_torrents(downloaders, dht_limit, tracker_limit, lsd_limit
				, hard_limit, downloading_limit);
		}
		else
		{
			auto_manage_torrents(downloaders, dht_limit, tracker_limit, lsd_limit
				, hard_limit, downloading_limit);
			auto_manage_torrents(seeds, dht_limit, tracker_limit, lsd_limit
				, hard_limit, seeding_limit);
		}
	}

	namespace {
#ifndef TORRENT_DISABLE_EXTENSIONS
		uint64_t const priority_undetermined = std::numeric_limits<uint64_t>::max() - 1;
#endif

		struct opt_unchoke_candidate
		{
			explicit opt_unchoke_candidate(std::shared_ptr<peer_connection> const* tp)
				: peer(tp)
			{}

			std::shared_ptr<peer_connection> const* peer;
#ifndef TORRENT_DISABLE_EXTENSIONS
			// this is mutable because comparison functors passed to std::partial_sort
			// are not supposed to modify the elements they are sorting. Here the mutation
			// being applied is idempotent so it should not pose a problem.
			mutable uint64_t ext_priority = priority_undetermined;
#endif
		};

		struct last_optimistic_unchoke_cmp
		{
#ifndef TORRENT_DISABLE_EXTENSIONS
			explicit last_optimistic_unchoke_cmp(std::vector<std::shared_ptr<plugin>>& ps)
				: plugins(ps)
			{}

			std::vector<std::shared_ptr<plugin>>& plugins;
#endif

			uint64_t get_ext_priority(opt_unchoke_candidate const& peer) const
			{
#ifndef TORRENT_DISABLE_EXTENSIONS
				if (peer.ext_priority == priority_undetermined)
				{
					peer.ext_priority = std::numeric_limits<uint64_t>::max();
					for (auto& e : plugins)
					{
						uint64_t const priority = e->get_unchoke_priority(peer_connection_handle(*peer.peer));
						peer.ext_priority = (std::min)(priority, peer.ext_priority);
					}
				}
				return peer.ext_priority;
#else
				TORRENT_UNUSED(peer);
				return std::numeric_limits<uint64_t>::max();
#endif
			}

			bool operator()(opt_unchoke_candidate const& l
				, opt_unchoke_candidate const& r) const
			{
				torrent_peer* pil = (*l.peer)->peer_info_struct();
				torrent_peer* pir = (*r.peer)->peer_info_struct();
				if (pil->last_optimistically_unchoked
					!= pir->last_optimistically_unchoked)
				{
					return pil->last_optimistically_unchoked
						< pir->last_optimistically_unchoked;
				}
				else
				{
					return get_ext_priority(l) < get_ext_priority(r);
				}
			}
		};
	}

	void session_impl::recalculate_optimistic_unchoke_slots()
	{
		INVARIANT_CHECK;

		TORRENT_ASSERT(is_single_thread());
		if (m_stats_counters[counters::num_unchoke_slots] == 0) return;

		std::vector<opt_unchoke_candidate> opt_unchoke;

		// collect the currently optimistically unchoked peers here, so we can
		// choke them when we've found new optimistic unchoke candidates.
		std::vector<torrent_peer*> prev_opt_unchoke;

		// TODO: 3 it would probably make sense to have a separate list of peers
		// that are eligible for optimistic unchoke, similar to the torrents
		// perhaps this could even iterate over the pool allocators of
		// torrent_peer objects. It could probably be done in a single pass and
		// collect the n best candidates. maybe just a queue of peers would make
		// even more sense, just pick the next peer in the queue for unchoking. It
		// would be O(1).
		for (auto& i : m_connections)
		{
			peer_connection* p = i.get();
			TORRENT_ASSERT(p);
			torrent_peer* pi = p->peer_info_struct();
			if (!pi) continue;
			if (pi->web_seed) continue;

			if (pi->optimistically_unchoked)
			{
				prev_opt_unchoke.push_back(pi);
			}

			torrent* t = p->associated_torrent().lock().get();
			if (!t) continue;

			// TODO: 3 peers should know whether their torrent is paused or not,
			// instead of having to ask it over and over again
			if (t->is_paused()) continue;

			if (!p->is_connecting()
				&& !p->is_disconnecting()
				&& p->is_peer_interested()
				&& t->free_upload_slots()
				&& (p->is_choked() || pi->optimistically_unchoked)
				&& !p->ignore_unchoke_slots()
				&& t->valid_metadata())
			{
				opt_unchoke.emplace_back(&i);
			}
		}

		// find the peers that has been waiting the longest to be optimistically
		// unchoked

		int num_opt_unchoke = m_settings.get_int(settings_pack::num_optimistic_unchoke_slots);
		int const allowed_unchoke_slots = int(m_stats_counters[counters::num_unchoke_slots]);
		if (num_opt_unchoke == 0) num_opt_unchoke = (std::max)(1, allowed_unchoke_slots / 5);
		if (num_opt_unchoke > int(opt_unchoke.size())) num_opt_unchoke =
			int(opt_unchoke.size());

		// find the n best optimistic unchoke candidates
		std::partial_sort(opt_unchoke.begin()
			, opt_unchoke.begin() + num_opt_unchoke
			, opt_unchoke.end()
#ifndef TORRENT_DISABLE_EXTENSIONS
			, last_optimistic_unchoke_cmp(m_ses_extensions[plugins_optimistic_unchoke_idx])
#else
			, last_optimistic_unchoke_cmp()
#endif
			);

		// unchoke the first num_opt_unchoke peers in the candidate set
		// and make sure that the others are choked
		auto opt_unchoke_end = opt_unchoke.begin()
			+ num_opt_unchoke;

		for (auto i = opt_unchoke.begin(); i != opt_unchoke_end; ++i)
		{
			torrent_peer* pi = (*i->peer)->peer_info_struct();
			peer_connection* p = static_cast<peer_connection*>(pi->connection);
			if (pi->optimistically_unchoked)
			{
#ifndef TORRENT_DISABLE_LOGGING
					p->peer_log(peer_log_alert::info, "OPTIMISTIC UNCHOKE"
						, "already unchoked | session-time: %d"
						, pi->last_optimistically_unchoked);
#endif
				TORRENT_ASSERT(!pi->connection->is_choked());
				// remove this peer from prev_opt_unchoke, to prevent us from
				// choking it later. This peer gets another round of optimistic
				// unchoke
				std::vector<torrent_peer*>::iterator existing =
					std::find(prev_opt_unchoke.begin(), prev_opt_unchoke.end(), pi);
				TORRENT_ASSERT(existing != prev_opt_unchoke.end());
				prev_opt_unchoke.erase(existing);
			}
			else
			{
				TORRENT_ASSERT(p->is_choked());
				std::shared_ptr<torrent> t = p->associated_torrent().lock();
				bool ret = t->unchoke_peer(*p, true);
				TORRENT_ASSERT(ret);
				if (ret)
				{
					pi->optimistically_unchoked = true;
					m_stats_counters.inc_stats_counter(counters::num_peers_up_unchoked_optimistic);
					pi->last_optimistically_unchoked = std::uint16_t(session_time());
#ifndef TORRENT_DISABLE_LOGGING
					p->peer_log(peer_log_alert::info, "OPTIMISTIC UNCHOKE"
						, "session-time: %d", pi->last_optimistically_unchoked);
#endif
				}
			}
		}

		// now, choke all the previous optimistically unchoked peers
		for (torrent_peer* pi : prev_opt_unchoke)
		{
			TORRENT_ASSERT(pi->optimistically_unchoked);
			peer_connection* p = static_cast<peer_connection*>(pi->connection);
			std::shared_ptr<torrent> t = p->associated_torrent().lock();
			pi->optimistically_unchoked = false;
			m_stats_counters.inc_stats_counter(counters::num_peers_up_unchoked_optimistic, -1);
			t->choke_peer(*p);
		}

		// if we have too many unchoked peers now, we need to trigger the regular
		// choking logic to choke some
		if (m_stats_counters[counters::num_unchoke_slots]
			< m_stats_counters[counters::num_peers_up_unchoked_all])
		{
			m_unchoke_time_scaler = 0;
		}
	}

	void session_impl::try_connect_more_peers()
	{
		if (m_abort) return;

		if (num_connections() >= m_settings.get_int(settings_pack::connections_limit))
			return;

		// this is the maximum number of connections we will
		// attempt this tick
		int max_connections = m_settings.get_int(settings_pack::connection_speed);

		// zero connections speeds are allowed, we just won't make any connections
		if (max_connections <= 0) return;

		// this loop will "hand out" connection_speed to the torrents, in a round
		// robin fashion, so that every torrent is equally likely to connect to a
		// peer

		// boost connections are connections made by torrent connection
		// boost, which are done immediately on a tracker response. These
		// connections needs to be deducted from this second
		if (m_boost_connections > 0)
		{
			if (m_boost_connections > max_connections)
			{
				m_boost_connections -= max_connections;
				max_connections = 0;
			}
			else
			{
				max_connections -= m_boost_connections;
				m_boost_connections = 0;
			}
		}

		// TODO: use a lower limit than m_settings.connections_limit
		// to allocate the to 10% or so of connection slots for incoming
		// connections
		// cap this at max - 1, since we may add one below
		int const limit = std::min(m_settings.get_int(settings_pack::connections_limit)
			- num_connections(), std::numeric_limits<int>::max() - 1);

		// this logic is here to smooth out the number of new connection
		// attempts over time, to prevent connecting a large number of
		// sockets, wait 10 seconds, and then try again
		if (m_settings.get_bool(settings_pack::smooth_connects) && max_connections > (limit+1) / 2)
			max_connections = (limit + 1) / 2;

		aux::vector<torrent*>& want_peers_download = m_torrent_lists[torrent_want_peers_download];
		aux::vector<torrent*>& want_peers_finished = m_torrent_lists[torrent_want_peers_finished];

		// if no torrent want any peers, just return
		if (want_peers_download.empty() && want_peers_finished.empty()) return;

		// if we don't have any connection attempt quota, return
		if (max_connections <= 0) return;

		INVARIANT_CHECK;

		int steps_since_last_connect = 0;
		int num_torrents = int(want_peers_finished.size() + want_peers_download.size());
		for (;;)
		{
			if (m_next_downloading_connect_torrent >= int(want_peers_download.size()))
				m_next_downloading_connect_torrent = 0;

			if (m_next_finished_connect_torrent >= int(want_peers_finished.size()))
				m_next_finished_connect_torrent = 0;

			torrent* t = nullptr;
			// there are prioritized torrents. Pick one of those
			while (!m_prio_torrents.empty())
			{
				t = m_prio_torrents.front().first.lock().get();
				--m_prio_torrents.front().second;
				if (m_prio_torrents.front().second > 0
					&& t != nullptr
					&& t->want_peers()) break;
				m_prio_torrents.pop_front();
				t = nullptr;
			}

			if (t == nullptr)
			{
				if ((m_download_connect_attempts >= m_settings.get_int(
						settings_pack::connect_seed_every_n_download)
					&& want_peers_finished.size())
						|| want_peers_download.empty())
				{
					// pick a finished torrent to give a peer to
					t = want_peers_finished[m_next_finished_connect_torrent];
					TORRENT_ASSERT(t->want_peers_finished());
					m_download_connect_attempts = 0;
					++m_next_finished_connect_torrent;
				}
				else
				{
					// pick a downloading torrent to give a peer to
					t = want_peers_download[m_next_downloading_connect_torrent];
					TORRENT_ASSERT(t->want_peers_download());
					++m_download_connect_attempts;
					++m_next_downloading_connect_torrent;
				}
			}

			TORRENT_ASSERT(t->want_peers());
			TORRENT_ASSERT(!t->is_torrent_paused());

			if (t->try_connect_peer())
			{
				--max_connections;
				steps_since_last_connect = 0;
				m_stats_counters.inc_stats_counter(counters::connection_attempts);
			}

			++steps_since_last_connect;

			// if there are no more free connection slots, abort
			if (max_connections == 0) return;
			// there are no more torrents that want peers
			if (want_peers_download.empty() && want_peers_finished.empty()) break;
			// if we have gone a whole loop without
			// handing out a single connection, break
			if (steps_since_last_connect > num_torrents + 1) break;
			// maintain the global limit on number of connections
			if (num_connections() >= m_settings.get_int(settings_pack::connections_limit)) break;
		}
	}

	void session_impl::recalculate_unchoke_slots()
	{
		TORRENT_ASSERT(is_single_thread());
		INVARIANT_CHECK;

		time_point const now = aux::time_now();
		time_duration const unchoke_interval = now - m_last_choke;
		m_last_choke = now;

		// build list of all peers that are
		// unchokable.
		// TODO: 3 there should be a pre-calculated list of all peers eligible for
		// unchoking
		std::vector<peer_connection*> peers;
		for (connection_map::iterator i = m_connections.begin();
			i != m_connections.end();)
		{
			std::shared_ptr<peer_connection> p = *i;
			TORRENT_ASSERT(p);
			++i;
			torrent* const t = p->associated_torrent().lock().get();
			torrent_peer* const pi = p->peer_info_struct();

			if (p->ignore_unchoke_slots() || t == nullptr || pi == nullptr
				|| pi->web_seed || t->is_paused())
			{
				p->reset_choke_counters();
				continue;
			}

			if (!p->is_peer_interested()
				|| p->is_disconnecting()
				|| p->is_connecting())
			{
				// this peer is not unchokable. So, if it's unchoked
				// already, make sure to choke it.
				if (p->is_choked())
				{
					p->reset_choke_counters();
					continue;
				}
				if (pi && pi->optimistically_unchoked)
				{
					m_stats_counters.inc_stats_counter(counters::num_peers_up_unchoked_optimistic, -1);
					pi->optimistically_unchoked = false;
					// force a new optimistic unchoke
					m_optimistic_unchoke_time_scaler = 0;
					// TODO: post a message to have this happen
					// immediately instead of waiting for the next tick
				}
				t->choke_peer(*p);
				p->reset_choke_counters();
				continue;
			}

			peers.push_back(p.get());
		}

		// the unchoker wants an estimate of our upload rate capacity
		// (used by bittyrant)
		int max_upload_rate = upload_rate_limit(m_global_class);
		if (m_settings.get_int(settings_pack::choking_algorithm)
			== settings_pack::bittyrant_choker
			&& max_upload_rate == 0)
		{
			// we don't know at what rate we can upload. If we have a
			// measurement of the peak, use that + 10kB/s, otherwise
			// assume 20 kB/s
			max_upload_rate = (std::max)(20000, m_peak_up_rate + 10000);
			if (m_alerts.should_post<performance_alert>())
				m_alerts.emplace_alert<performance_alert>(torrent_handle()
					, performance_alert::bittyrant_with_no_uplimit);
		}

		int const allowed_upload_slots = unchoke_sort(peers, max_upload_rate
			, unchoke_interval, m_settings);

		m_stats_counters.set_value(counters::num_unchoke_slots
			, allowed_upload_slots);

#ifndef TORRENT_DISABLE_LOGGING
		if (should_log())
		{
			session_log("RECALCULATE UNCHOKE SLOTS: [ peers: %d "
				"eligible-peers: %d"
				" max_upload_rate: %d"
				" allowed-slots: %d ]"
				, int(m_connections.size())
				, int(peers.size())
				, max_upload_rate
				, allowed_upload_slots);
		}
#endif

		int const unchoked_counter_optimistic
			= int(m_stats_counters[counters::num_peers_up_unchoked_optimistic]);
		int const num_opt_unchoke = (unchoked_counter_optimistic == 0)
			? (std::max)(1, allowed_upload_slots / 5) : unchoked_counter_optimistic;

		int unchoke_set_size = allowed_upload_slots - num_opt_unchoke;

		// go through all the peers and unchoke the first ones and choke
		// all the other ones.
		for (auto p : peers)
		{
			TORRENT_ASSERT(p != nullptr);
			TORRENT_ASSERT(!p->ignore_unchoke_slots());

			// this will update the m_uploaded_at_last_unchoke
			p->reset_choke_counters();

			torrent* t = p->associated_torrent().lock().get();
			TORRENT_ASSERT(t);

			if (unchoke_set_size > 0)
			{
				// yes, this peer should be unchoked
				if (p->is_choked())
				{
					if (!t->unchoke_peer(*p))
						continue;
				}

				--unchoke_set_size;

				TORRENT_ASSERT(p->peer_info_struct());
				if (p->peer_info_struct()->optimistically_unchoked)
				{
					// force a new optimistic unchoke
					// since this one just got promoted into the
					// proper unchoke set
					m_optimistic_unchoke_time_scaler = 0;
					p->peer_info_struct()->optimistically_unchoked = false;
					m_stats_counters.inc_stats_counter(counters::num_peers_up_unchoked_optimistic, -1);
				}
			}
			else
			{
				// no, this peer should be choked
				TORRENT_ASSERT(p->peer_info_struct());
				if (!p->is_choked() && !p->peer_info_struct()->optimistically_unchoked)
					t->choke_peer(*p);
			}
		}
	}

	std::shared_ptr<torrent> session_impl::delay_load_torrent(sha1_hash const& info_hash
		, peer_connection* pc)
	{
#ifndef TORRENT_DISABLE_EXTENSIONS
		for (auto& e : m_ses_extensions[plugins_all_idx])
		{
			add_torrent_params p;
			if (e->on_unknown_torrent(info_hash, peer_connection_handle(pc->self()), p))
			{
				error_code ec;
				torrent_handle handle = add_torrent(p, ec);

				return handle.native_handle();
			}
		}
#else
		TORRENT_UNUSED(pc);
		TORRENT_UNUSED(info_hash);
#endif
		return std::shared_ptr<torrent>();
	}

	// the return value from this function is valid only as long as the
	// session is locked!
	std::weak_ptr<torrent> session_impl::find_torrent(sha1_hash const& info_hash) const
	{
		TORRENT_ASSERT(is_single_thread());

		torrent_map::const_iterator i = m_torrents.find(info_hash);
#if TORRENT_USE_INVARIANT_CHECKS
		for (auto const& te : m_torrents)
		{
			TORRENT_ASSERT(te.second);
		}
#endif
		if (i != m_torrents.end()) return i->second;
		return std::weak_ptr<torrent>();
	}

	void session_impl::insert_torrent(sha1_hash const& ih, std::shared_ptr<torrent> const& t
		, std::string uuid)
	{
		m_torrents.insert(std::make_pair(ih, t));
#ifndef TORRENT_NO_DEPRECATE
		//deprecated in 1.2
		if (!uuid.empty()) m_uuids.insert(std::make_pair(uuid, t));
#else
		TORRENT_UNUSED(uuid);
#endif
	}

	void session_impl::set_queue_position(torrent* me, int p)
	{
		// TODO: Maybe the queue position should be maintained as a vector of
		// torrent pointers. Maybe this logic could be simplified
		if (p >= 0 && me->queue_position() == -1)
		{
			for (session_impl::torrent_map::iterator i = m_torrents.begin()
				, end(m_torrents.end()); i != end; ++i)
			{
				torrent* t = i->second.get();
				if (t->queue_position() >= p)
				{
					t->set_queue_position_impl(t->queue_position()+1);
					t->state_updated();
				}
				if (t->queue_position() >= p) t->set_queue_position_impl(t->queue_position()+1);
			}
			++m_max_queue_pos;
			me->set_queue_position_impl((std::min)(m_max_queue_pos, p));
		}
		else if (p < 0)
		{
			TORRENT_ASSERT(me->queue_position() >= 0);
			TORRENT_ASSERT(p == -1);
			for (session_impl::torrent_map::iterator i = m_torrents.begin()
				, end(m_torrents.end()); i != end; ++i)
			{
				torrent* t = i->second.get();
				if (t == me) continue;
				if (t->queue_position() == -1) continue;
				if (t->queue_position() >= me->queue_position())
				{
					t->set_queue_position_impl(t->queue_position()-1);
					t->state_updated();
				}
			}
			--m_max_queue_pos;
			me->set_queue_position_impl(p);
		}
		else if (p < me->queue_position())
		{
			for (session_impl::torrent_map::iterator i = m_torrents.begin()
				, end(m_torrents.end()); i != end; ++i)
			{
				torrent* t = i->second.get();
				if (t == me) continue;
				if (t->queue_position() == -1) continue;
				if (t->queue_position() >= p
					&& t->queue_position() < me->queue_position())
				{
					t->set_queue_position_impl(t->queue_position()+1);
					t->state_updated();
				}
			}
			me->set_queue_position_impl(p);
		}
		else if (p > me->queue_position())
		{
			for (session_impl::torrent_map::iterator i = m_torrents.begin()
				, end(m_torrents.end()); i != end; ++i)
			{
				torrent* t = i->second.get();
				int pos = t->queue_position();
				if (t == me) continue;
				if (pos == -1) continue;

				if (pos <= p
						&& pos > me->queue_position()
						&& pos != -1)
				{
					t->set_queue_position_impl(t->queue_position()-1);
					t->state_updated();
				}

			}
			me->set_queue_position_impl((std::min)(m_max_queue_pos, p));
		}

		trigger_auto_manage();
	}

#if !defined(TORRENT_DISABLE_ENCRYPTION) && !defined(TORRENT_DISABLE_EXTENSIONS)
	torrent const* session_impl::find_encrypted_torrent(sha1_hash const& info_hash
		, sha1_hash const& xor_mask)
	{
		sha1_hash obfuscated = info_hash;
		obfuscated ^= xor_mask;

		torrent_map::iterator i = m_obfuscated_torrents.find(obfuscated);
		if (i == m_obfuscated_torrents.end()) return nullptr;
		return i->second.get();
	}
#endif

#ifndef TORRENT_NO_DEPRECATE
	//deprecated in 1.2
	std::weak_ptr<torrent> session_impl::find_torrent(std::string const& uuid) const
	{
		TORRENT_ASSERT(is_single_thread());

		auto const i = m_uuids.find(uuid);
		if (i != m_uuids.end()) return i->second;
		return std::weak_ptr<torrent>();
	}
#endif

#ifndef TORRENT_DISABLE_MUTABLE_TORRENTS
	std::vector<std::shared_ptr<torrent>> session_impl::find_collection(
		std::string const& collection) const
	{
		std::vector<std::shared_ptr<torrent>> ret;
		for (auto const& tp : m_torrents)
		{
			std::shared_ptr<torrent> t = tp.second;
			if (!t) continue;
			std::vector<std::string> const& c = t->torrent_file().collections();
			if (std::find(c.begin(), c.end(), collection) == c.end()) continue;
			ret.push_back(t);
		}
		return ret;
	}
#endif //TORRENT_DISABLE_MUTABLE_TORRENTS

	namespace {

	// returns true if lhs is a better disconnect candidate than rhs
	bool compare_disconnect_torrent(session_impl::torrent_map::value_type const& lhs
		, session_impl::torrent_map::value_type const& rhs)
	{
		// a torrent with 0 peers is never a good disconnect candidate
		// since there's nothing to disconnect
		if ((lhs.second->num_peers() == 0) != (rhs.second->num_peers() == 0))
			return lhs.second->num_peers() != 0;

		// other than that, always prefer to disconnect peers from seeding torrents
		// in order to not harm downloading ones
		if (lhs.second->is_seed() != rhs.second->is_seed())
			return lhs.second->is_seed();

		return lhs.second->num_peers() > rhs.second->num_peers();
	}

	} // anonymous namespace

	std::weak_ptr<torrent> session_impl::find_disconnect_candidate_torrent() const
	{
		auto const i = std::min_element(m_torrents.begin(), m_torrents.end()
			, &compare_disconnect_torrent);

		TORRENT_ASSERT(i != m_torrents.end());
		if (i == m_torrents.end()) return std::shared_ptr<torrent>();

		return i->second;
	}

#ifndef TORRENT_DISABLE_LOGGING
	bool session_impl::should_log() const
	{
		return m_alerts.should_post<log_alert>();
	}

	TORRENT_FORMAT(2,3)
	void session_impl::session_log(char const* fmt, ...) const
	{
		if (!m_alerts.should_post<log_alert>()) return;

		va_list v;
		va_start(v, fmt);
		m_alerts.emplace_alert<log_alert>(fmt, v);
		va_end(v);
	}
#endif

	void session_impl::get_torrent_status(std::vector<torrent_status>* ret
		, std::function<bool(torrent_status const&)> const& pred
		, std::uint32_t const flags) const
	{
		for (auto const& t : m_torrents)
		{
			if (t.second->is_aborted()) continue;
			torrent_status st;
			t.second->status(&st, flags);
			if (!pred(st)) continue;
			ret->push_back(std::move(st));
		}
	}

	void session_impl::refresh_torrent_status(std::vector<torrent_status>* ret
		, std::uint32_t const flags) const
	{
		for (auto& st : *ret)
		{
			auto t = st.handle.m_torrent.lock();
			if (!t) continue;
			t->status(&st, flags);
		}
	}

	void session_impl::post_torrent_updates(std::uint32_t const flags)
	{
		INVARIANT_CHECK;

		TORRENT_ASSERT(is_single_thread());

		std::vector<torrent*>& state_updates
			= m_torrent_lists[aux::session_impl::torrent_state_updates];

#if TORRENT_USE_ASSERTS
		m_posting_torrent_updates = true;
#endif

		std::vector<torrent_status> status;
		status.reserve(state_updates.size());

		// TODO: it might be a nice feature here to limit the number of torrents
		// to send in a single update. By just posting the first n torrents, they
		// would nicely be round-robined because the torrent lists are always
		// pushed back. Perhaps the status_update_alert could even have a fixed
		// array of n entries rather than a vector, to further improve memory
		// locality.
		for (auto& t : state_updates)
		{
			TORRENT_ASSERT(t->m_links[aux::session_impl::torrent_state_updates].in_list());
			status.push_back(torrent_status());
			// querying accurate download counters may require
			// the torrent to be loaded. Loading a torrent, and evicting another
			// one will lead to calling state_updated(), which screws with
			// this list while we're working on it, and break things
			t->status(&status.back(), flags);
			t->clear_in_state_update();
		}
		state_updates.clear();

#if TORRENT_USE_ASSERTS
		m_posting_torrent_updates = false;
#endif

		m_alerts.emplace_alert<state_update_alert>(std::move(status));
	}

	void session_impl::post_session_stats()
	{
		m_disk_thread.update_stats_counters(m_stats_counters);

#ifndef TORRENT_DISABLE_DHT
		if (m_dht)
			m_dht->update_stats_counters(m_stats_counters);
#endif

		m_stats_counters.set_value(counters::limiter_up_queue
			, m_upload_rate.queue_size());
		m_stats_counters.set_value(counters::limiter_down_queue
			, m_download_rate.queue_size());

		m_stats_counters.set_value(counters::limiter_up_bytes
			, m_upload_rate.queued_bytes());
		m_stats_counters.set_value(counters::limiter_down_bytes
			, m_download_rate.queued_bytes());

		m_alerts.emplace_alert<session_stats_alert>(m_stats_counters);
	}

	void session_impl::post_dht_stats()
	{
		std::vector<dht_lookup> requests;
		std::vector<dht_routing_bucket> table;

#ifndef TORRENT_DISABLE_DHT
		if (m_dht)
			m_dht->dht_status(table, requests);
#endif

		m_alerts.emplace_alert<dht_stats_alert>(std::move(table), std::move(requests));
	}

	std::vector<torrent_handle> session_impl::get_torrents() const
	{
		std::vector<torrent_handle> ret;

		for (torrent_map::const_iterator i
			= m_torrents.begin(), end(m_torrents.end());
			i != end; ++i)
		{
			if (i->second->is_aborted()) continue;
			ret.push_back(torrent_handle(i->second));
		}
		return ret;
	}

	torrent_handle session_impl::find_torrent_handle(sha1_hash const& info_hash)
	{
		return torrent_handle(find_torrent(info_hash));
	}

	void session_impl::async_add_torrent(add_torrent_params* params)
	{
		std::unique_ptr<add_torrent_params> holder(params);

		if (string_begins_no_case("file://", params->url.c_str()) && !params->ti)
		{
			if (!m_torrent_load_thread)
				m_torrent_load_thread.reset(new work_thread_t());

			m_torrent_load_thread->ios.post([params, this]
			{
				std::unique_ptr<add_torrent_params> holder2(params);
				error_code ec;
				params->ti = std::make_shared<torrent_info>(resolve_file_url(params->url), ec);
				this->m_io_service.post(std::bind(&session_impl::on_async_load_torrent
					, this, params, ec));
				holder2.release();
			});
			holder.release();
			return;
		}

		error_code ec;
		add_torrent(*params, ec);
	}

	void session_impl::on_async_load_torrent(add_torrent_params* params, error_code ec)
	{
		std::unique_ptr<add_torrent_params> holder(params);

		if (ec)
		{
			m_alerts.emplace_alert<add_torrent_alert>(torrent_handle()
				, *params, ec);
			return;
		}
		TORRENT_ASSERT(params->ti->is_valid());
		TORRENT_ASSERT(params->ti->num_files() > 0);
		add_torrent(*params, ec);
		params->url.clear();
	}

#ifndef TORRENT_DISABLE_EXTENSIONS
	void session_impl::add_extensions_to_torrent(
		std::shared_ptr<torrent> const& torrent_ptr, void* userdata)
	{
		for (auto& e : m_ses_extensions[plugins_all_idx])
		{
			std::shared_ptr<torrent_plugin> tp(e->new_torrent(
				torrent_ptr->get_handle(), userdata));
			if (tp) torrent_ptr->add_extension(std::move(tp));
		}
	}
#endif

	torrent_handle session_impl::add_torrent(add_torrent_params const& p
		, error_code& ec)
	{
		// params is updated by add_torrent_impl()
		add_torrent_params params = p;
		std::shared_ptr<torrent> torrent_ptr;

		// in case there's an error, make sure to abort the torrent before leaving
		// the scope
		auto abort_torrent = aux::scope_end([&]{ if (torrent_ptr) torrent_ptr->abort(); });

		bool added;
		std::tie(torrent_ptr, added) = add_torrent_impl(params, ec);

		torrent_handle const handle(torrent_ptr);
		m_alerts.emplace_alert<add_torrent_alert>(handle, params, ec);

		if (!torrent_ptr) return handle;

		// params.info_hash should have been initialized by add_torrent_impl()
		TORRENT_ASSERT(params.info_hash != sha1_hash(nullptr));

#ifndef TORRENT_DISABLE_DHT
		if (params.ti)
		{
			for (auto const& n : params.ti->nodes())
				add_dht_node_name(n);
		}
#endif

		if (m_alerts.should_post<torrent_added_alert>())
			m_alerts.emplace_alert<torrent_added_alert>(handle);

		// if this was an existing torrent, we can't start it again, or add
		// another set of plugins etc. we're done
		if (!added) return handle;

		torrent_ptr->set_ip_filter(m_ip_filter);
		torrent_ptr->start(params);

#ifndef TORRENT_DISABLE_EXTENSIONS
		for (auto& ext : params.extensions)
		{
			std::shared_ptr<torrent_plugin> tp(ext(handle, params.userdata));
			if (tp) torrent_ptr->add_extension(std::move(tp));
		}

		add_extensions_to_torrent(torrent_ptr, params.userdata);
#endif

		sha1_hash next_lsd(nullptr);
		sha1_hash next_dht(nullptr);
		if (m_next_lsd_torrent != m_torrents.end())
			next_lsd = m_next_lsd_torrent->first;
#ifndef TORRENT_DISABLE_DHT
		if (m_next_dht_torrent != m_torrents.end())
			next_dht = m_next_dht_torrent->first;
#endif
		float const load_factor = m_torrents.load_factor();

		m_torrents.insert(std::make_pair(params.info_hash, torrent_ptr));

#if !defined(TORRENT_DISABLE_ENCRYPTION) && !defined(TORRENT_DISABLE_EXTENSIONS)
		static char const req2[4] = {'r', 'e', 'q', '2'};
		hasher h(req2);
		h.update(params.info_hash);
		// this is SHA1("req2" + info-hash), used for
		// encrypted hand shakes
		m_obfuscated_torrents.insert(std::make_pair(h.final(), torrent_ptr));
#endif

		// once we successfully add the torrent, we can disarm the abort action
		abort_torrent.disarm();
		torrent_ptr->added();

		// if this insert made the hash grow, the iterators became invalid
		// we need to reset them
		if (m_torrents.load_factor() < load_factor)
		{
			// this indicates the hash table re-hashed
			if (!next_lsd.is_all_zeros())
				m_next_lsd_torrent = m_torrents.find(next_lsd);
#ifndef TORRENT_DISABLE_DHT
			if (!next_dht.is_all_zeros())
				m_next_dht_torrent = m_torrents.find(next_dht);
#endif
		}

#ifndef TORRENT_NO_DEPRECATE
		//deprecated in 1.2
		if (!params.uuid.empty() || !params.url.empty())
			m_uuids.insert(std::make_pair(params.uuid.empty()
				? params.url : params.uuid, torrent_ptr));
#endif

		// recalculate auto-managed torrents sooner (or put it off)
		// if another torrent will be added within one second from now
		// we want to put it off again anyway. So that while we're adding
		// a boat load of torrents, we postpone the recalculation until
		// we're done adding them all (since it's kind of an expensive operation)
		if (params.flags & add_torrent_params::flag_auto_managed)
		{
			const int max_downloading = settings().get_int(settings_pack::active_downloads);
			const int max_seeds = settings().get_int(settings_pack::active_seeds);
			const int max_active = settings().get_int(settings_pack::active_limit);

			const int num_downloading
			= int(torrent_list(session_interface::torrent_downloading_auto_managed).size());
			const int num_seeds
			= int(torrent_list(session_interface::torrent_seeding_auto_managed).size());
			const int num_active = num_downloading + num_seeds;

			// there's no point in triggering the auto manage logic early if we
			// don't have a reason to believe anything will change. It's kind of
			// expensive.
			if ((num_downloading < max_downloading
				|| num_seeds < max_seeds)
				&& num_active < max_active)
			{
				trigger_auto_manage();
			}
		}

		return handle;
	}

	std::pair<std::shared_ptr<torrent>, bool>
	session_impl::add_torrent_impl(
		add_torrent_params& params
		, error_code& ec)
	{
		TORRENT_ASSERT(!params.save_path.empty());

		using ptr_t = std::shared_ptr<torrent>;

		if (string_begins_no_case("magnet:", params.url.c_str()))
		{
			parse_magnet_uri(params.url, params, ec);
			if (ec) return std::make_pair(ptr_t(), false);
			params.url.clear();
		}

		if (string_begins_no_case("file://", params.url.c_str()) && !params.ti)
		{
			std::string const filename = resolve_file_url(params.url);
			auto t = std::make_shared<torrent_info>(filename, std::ref(ec), 0);
			if (ec) return std::make_pair(ptr_t(), false);
			params.url.clear();
			params.ti = t;
		}

		if (params.ti && !params.ti->is_valid())
		{
			ec = errors::no_metadata;
			return std::make_pair(ptr_t(), false);
		}

		if (params.ti && params.ti->is_valid() && params.ti->num_files() == 0)
		{
			ec = errors::no_files_in_torrent;
			return std::make_pair(ptr_t(), false);
		}

#ifndef TORRENT_DISABLE_DHT
		// add params.dht_nodes to the DHT, if enabled
		for (auto const& n : params.dht_nodes)
			add_dht_node_name(n);
#endif

		INVARIANT_CHECK;

		if (is_aborted())
		{
			ec = errors::session_is_closing;
			return std::make_pair(ptr_t(), false);
		}

		// figure out the info hash of the torrent and make sure params.info_hash
		// is set correctly
		if (params.ti) params.info_hash = params.ti->info_hash();
#ifndef TORRENT_NO_DEPRECATE
		//deprecated in 1.2
		else if (!params.url.empty())
		{
			// in order to avoid info-hash collisions, for
			// torrents where we don't have an info-hash, but
			// just a URL, set the temporary info-hash to the
			// hash of the URL. This will be changed once we
			// have the actual .torrent file
			params.info_hash = hasher(&params.url[0], int(params.url.size())).final();
		}
#endif

		if (params.info_hash.is_all_zeros())
		{
			ec = errors::missing_info_hash_in_uri;
			return std::make_pair(ptr_t(), false);
		}

		// is the torrent already active?
		std::shared_ptr<torrent> torrent_ptr = find_torrent(params.info_hash).lock();
#ifndef TORRENT_NO_DEPRECATE
		//deprecated in 1.2
		if (!torrent_ptr && !params.uuid.empty()) torrent_ptr = find_torrent(params.uuid).lock();
		// if we still can't find the torrent, look for it by url
		if (!torrent_ptr && !params.url.empty())
		{
			torrent_map::iterator i = std::find_if(m_torrents.begin(), m_torrents.end()
				, [&params](torrent_map::value_type const& te)
				{ return te.second->url() == params.url; });
			if (i != m_torrents.end())
				torrent_ptr = i->second;
		}
#endif

		if (torrent_ptr)
		{
			if ((params.flags & add_torrent_params::flag_duplicate_is_error) == 0)
			{
#ifndef TORRENT_NO_DEPRECATE
				//deprecated in 1.2
				if (!params.uuid.empty() && torrent_ptr->uuid().empty())
					torrent_ptr->set_uuid(params.uuid);
				if (!params.url.empty() && torrent_ptr->url().empty())
					torrent_ptr->set_url(params.url);
#endif
				return std::make_pair(torrent_ptr, false);
			}

			ec = errors::duplicate_torrent;
			return std::make_pair(ptr_t(), false);
		}

		int queue_pos = ++m_max_queue_pos;

		torrent_ptr = std::make_shared<torrent>(*this
			, 16 * 1024, queue_pos, m_paused
			, params, params.info_hash);

		return std::make_pair(torrent_ptr, true);
	}

	void session_impl::update_outgoing_interfaces()
	{
		std::string net_interfaces = m_settings.get_str(settings_pack::outgoing_interfaces);

		// declared in string_util.hpp
		parse_comma_separated_string(net_interfaces, m_outgoing_interfaces);
	}

	tcp::endpoint session_impl::bind_outgoing_socket(socket_type& s, address
		const& remote_address, error_code& ec) const
	{
		tcp::endpoint bind_ep(address_v4(), 0);
		if (m_settings.get_int(settings_pack::outgoing_port) > 0)
		{
#ifdef TORRENT_WINDOWS
			s.set_option(exclusive_address_use(true), ec);
#endif
			s.set_option(tcp::acceptor::reuse_address(true), ec);
			// ignore errors because the underlying socket may not
			// be opened yet. This happens when we're routing through
			// a proxy. In that case, we don't yet know the address of
			// the proxy server, and more importantly, we don't know
			// the address family of its address. This means we can't
			// open the socket yet. The socks abstraction layer defers
			// opening it.
			ec.clear();
			bind_ep.port(std::uint16_t(next_port()));
		}

		if (!m_outgoing_interfaces.empty())
		{
			if (m_interface_index >= m_outgoing_interfaces.size()) m_interface_index = 0;
			std::string const& ifname = m_outgoing_interfaces[m_interface_index++];

			if (ec) return bind_ep;

			bind_ep.address(bind_socket_to_device(m_io_service, s
				, remote_address.is_v4()
					? boost::asio::ip::tcp::v4()
					: boost::asio::ip::tcp::v6()
				, ifname.c_str(), bind_ep.port(), ec));
			return bind_ep;
		}

		// if we're not binding to a specific interface, bind
		// to the same protocol family as the target endpoint
		if (is_any(bind_ep.address()))
		{
#if TORRENT_USE_IPV6
			if (remote_address.is_v6())
				bind_ep.address(address_v6::any());
			else
#endif
				bind_ep.address(address_v4::any());
		}

		s.bind(bind_ep, ec);
		return bind_ep;
	}

	// verify that the given local address satisfies the requirements of
	// the outgoing interfaces. i.e. that one of the allowed outgoing
	// interfaces has this address. For uTP sockets, which are all backed
	// by an unconnected udp socket, we won't be able to tell what local
	// address is used for this peer's packets, in that case, just make
	// sure one of the allowed interfaces exists and maybe that it's the
	// default route. For systems that have SO_BINDTODEVICE, it should be
	// enough to just know that one of the devices exist
	bool session_impl::verify_bound_address(address const& addr, bool utp
		, error_code& ec)
	{
		TORRENT_UNUSED(utp);

		// we have specific outgoing interfaces specified. Make sure the
		// local endpoint for this socket is bound to one of the allowed
		// interfaces. the list can be a mixture of interfaces and IP
		// addresses.
		for (auto const& s : m_outgoing_interfaces)
		{
			error_code err;
			address ip = address::from_string(s.c_str(), err);
			if (err) continue;
			if (ip == addr) return true;
		}

		// we didn't find the address as an IP in the interface list. Now,
		// resolve which device (if any) has this IP address.
		std::string device = device_for_address(addr, m_io_service, ec);
		if (ec) return false;

		// if no device was found to have this address, we fail
		if (device.empty()) return false;

		for (auto const& s : m_outgoing_interfaces)
		{
			if (s == device) return true;
		}

		return false;
	}

	void session_impl::remove_torrent(const torrent_handle& h, int options)
	{
		INVARIANT_CHECK;

		std::shared_ptr<torrent> tptr = h.m_torrent.lock();
		if (!tptr) return;

		m_alerts.emplace_alert<torrent_removed_alert>(tptr->get_handle()
			, tptr->info_hash());

		remove_torrent_impl(tptr, options);

		tptr->abort();
		tptr->set_queue_position(-1);
	}

	void session_impl::remove_torrent_impl(std::shared_ptr<torrent> tptr
		, int options)
	{
#ifndef TORRENT_NO_DEPRECATE
		// deprecated in 1.2
		// remove from uuid list
		if (!tptr->uuid().empty())
		{
			auto const j = m_uuids.find(tptr->uuid());
			if (j != m_uuids.end()) m_uuids.erase(j);
		}
#endif

		auto i = m_torrents.find(tptr->torrent_file().info_hash());

#ifndef TORRENT_NO_DEPRECATE
		// deprecated in 1.2
		// this torrent might be filed under the URL-hash
		if (i == m_torrents.end() && !tptr->url().empty())
		{
			std::string const& url = tptr->url();
			i = m_torrents.find(hasher(url).final());
		}
#endif

		if (i == m_torrents.end()) return;

		torrent& t = *i->second;
		if (options)
		{
			if (!t.delete_files(options))
			{
				if (m_alerts.should_post<torrent_delete_failed_alert>())
					m_alerts.emplace_alert<torrent_delete_failed_alert>(t.get_handle()
						, error_code(), t.torrent_file().info_hash());
			}
		}

		tptr->update_gauge();

#if TORRENT_USE_ASSERTS
		sha1_hash i_hash = t.torrent_file().info_hash();
#endif
#ifndef TORRENT_DISABLE_DHT
		if (i == m_next_dht_torrent)
			++m_next_dht_torrent;
#endif
		if (i == m_next_lsd_torrent)
			++m_next_lsd_torrent;

		m_torrents.erase(i);
		tptr->removed();

#if !defined(TORRENT_DISABLE_ENCRYPTION) && !defined(TORRENT_DISABLE_EXTENSIONS)
		static char const req2[4] = {'r', 'e', 'q', '2'};
		hasher h(req2);
		h.update(tptr->info_hash());
		m_obfuscated_torrents.erase(h.final());
#endif

#ifndef TORRENT_DISABLE_DHT
		if (m_next_dht_torrent == m_torrents.end())
			m_next_dht_torrent = m_torrents.begin();
#endif
		if (m_next_lsd_torrent == m_torrents.end())
			m_next_lsd_torrent = m_torrents.begin();

		// this torrent may open up a slot for a queued torrent
		trigger_auto_manage();

		TORRENT_ASSERT(m_torrents.find(i_hash) == m_torrents.end());
	}

#ifndef TORRENT_NO_DEPRECATE
	namespace
	{
		listen_interface_t set_ssl_flag(listen_interface_t in)
		{
			in.ssl = true;
			return in;
		}
	}

	void session_impl::update_ssl_listen()
	{
		INVARIANT_CHECK;

		// this function maps the previous functionality of just setting the ssl
		// listen port in order to enable the ssl listen sockets, to the new
		// mechanism where SSL sockets are specified in listen_interfaces.
		auto current_ifaces = parse_listen_interfaces(
			m_settings.get_str(settings_pack::listen_interfaces));
		// these are the current interfaces we have, first remove all the SSL
		// interfaces
		current_ifaces.erase(std::remove_if(current_ifaces.begin(), current_ifaces.end()
			, std::bind(&listen_interface_t::ssl, _1)), current_ifaces.end());

		int const ssl_listen_port = m_settings.get_int(settings_pack::ssl_listen);

		// setting a port of 0 means to disable listening on SSL, so just update
		// the interface list with the new list, and we're done
		if (ssl_listen_port == 0)
		{
			m_settings.set_str(settings_pack::listen_interfaces
				, print_listen_interfaces(current_ifaces));
			return;
		}

		std::vector<listen_interface_t> new_ifaces;
		std::transform(current_ifaces.begin(), current_ifaces.end()
			, std::back_inserter(new_ifaces), &set_ssl_flag);

		current_ifaces.insert(current_ifaces.end(), new_ifaces.begin(), new_ifaces.end());

		m_settings.set_str(settings_pack::listen_interfaces
			, print_listen_interfaces(current_ifaces));
	}
#endif // TORRENT_NO_DEPRECATE

	void session_impl::update_listen_interfaces()
	{
		INVARIANT_CHECK;

		std::string const net_interfaces = m_settings.get_str(settings_pack::listen_interfaces);
		m_listen_interfaces = parse_listen_interfaces(net_interfaces);

#ifndef TORRENT_DISABLE_LOGGING
		if (should_log())
		{
			session_log("update listen interfaces: %s", net_interfaces.c_str());
			session_log("parsed listen interfaces count: %d, ifaces: %s"
				, int(m_listen_interfaces.size())
				, print_listen_interfaces(m_listen_interfaces).c_str());
		}
#endif
	}

	void session_impl::update_privileged_ports()
	{
		if (m_settings.get_bool(settings_pack::no_connect_privileged_ports))
		{
			m_port_filter.add_rule(0, 1024, port_filter::blocked);

			// Close connections whose endpoint is filtered
			// by the new ip-filter
			for (auto const& t : m_torrents)
				t.second->port_filter_updated();
		}
		else
		{
			m_port_filter.add_rule(0, 1024, 0);
		}
	}

	void session_impl::update_auto_sequential()
	{
		for (torrent_map::iterator i = m_torrents.begin()
			, end(m_torrents.end()); i != end; ++i)
			i->second->update_auto_sequential();
	}

	void session_impl::update_max_failcount()
	{
		for (torrent_map::iterator i = m_torrents.begin()
			, end(m_torrents.end()); i != end; ++i)
		{
			i->second->update_max_failcount();
		}
	}

	void session_impl::update_proxy()
	{
		// in case we just set a socks proxy, we might have to
		// open the socks incoming connection
		if (!m_socks_listen_socket) open_new_incoming_socks_connection();
		for (std::list<listen_socket_t>::iterator i = m_listen_sockets.begin()
			, end(m_listen_sockets.end()); i != end; ++i)
		{
			i->udp_sock->set_proxy_settings(proxy());
		}
	}

	void session_impl::update_upnp()
	{
		if (m_settings.get_bool(settings_pack::enable_upnp))
			start_upnp();
		else
			stop_upnp();
	}

	void session_impl::update_natpmp()
	{
		if (m_settings.get_bool(settings_pack::enable_natpmp))
			start_natpmp();
		else
			stop_natpmp();
	}

	void session_impl::update_lsd()
	{
		if (m_settings.get_bool(settings_pack::enable_lsd))
			start_lsd();
		else
			stop_lsd();
	}

	void session_impl::update_dht()
	{
#ifndef TORRENT_DISABLE_DHT
		if (m_settings.get_bool(settings_pack::enable_dht))
			start_dht();
		else
			stop_dht();
#endif
	}

	void session_impl::update_peer_fingerprint()
	{
		// ---- generate a peer id ----
		std::string print = m_settings.get_str(settings_pack::peer_fingerprint);
		if (print.size() > 20) print.resize(20);

		// the client's fingerprint
		std::copy(print.begin(), print.begin() + int(print.length()), m_peer_id.begin());
		if (print.length() < 20)
		{
			url_random(m_peer_id.data() + print.length(), m_peer_id.data() + 20);
		}
	}

	void session_impl::update_dht_bootstrap_nodes()
	{
#ifndef TORRENT_DISABLE_DHT
		std::string const& node_list = m_settings.get_str(settings_pack::dht_bootstrap_nodes);
		std::vector<std::pair<std::string, int>> nodes;
		parse_comma_separated_string_port(node_list, nodes);

		for (auto const& n : nodes)
			add_dht_router(n);
#endif
	}

	void session_impl::update_count_slow()
	{
		error_code ec;
		for (auto const& tp : m_torrents)
		{
			tp.second->on_inactivity_tick(ec);
		}
	}

	std::uint16_t session_impl::listen_port() const
	{
		// if peer connections are set up to be received over a socks
		// proxy, and it's the same one as we're using for the tracker
		// just tell the tracker the socks5 port we're listening on
		if (m_socks_listen_socket && m_socks_listen_socket->is_open())
			return m_socks_listen_socket->local_endpoint().port();

		// if not, don't tell the tracker anything if we're in force_proxy
		// mode. We don't want to leak our listen port since it can
		// potentially identify us if it is leaked elsewhere
		if (m_settings.get_bool(settings_pack::force_proxy)) return 0;
		if (m_listen_sockets.empty()) return 0;
		return std::uint16_t(m_listen_sockets.front().tcp_external_port);
	}

	// TODO: 2 this function should be removed and users need to deal with the
	// more generic case of having multiple ssl ports
	std::uint16_t session_impl::ssl_listen_port() const
	{
#ifdef TORRENT_USE_OPENSSL
		// if peer connections are set up to be received over a socks
		// proxy, and it's the same one as we're using for the tracker
		// just tell the tracker the socks5 port we're listening on
		if (m_socks_listen_socket && m_socks_listen_socket->is_open())
			return m_socks_listen_port;

		// if not, don't tell the tracker anything if we're in force_proxy
		// mode. We don't want to leak our listen port since it can
		// potentially identify us if it is leaked elsewhere
		if (m_settings.get_bool(settings_pack::force_proxy)) return 0;
		for (auto const& s : m_listen_sockets)
		{
			if (s.ssl) return std::uint16_t(s.tcp_external_port);
		}
#endif
		return 0;
	}

	void session_impl::announce_lsd(sha1_hash const& ih, int port, bool broadcast)
	{
		// use internal listen port for local peers
		if (m_lsd)
			m_lsd->announce(ih, port, broadcast);
	}

	void session_impl::on_lsd_peer(tcp::endpoint const& peer, sha1_hash const& ih)
	{
		m_stats_counters.inc_stats_counter(counters::on_lsd_peer_counter);
		TORRENT_ASSERT(is_single_thread());

		INVARIANT_CHECK;

		std::shared_ptr<torrent> t = find_torrent(ih).lock();
		if (!t) return;
		// don't add peers from lsd to private torrents
		if (t->torrent_file().priv() || (t->torrent_file().is_i2p()
			&& !m_settings.get_bool(settings_pack::allow_i2p_mixed))) return;

#ifndef TORRENT_DISABLE_LOGGING
		if (should_log())
			session_log("added peer from local discovery: %s", print_endpoint(peer).c_str());
#endif
		t->add_peer(peer, peer_info::lsd);
		t->do_connect_boost();

		if (m_alerts.should_post<lsd_peer_alert>())
			m_alerts.emplace_alert<lsd_peer_alert>(t->get_handle(), peer);
	}

	namespace {
		bool find_tcp_port_mapping(int transport, int mapping, listen_socket_t const& ls)
		{
			return ls.tcp_port_mapping[transport] == mapping;
		}

		bool find_udp_port_mapping(int transport, int mapping, listen_socket_t const& ls)
		{
			return ls.udp_port_mapping[transport] == mapping;
		}
	}

	// transport is 0 for NAT-PMP and 1 for UPnP
	void session_impl::on_port_mapping(int mapping, address const& ip, int port
		, portmap_protocol const proto, error_code const& ec
		, aux::portmap_transport transport)
	{
		TORRENT_ASSERT(is_single_thread());

		int map_transport =
			static_cast<std::underlying_type<aux::portmap_transport>::type>(transport);
		TORRENT_ASSERT(map_transport >= 0 && map_transport <= 1);

		if (ec && m_alerts.should_post<portmap_error_alert>())
		{
			m_alerts.emplace_alert<portmap_error_alert>(mapping
				, map_transport, ec);
		}

		// look through our listen sockets to see if this mapping is for one of
		// them (it could also be a user mapping)

		std::list<listen_socket_t>::iterator ls
			= std::find_if(m_listen_sockets.begin(), m_listen_sockets.end()
			, std::bind(find_tcp_port_mapping, map_transport, mapping, _1));

		bool tcp = true;
		if (ls == m_listen_sockets.end())
		{
			ls = std::find_if(m_listen_sockets.begin(), m_listen_sockets.end()
				, std::bind(find_udp_port_mapping, map_transport, mapping, _1));
			tcp = false;
		}

		if (ls != m_listen_sockets.end())
		{
			if (ip != address())
			{
				// TODO: 1 report the proper address of the router as the source IP of
				// this vote of our external address, instead of the empty address
				ls->external_address.cast_vote(ip, source_router, address());
			}

			if (tcp) ls->tcp_external_port = port;
			else ls->udp_external_port = port;
		}

		if (!ec && m_alerts.should_post<portmap_alert>())
		{
			m_alerts.emplace_alert<portmap_alert>(mapping, port
				, map_transport, proto == portmap_protocol::udp
				? portmap_alert::udp : portmap_alert::tcp);
		}
	}

#ifndef TORRENT_NO_DEPRECATE
	session_status session_impl::status() const
	{
//		INVARIANT_CHECK;
		TORRENT_ASSERT(is_single_thread());

		session_status s;

		s.optimistic_unchoke_counter = m_optimistic_unchoke_time_scaler;
		s.unchoke_counter = m_unchoke_time_scaler;
		s.num_dead_peers = int(m_undead_peers.size());

		s.num_peers = int(m_stats_counters[counters::num_peers_connected]);
		s.num_unchoked = int(m_stats_counters[counters::num_peers_up_unchoked_all]);
		s.allowed_upload_slots = int(m_stats_counters[counters::num_unchoke_slots]);

		s.num_torrents
			= int(m_stats_counters[counters::num_checking_torrents]
			+ m_stats_counters[counters::num_stopped_torrents]
			+ m_stats_counters[counters::num_queued_seeding_torrents]
			+ m_stats_counters[counters::num_queued_download_torrents]
			+ m_stats_counters[counters::num_upload_only_torrents]
			+ m_stats_counters[counters::num_downloading_torrents]
			+ m_stats_counters[counters::num_seeding_torrents]
			+ m_stats_counters[counters::num_error_torrents]);

		s.num_paused_torrents
			= int(m_stats_counters[counters::num_stopped_torrents]
			+ m_stats_counters[counters::num_error_torrents]
			+ m_stats_counters[counters::num_queued_seeding_torrents]
			+ m_stats_counters[counters::num_queued_download_torrents]);

		s.total_redundant_bytes = m_stats_counters[counters::recv_redundant_bytes];
		s.total_failed_bytes = m_stats_counters[counters::recv_failed_bytes];

		s.up_bandwidth_queue = int(m_stats_counters[counters::limiter_up_queue]);
		s.down_bandwidth_queue = int(m_stats_counters[counters::limiter_down_queue]);

		s.up_bandwidth_bytes_queue = int(m_stats_counters[counters::limiter_up_bytes]);
		s.down_bandwidth_bytes_queue = int(m_stats_counters[counters::limiter_down_bytes]);

		s.disk_write_queue = int(m_stats_counters[counters::num_peers_down_disk]);
		s.disk_read_queue = int(m_stats_counters[counters::num_peers_up_disk]);

		s.has_incoming_connections = m_stats_counters[counters::has_incoming_connections] != 0;

		// total
		s.download_rate = m_stat.download_rate();
		s.total_upload = m_stat.total_upload();
		s.upload_rate = m_stat.upload_rate();
		s.total_download = m_stat.total_download();

		// payload
		s.payload_download_rate = m_stat.transfer_rate(stat::download_payload);
		s.total_payload_download = m_stat.total_transfer(stat::download_payload);
		s.payload_upload_rate = m_stat.transfer_rate(stat::upload_payload);
		s.total_payload_upload = m_stat.total_transfer(stat::upload_payload);

		// IP-overhead
		s.ip_overhead_download_rate = m_stat.transfer_rate(stat::download_ip_protocol);
		s.total_ip_overhead_download = m_stats_counters[counters::recv_ip_overhead_bytes];
		s.ip_overhead_upload_rate = m_stat.transfer_rate(stat::upload_ip_protocol);
		s.total_ip_overhead_upload = m_stats_counters[counters::sent_ip_overhead_bytes];

		// tracker
		s.total_tracker_download = m_stats_counters[counters::recv_tracker_bytes];
		s.total_tracker_upload = m_stats_counters[counters::sent_tracker_bytes];

		// dht
		s.total_dht_download = m_stats_counters[counters::dht_bytes_in];
		s.total_dht_upload = m_stats_counters[counters::dht_bytes_out];

		// deprecated
		s.tracker_download_rate = 0;
		s.tracker_upload_rate = 0;
		s.dht_download_rate = 0;
		s.dht_upload_rate = 0;

#ifndef TORRENT_DISABLE_DHT
		if (m_dht)
		{
			m_dht->dht_status(s);
		}
		else
#endif
		{
			s.dht_nodes = 0;
			s.dht_node_cache = 0;
			s.dht_torrents = 0;
			s.dht_global_nodes = 0;
			s.dht_total_allocations = 0;
		}

		s.utp_stats.packet_loss = m_stats_counters[counters::utp_packet_loss];
		s.utp_stats.timeout = m_stats_counters[counters::utp_timeout];
		s.utp_stats.packets_in = m_stats_counters[counters::utp_packets_in];
		s.utp_stats.packets_out = m_stats_counters[counters::utp_packets_out];
		s.utp_stats.fast_retransmit = m_stats_counters[counters::utp_fast_retransmit];
		s.utp_stats.packet_resend = m_stats_counters[counters::utp_packet_resend];
		s.utp_stats.samples_above_target = m_stats_counters[counters::utp_samples_above_target];
		s.utp_stats.samples_below_target = m_stats_counters[counters::utp_samples_below_target];
		s.utp_stats.payload_pkts_in = m_stats_counters[counters::utp_payload_pkts_in];
		s.utp_stats.payload_pkts_out = m_stats_counters[counters::utp_payload_pkts_out];
		s.utp_stats.invalid_pkts_in = m_stats_counters[counters::utp_invalid_pkts_in];
		s.utp_stats.redundant_pkts_in = m_stats_counters[counters::utp_redundant_pkts_in];

		s.utp_stats.num_idle = int(m_stats_counters[counters::num_utp_idle]);
		s.utp_stats.num_syn_sent = int(m_stats_counters[counters::num_utp_syn_sent]);
		s.utp_stats.num_connected = int(m_stats_counters[counters::num_utp_connected]);
		s.utp_stats.num_fin_sent = int(m_stats_counters[counters::num_utp_fin_sent]);
		s.utp_stats.num_close_wait = int(m_stats_counters[counters::num_utp_close_wait]);

		// this loop is potentially expensive. It could be optimized by
		// simply keeping a global counter
		int peerlist_size = 0;
		for (torrent_map::const_iterator i = m_torrents.begin()
			, end(m_torrents.end()); i != end; ++i)
		{
			peerlist_size += i->second->num_known_peers();
		}

		s.peerlist_size = peerlist_size;

		return s;
	}
#endif // TORRENT_NO_DEPRECATE

	void session_impl::get_cache_info(torrent_handle h, cache_status* ret, int flags) const
	{
		storage_index_t st{0};
		bool whole_session = true;
		std::shared_ptr<torrent> t = h.m_torrent.lock();
		if (t)
		{
			if (t->has_storage())
			{
				st = t->storage();
				whole_session = false;
			}
			else
				flags = session::disk_cache_no_pieces;
		}
		m_disk_thread.get_cache_info(ret, st
			, flags & session::disk_cache_no_pieces, whole_session);
	}

#ifndef TORRENT_DISABLE_DHT

	void session_impl::start_dht()
	{
		INVARIANT_CHECK;

		stop_dht();

		// postpone starting the DHT if we're still resolving the DHT router
		if (m_outstanding_router_lookups > 0) return;

		if (m_abort) return;

		// TODO: refactor, move the storage to dht_tracker
		m_dht_storage = m_dht_storage_constructor(m_dht_settings);
		m_dht = std::make_shared<dht::dht_tracker>(
			static_cast<dht::dht_observer*>(this)
			, m_io_service
			, std::bind(&session_impl::send_udp_packet, this, false, _1, _2, _3, _4)
			, m_dht_settings
			, m_stats_counters
			, *m_dht_storage
			, std::move(m_dht_state));

		for (auto const& n : m_dht_router_nodes)
		{
			m_dht->add_router_node(n);
		}

		for (auto const& n : m_dht_nodes)
		{
			m_dht->add_node(n);
		}
		m_dht_nodes.clear();
		m_dht_nodes.shrink_to_fit();

		auto cb = [this](
			std::vector<std::pair<dht::node_entry, std::string>> const&)
		{
			if (m_alerts.should_post<dht_bootstrap_alert>())
				m_alerts.emplace_alert<dht_bootstrap_alert>();
		};
		m_dht->start(cb);
	}

	void session_impl::stop_dht()
	{
		if (m_dht)
		{
			m_dht->stop();
			m_dht.reset();
		}

		m_dht_storage.reset();
	}

	void session_impl::set_dht_settings(dht_settings const& settings)
	{
		m_dht_settings = settings;
	}

	void session_impl::set_dht_state(dht::dht_state state)
	{
		m_dht_state = std::move(state);
	}

	void session_impl::set_dht_storage(dht::dht_storage_constructor_type sc)
	{
		m_dht_storage_constructor = sc;
	}

#ifndef TORRENT_NO_DEPRECATE
	entry session_impl::dht_state() const
	{
		return m_dht ? dht::save_dht_state(m_dht->state()) : entry();
	}

	void session_impl::start_dht_deprecated(entry const& startup_state)
	{
		m_settings.set_bool(settings_pack::enable_dht, true);
		std::vector<char> tmp;
		bencode(std::back_inserter(tmp), startup_state);

		bdecode_node e;
		error_code ec;
		if (tmp.empty() || bdecode(&tmp[0], &tmp[0] + tmp.size(), e, ec) != 0)
			return;
		m_dht_state = dht::read_dht_state(e);
		start_dht();
	}
#endif

	void session_impl::add_dht_node_name(std::pair<std::string, int> const& node)
	{
		ADD_OUTSTANDING_ASYNC("session_impl::on_dht_name_lookup");
		m_host_resolver.async_resolve(node.first, resolver_interface::abort_on_shutdown
			, std::bind(&session_impl::on_dht_name_lookup
				, this, _1, _2, node.second));
	}

	void session_impl::on_dht_name_lookup(error_code const& e
		, std::vector<address> const& addresses, int port)
	{
		COMPLETE_ASYNC("session_impl::on_dht_name_lookup");

		if (e)
		{
			if (m_alerts.should_post<dht_error_alert>())
				m_alerts.emplace_alert<dht_error_alert>(
					dht_error_alert::hostname_lookup, e);
			return;
		}

		for (auto const& addr : addresses)
		{
			udp::endpoint ep(addr, std::uint16_t(port));
			add_dht_node(ep);
		}
	}

	void session_impl::add_dht_router(std::pair<std::string, int> const& node)
	{
		ADD_OUTSTANDING_ASYNC("session_impl::on_dht_router_name_lookup");
		++m_outstanding_router_lookups;
		m_host_resolver.async_resolve(node.first, resolver_interface::abort_on_shutdown
			, std::bind(&session_impl::on_dht_router_name_lookup
				, this, _1, _2, node.second));
	}

	void session_impl::on_dht_router_name_lookup(error_code const& e
		, std::vector<address> const& addresses, int port)
	{
		COMPLETE_ASYNC("session_impl::on_dht_router_name_lookup");
		--m_outstanding_router_lookups;

		if (e)
		{
			if (m_alerts.should_post<dht_error_alert>())
				m_alerts.emplace_alert<dht_error_alert>(
					dht_error_alert::hostname_lookup, e);

			if (m_outstanding_router_lookups == 0) update_dht();
			return;
		}


		for (auto const& addr : addresses)
		{
			// router nodes should be added before the DHT is started (and bootstrapped)
			udp::endpoint ep(addr, std::uint16_t(port));
			if (m_dht) m_dht->add_router_node(ep);
			m_dht_router_nodes.push_back(ep);
		}

		if (m_outstanding_router_lookups == 0) update_dht();
	}

	// callback for dht_immutable_get
	void session_impl::get_immutable_callback(sha1_hash target
		, dht::item const& i)
	{
		TORRENT_ASSERT(!i.is_mutable());
		m_alerts.emplace_alert<dht_immutable_item_alert>(target, i.value());
	}

	void session_impl::dht_get_immutable_item(sha1_hash const& target)
	{
		if (!m_dht) return;
		m_dht->get_item(target, std::bind(&session_impl::get_immutable_callback
			, this, target, _1));
	}

	// callback for dht_mutable_get
	void session_impl::get_mutable_callback(dht::item const& i
		, bool const authoritative)
	{
		TORRENT_ASSERT(i.is_mutable());
		m_alerts.emplace_alert<dht_mutable_item_alert>(i.pk().bytes
			, i.sig().bytes, i.seq().value
			, i.salt(), i.value(), authoritative);
	}

	// key is a 32-byte binary string, the public key to look up.
	// the salt is optional
	// TODO: 3 use public_key here instead of std::array
	void session_impl::dht_get_mutable_item(std::array<char, 32> key
		, std::string salt)
	{
		if (!m_dht) return;
		m_dht->get_item(dht::public_key(key.data()), std::bind(&session_impl::get_mutable_callback
			, this, _1, _2), salt);
	}

	namespace {

		void on_dht_put_immutable_item(alert_manager& alerts, sha1_hash target, int num)
		{
			if (alerts.should_post<dht_put_alert>())
				alerts.emplace_alert<dht_put_alert>(target, num);
		}

		void on_dht_put_mutable_item(alert_manager& alerts, dht::item const& i, int num)
		{
			dht::signature sig = i.sig();
			dht::public_key pk = i.pk();
			dht::sequence_number seq = i.seq();
			std::string salt = i.salt();

			if (alerts.should_post<dht_put_alert>())
			{
				alerts.emplace_alert<dht_put_alert>(pk.bytes, sig.bytes, salt
					, seq.value, num);
			}
		}

		void put_mutable_callback(dht::item& i
			, std::function<void(entry&, std::array<char, 64>&
				, std::int64_t&, std::string const&)> cb)
		{
			entry value = i.value();
			dht::signature sig = i.sig();
			dht::public_key pk = i.pk();
			dht::sequence_number seq = i.seq();
			std::string salt = i.salt();
			cb(value, sig.bytes, seq.value, salt);
			i.assign(std::move(value), salt, seq, pk, sig);
		}

		void on_dht_get_peers(alert_manager& alerts, sha1_hash info_hash, std::vector<tcp::endpoint> const& peers)
		{
			if (alerts.should_post<dht_get_peers_reply_alert>())
				alerts.emplace_alert<dht_get_peers_reply_alert>(info_hash, peers);
		}

		void on_direct_response(alert_manager& alerts, void* userdata, dht::msg const& msg)
		{
			if (msg.message.type() == bdecode_node::none_t)
				alerts.emplace_alert<dht_direct_response_alert>(userdata, msg.addr);
			else
				alerts.emplace_alert<dht_direct_response_alert>(userdata, msg.addr, msg.message);
		}

	} // anonymous namespace

	void session_impl::dht_put_immutable_item(entry const& data, sha1_hash target)
	{
		if (!m_dht) return;
		m_dht->put_item(data, std::bind(&on_dht_put_immutable_item, std::ref(m_alerts)
			, target, _1));
	}

	void session_impl::dht_put_mutable_item(std::array<char, 32> key
		, std::function<void(entry&, std::array<char,64>&
		, std::int64_t&, std::string const&)> cb
		, std::string salt)
	{
		if (!m_dht) return;
		m_dht->put_item(dht::public_key(key.data())
			, std::bind(&on_dht_put_mutable_item, std::ref(m_alerts), _1, _2)
			, std::bind(&put_mutable_callback, _1, cb), salt);
	}

	void session_impl::dht_get_peers(sha1_hash const& info_hash)
	{
		if (!m_dht) return;
		m_dht->get_peers(info_hash, std::bind(&on_dht_get_peers, std::ref(m_alerts), info_hash, _1));
	}

	void session_impl::dht_announce(sha1_hash const& info_hash, int port, int flags)
	{
		if (!m_dht) return;
		m_dht->announce(info_hash, port, flags, std::bind(&on_dht_get_peers, std::ref(m_alerts), info_hash, _1));
	}

	void session_impl::dht_direct_request(udp::endpoint ep, entry& e, void* userdata)
	{
		if (!m_dht) return;
		m_dht->direct_request(ep, e, std::bind(&on_direct_response, std::ref(m_alerts), userdata, _1));
	}

#endif

#if !defined(TORRENT_DISABLE_ENCRYPTION) && !defined(TORRENT_DISABLE_EXTENSIONS)
	void session_impl::add_obfuscated_hash(sha1_hash const& obfuscated
		, std::weak_ptr<torrent> const& t)
	{
		m_obfuscated_torrents.insert(std::make_pair(obfuscated, t.lock()));
	}
#endif // !defined(TORRENT_DISABLE_ENCRYPTION) && !defined(TORRENT_DISABLE_EXTENSIONS)

	bool session_impl::is_listening() const
	{
		return !m_listen_sockets.empty();
	}

	session_impl::~session_impl()
	{
		// this is not allowed to be the network thread!
//		TORRENT_ASSERT(is_not_thread());

// TODO: asserts that no outstanding async operations are still in flight

#if defined TORRENT_ASIO_DEBUGGING
		FILE* f = fopen("wakeups.log", "w+");
		if (f != nullptr)
		{
			time_point m = min_time();
			if (!_wakeups.empty()) m = _wakeups[0].timestamp;
			time_point prev = m;
			std::uint64_t prev_csw = 0;
			if (!_wakeups.empty()) prev_csw = _wakeups[0].context_switches;
			std::fprintf(f, "abs. time\trel. time\tctx switch\tidle-wakeup\toperation\n");
			for (int i = 0; i < _wakeups.size(); ++i)
			{
				wakeup_t const& w = _wakeups[i];
				bool idle_wakeup = w.context_switches > prev_csw;
				std::fprintf(f, "%" PRId64 "\t%" PRId64 "\t%" PRId64 "\t%c\t%s\n"
					, total_microseconds(w.timestamp - m)
					, total_microseconds(w.timestamp - prev)
					, w.context_switches
					, idle_wakeup ? '*' : '.'
					, w.operation);
				prev = w.timestamp;
				prev_csw = w.context_switches;
			}
			fclose(f);
		}
#endif
	}

#ifndef TORRENT_NO_DEPRECATE
	int session_impl::max_connections() const
	{
		return m_settings.get_int(settings_pack::connections_limit);
	}

	int session_impl::max_uploads() const
	{
		return m_settings.get_int(settings_pack::unchoke_slots_limit);
	}

	void session_impl::set_local_download_rate_limit(int bytes_per_second)
	{
		INVARIANT_CHECK;
		settings_pack p;
		p.set_int(settings_pack::local_download_rate_limit, bytes_per_second);
		apply_settings_pack_impl(p);
	}

	void session_impl::set_local_upload_rate_limit(int bytes_per_second)
	{
		INVARIANT_CHECK;
		settings_pack p;
		p.set_int(settings_pack::local_upload_rate_limit, bytes_per_second);
		apply_settings_pack_impl(p);
	}

	void session_impl::set_download_rate_limit_depr(int bytes_per_second)
	{
		INVARIANT_CHECK;
		settings_pack p;
		p.set_int(settings_pack::download_rate_limit, bytes_per_second);
		apply_settings_pack_impl(p);
	}

	void session_impl::set_upload_rate_limit_depr(int bytes_per_second)
	{
		INVARIANT_CHECK;
		settings_pack p;
		p.set_int(settings_pack::upload_rate_limit, bytes_per_second);
		apply_settings_pack_impl(p);
	}

	void session_impl::set_max_connections(int limit)
	{
		INVARIANT_CHECK;
		settings_pack p;
		p.set_int(settings_pack::connections_limit, limit);
		apply_settings_pack_impl(p);
	}

	void session_impl::set_max_uploads(int limit)
	{
		INVARIANT_CHECK;
		settings_pack p;
		p.set_int(settings_pack::unchoke_slots_limit, limit);
		apply_settings_pack_impl(p);
	}

	int session_impl::local_upload_rate_limit() const
	{
		return upload_rate_limit(m_local_peer_class);
	}

	int session_impl::local_download_rate_limit() const
	{
		return download_rate_limit(m_local_peer_class);
	}

	int session_impl::upload_rate_limit_depr() const
	{
		return upload_rate_limit(m_global_class);
	}

	int session_impl::download_rate_limit_depr() const
	{
		return download_rate_limit(m_global_class);
	}
#endif


	namespace {
		template <typename Socket>
		void set_tos(Socket& s, int v, error_code& ec)
		{
#if TORRENT_USE_IPV6
			if (s.local_endpoint(ec).address().is_v6())
				s.set_option(traffic_class(char(v)), ec);
			else if (!ec)
#endif
				s.set_option(type_of_service(char(v)), ec);
		}
	}

	// TODO: 2 this should be factored into the udp socket, so we only have the
	// code once
	void session_impl::update_peer_tos()
	{
		int const tos = m_settings.get_int(settings_pack::peer_tos);
		for (auto const& l : m_listen_sockets)
		{
			if (l.sock)
			{
				error_code ec;
				set_tos(*l.sock, tos, ec);

#ifndef TORRENT_DISABLE_LOGGING
				if (should_log())
				{
					session_log(">>> SET_TOS [ tcp (%s %d) tos: %x e: %s ]"
						, l.sock->local_endpoint().address().to_string().c_str()
						, l.sock->local_endpoint().port(), tos, ec.message().c_str());
				}
#endif
			}
			if (l.udp_sock)
			{
				error_code ec;
				set_tos(*l.udp_sock, tos, ec);

#ifndef TORRENT_DISABLE_LOGGING
				if (should_log())
				{
					session_log(">>> SET_TOS [ udp (%s %d) tos: %x e: %s ]"
						, l.udp_sock->local_endpoint().address().to_string().c_str()
						, l.udp_sock->local_port()
						, tos, ec.message().c_str());
				}
#endif
			}
		}
	}

	void session_impl::update_user_agent()
	{
		// replace all occurrences of '\n' with ' '.
		std::string agent = m_settings.get_str(settings_pack::user_agent);
		std::string::iterator i = agent.begin();
		while ((i = std::find(i, agent.end(), '\n'))
			!= agent.end())
			*i = ' ';
		m_settings.set_str(settings_pack::user_agent, agent);
	}

	void session_impl::update_unchoke_limit()
	{
		int const allowed_upload_slots = get_int_setting(settings_pack::unchoke_slots_limit);

		m_stats_counters.set_value(counters::num_unchoke_slots
			, allowed_upload_slots);

		if (m_settings.get_int(settings_pack::num_optimistic_unchoke_slots)
			>= allowed_upload_slots / 2)
		{
			if (m_alerts.should_post<performance_alert>())
				m_alerts.emplace_alert<performance_alert>(torrent_handle()
					, performance_alert::too_many_optimistic_unchoke_slots);
		}
	}

	void session_impl::update_connection_speed()
	{
		if (m_settings.get_int(settings_pack::connection_speed) < 0)
			m_settings.set_int(settings_pack::connection_speed, 200);
	}

	void session_impl::update_queued_disk_bytes()
	{
		int const cache_size = m_settings.get_int(settings_pack::cache_size);
		if (m_settings.get_int(settings_pack::max_queued_disk_bytes) / 16 / 1024
			> cache_size / 2
			&& cache_size > 5
			&& m_alerts.should_post<performance_alert>())
		{
			m_alerts.emplace_alert<performance_alert>(torrent_handle()
				, performance_alert::too_high_disk_queue_limit);
		}
	}

	void session_impl::update_alert_queue_size()
	{
		m_alerts.set_alert_queue_size_limit(m_settings.get_int(settings_pack::alert_queue_size));
	}

	bool session_impl::preemptive_unchoke() const
	{
		return m_stats_counters[counters::num_peers_up_unchoked]
			< m_stats_counters[counters::num_unchoke_slots]
			|| m_settings.get_int(settings_pack::unchoke_slots_limit) < 0;
	}

#ifndef TORRENT_NO_DEPRECATE
	void session_impl::update_dht_upload_rate_limit()
	{
#ifndef TORRENT_DISABLE_DHT
		m_dht_settings.upload_rate_limit
			= m_settings.get_int(settings_pack::dht_upload_rate_limit);
#endif
	}
#endif

	void session_impl::update_disk_threads()
	{
		if (m_settings.get_int(settings_pack::aio_threads) < 0)
			m_settings.set_int(settings_pack::aio_threads, 0);

#if !TORRENT_USE_PREAD && !TORRENT_USE_PREADV
		// if we don't have pread() nor preadv() there's no way
		// to perform concurrent file operations on the same file
		// handle, so we must limit the disk thread to a single one

		if (m_settings.get_int(settings_pack::aio_threads) > 1)
			m_settings.set_int(settings_pack::aio_threads, 1);
#endif
	}

	void session_impl::update_cache_buffer_chunk_size()
	{
		if (m_settings.get_int(settings_pack::cache_buffer_chunk_size) <= 0)
			m_settings.set_int(settings_pack::cache_buffer_chunk_size, 1);
	}

	void session_impl::update_report_web_seed_downloads()
	{
		// if this flag changed, update all web seed connections
		bool report = m_settings.get_bool(settings_pack::report_web_seed_downloads);
		for (connection_map::iterator i = m_connections.begin()
			, end(m_connections.end()); i != end; ++i)
		{
			connection_type const type = (*i)->type();
			if (type == connection_type::url_seed
				|| type == connection_type::http_seed)
				(*i)->ignore_stats(!report);
		}
	}

	void session_impl::trigger_auto_manage()
	{
		if (m_pending_auto_manage || m_abort) return;

		// we recalculated auto-managed torrents less than a second ago,
		// put it off one second.
		if (time_now() - m_last_auto_manage < seconds(1))
		{
			m_auto_manage_time_scaler = 0;
			return;
		}
		m_pending_auto_manage = true;
		m_need_auto_manage = true;

		m_io_service.post([this]{ this->wrap(&session_impl::on_trigger_auto_manage); });
	}

	void session_impl::on_trigger_auto_manage()
	{
		TORRENT_ASSERT(m_pending_auto_manage);
		if (!m_need_auto_manage || m_abort)
		{
			m_pending_auto_manage = false;
			return;
		}
		// don't clear m_pending_auto_manage until after we've
		// recalculated the auto managed torrents. The auto-managed
		// logic may trigger another auto-managed event otherwise
		recalculate_auto_managed_torrents();
		m_pending_auto_manage = false;
	}

	void session_impl::update_socket_buffer_size()
	{
		for (auto const& l : m_listen_sockets)
		{
			error_code ec;
			set_socket_buffer_size(*l.udp_sock, m_settings, ec);
#ifndef TORRENT_DISABLE_LOGGING
			if (ec && should_log())
			{
				error_code err;
				session_log("socket buffer size [ udp %s %d]: (%d) %s"
					, l.udp_sock->local_endpoint().address().to_string(err).c_str()
					, l.udp_sock->local_port(), ec.value(), ec.message().c_str());
			}
#endif
			ec.clear();
			set_socket_buffer_size(*l.sock, m_settings, ec);
#ifndef TORRENT_DISABLE_LOGGING
			if (ec && should_log())
			{
				error_code err;
				session_log("socket buffer size [ udp %s %d]: (%d) %s"
					, l.sock->local_endpoint().address().to_string(err).c_str()
					, l.sock->local_endpoint().port(), ec.value(), ec.message().c_str());
			}
#endif
		}
	}

	void session_impl::update_dht_announce_interval()
	{
#ifndef TORRENT_DISABLE_DHT
		if (!m_dht)
		{
#ifndef TORRENT_DISABLE_LOGGING
			session_log("not starting DHT announce timer: m_dht == nullptr");
#endif
			return;
		}

		m_dht_interval_update_torrents = int(m_torrents.size());

		if (m_abort)
		{
#ifndef TORRENT_DISABLE_LOGGING
			session_log("not starting DHT announce timer: m_abort set");
#endif
			return;
		}

		ADD_OUTSTANDING_ASYNC("session_impl::on_dht_announce");
		error_code ec;
		int delay = (std::max)(m_settings.get_int(settings_pack::dht_announce_interval)
			/ (std::max)(int(m_torrents.size()), 1), 1);
		m_dht_announce_timer.expires_from_now(seconds(delay), ec);
		m_dht_announce_timer.async_wait([this](error_code const& e) {
			this->wrap(&session_impl::on_dht_announce, e); });
#endif
	}

	void session_impl::update_anonymous_mode()
	{
		if (!m_settings.get_bool(settings_pack::anonymous_mode))
		{
			if (m_upnp)
				m_upnp->set_user_agent(m_settings.get_str(settings_pack::user_agent));
			return;
		}

		if (m_upnp)
			m_upnp->set_user_agent("");
		m_settings.set_str(settings_pack::user_agent, "");
		url_random(m_peer_id.data(), m_peer_id.data() + 20);
	}

	void session_impl::update_force_proxy()
	{
		for (std::list<listen_socket_t>::iterator i = m_listen_sockets.begin()
			, end(m_listen_sockets.end()); i != end; ++i)
		{
			i->udp_sock->set_force_proxy(m_settings.get_bool(settings_pack::force_proxy));

			// close the TCP listen sockets
			if (i->sock)
			{
				error_code ec;
				i->sock->close(ec);
				i->sock.reset();
			}
		}

		if (!m_settings.get_bool(settings_pack::force_proxy)) return;

		// enable force_proxy mode. We don't want to accept any incoming
		// connections, except through a proxy.
		stop_lsd();
		stop_upnp();
		stop_natpmp();
#ifndef TORRENT_DISABLE_DHT
		stop_dht();
#endif
	}

#ifndef TORRENT_NO_DEPRECATE
	void session_impl::update_local_download_rate()
	{
		if (m_settings.get_int(settings_pack::local_download_rate_limit) < 0)
			m_settings.set_int(settings_pack::local_download_rate_limit, 0);
		set_download_rate_limit(m_local_peer_class
			, m_settings.get_int(settings_pack::local_download_rate_limit));
	}

	void session_impl::update_local_upload_rate()
	{
		if (m_settings.get_int(settings_pack::local_upload_rate_limit) < 0)
			m_settings.set_int(settings_pack::local_upload_rate_limit, 0);
		set_upload_rate_limit(m_local_peer_class
			, m_settings.get_int(settings_pack::local_upload_rate_limit));
	}
#endif

	void session_impl::update_download_rate()
	{
		if (m_settings.get_int(settings_pack::download_rate_limit) < 0)
			m_settings.set_int(settings_pack::download_rate_limit, 0);
		set_download_rate_limit(m_global_class
			, m_settings.get_int(settings_pack::download_rate_limit));
	}

	void session_impl::update_upload_rate()
	{
		if (m_settings.get_int(settings_pack::upload_rate_limit) < 0)
			m_settings.set_int(settings_pack::upload_rate_limit, 0);
		set_upload_rate_limit(m_global_class
			, m_settings.get_int(settings_pack::upload_rate_limit));
	}

	void session_impl::update_connections_limit()
	{
		int limit = m_settings.get_int(settings_pack::connections_limit);

		if (limit <= 0) limit = max_open_files();

		m_settings.set_int(settings_pack::connections_limit, limit);

		if (num_connections() > m_settings.get_int(settings_pack::connections_limit)
			&& !m_torrents.empty())
		{
			// if we have more connections that we're allowed, disconnect
			// peers from the torrents so that they are all as even as possible

			int to_disconnect = num_connections() - m_settings.get_int(settings_pack::connections_limit);

			int last_average = 0;
			int average = m_settings.get_int(settings_pack::connections_limit) / int(m_torrents.size());

			// the number of slots that are unused by torrents
			int extra = m_settings.get_int(settings_pack::connections_limit) % int(m_torrents.size());

			// run 3 iterations of this, then we're probably close enough
			for (int iter = 0; iter < 4; ++iter)
			{
				// the number of torrents that are above average
				int num_above = 0;
				for (auto const& t : m_torrents)
				{
					int const num = t.second->num_peers();
					if (num <= last_average) continue;
					if (num > average) ++num_above;
					if (num < average) extra += average - num;
				}

				// distribute extra among the torrents that are above average
				if (num_above == 0) num_above = 1;
				last_average = average;
				average += extra / num_above;
				if (extra == 0) break;
				// save the remainder for the next iteration
				extra = extra % num_above;
			}

			for (auto const& t : m_torrents)
			{
				int const num = t.second->num_peers();
				if (num <= average) continue;

				// distribute the remainder
				int my_average = average;
				if (extra > 0)
				{
					++my_average;
					--extra;
				}

				int const disconnect = std::min(to_disconnect, num - my_average);
				to_disconnect -= disconnect;
				t.second->disconnect_peers(disconnect, errors::too_many_connections);
			}
		}
	}

	void session_impl::update_alert_mask()
	{
		m_alerts.set_alert_mask(m_settings.get_int(settings_pack::alert_mask));
	}

	void session_impl::pop_alerts(std::vector<alert*>* alerts)
	{
		m_alerts.get_all(*alerts);
	}

#ifndef TORRENT_NO_DEPRECATE
	void session_impl::update_rate_limit_utp()
	{
		if (m_settings.get_bool(settings_pack::rate_limit_utp))
		{
			// allow the global or local peer class to limit uTP peers
			m_peer_class_type_filter.add(peer_class_type_filter::utp_socket
				, m_local_peer_class);
			m_peer_class_type_filter.add(peer_class_type_filter::utp_socket
				, m_global_class);
			m_peer_class_type_filter.add(peer_class_type_filter::ssl_utp_socket
				, m_local_peer_class);
			m_peer_class_type_filter.add(peer_class_type_filter::ssl_utp_socket
				, m_global_class);
		}
		else
		{
			// don't add the global or local peer class to limit uTP peers
			m_peer_class_type_filter.remove(peer_class_type_filter::utp_socket
				, m_local_peer_class);
			m_peer_class_type_filter.remove(peer_class_type_filter::utp_socket
				, m_global_class);
			m_peer_class_type_filter.remove(peer_class_type_filter::ssl_utp_socket
				, m_local_peer_class);
			m_peer_class_type_filter.remove(peer_class_type_filter::ssl_utp_socket
				, m_global_class);
		}
	}

	void session_impl::update_ignore_rate_limits_on_local_network()
	{
		init_peer_class_filter(
			m_settings.get_bool(settings_pack::ignore_limits_on_local_network));
	}

	// this function is called on the user's thread
	// not the network thread
	void session_impl::pop_alerts()
	{
		// if we don't have any alerts in our local cache, we have to ask
		// the alert_manager for more. It will swap our vector with its and
		// destruct eny left-over alerts in there.
		if (m_alert_pointer_pos >= int(m_alert_pointers.size()))
		{
			pop_alerts(&m_alert_pointers);
			m_alert_pointer_pos = 0;
		}
	}

	alert const* session_impl::pop_alert()
	{
		if (m_alert_pointer_pos >= int(m_alert_pointers.size()))
		{
			pop_alerts();
			if (m_alert_pointers.empty())
				return nullptr;
		}

		if (m_alert_pointers.empty()) return nullptr;

		// clone here to be backwards compatible, to make the client delete the
		// alert object
		return m_alert_pointers[m_alert_pointer_pos++];
	}

#endif

	alert* session_impl::wait_for_alert(time_duration max_wait)
	{
		return m_alerts.wait_for_alert(max_wait);
	}

#ifndef TORRENT_NO_DEPRECATE
	std::size_t session_impl::set_alert_queue_size_limit(std::size_t queue_size_limit_)
	{
		m_settings.set_int(settings_pack::alert_queue_size, int(queue_size_limit_));
		return m_alerts.set_alert_queue_size_limit(int(queue_size_limit_));
	}
#endif

	void session_impl::start_lsd()
	{
		INVARIANT_CHECK;

		if (m_lsd) return;

		m_lsd = std::make_shared<lsd>(m_io_service, *this);
		error_code ec;
		m_lsd->start(ec);
		if (ec && m_alerts.should_post<lsd_error_alert>())
			m_alerts.emplace_alert<lsd_error_alert>(ec);
	}

	natpmp* session_impl::start_natpmp()
	{
		INVARIANT_CHECK;

		if (m_natpmp) return m_natpmp.get();

		// the natpmp constructor may fail and call the callbacks
		// into the session_impl.
		m_natpmp = std::make_shared<natpmp>(m_io_service, *this);
		m_natpmp->start();

		for (auto& s : m_listen_sockets)
		{
			remap_ports(remap_natpmp, s);
		}
		return m_natpmp.get();
	}

	upnp* session_impl::start_upnp()
	{
		INVARIANT_CHECK;

		if (m_upnp) return m_upnp.get();

		// the upnp constructor may fail and call the callbacks
		m_upnp = std::make_shared<upnp>(m_io_service
			, m_settings.get_bool(settings_pack::anonymous_mode)
				? "" : m_settings.get_str(settings_pack::user_agent)
			, *this
			, m_settings.get_bool(settings_pack::upnp_ignore_nonrouters));
		m_upnp->start();

		m_upnp->discover_device();

		for (auto& s : m_listen_sockets)
		{
			remap_ports(remap_upnp, s);
		}
		return m_upnp.get();
	}

	int session_impl::add_port_mapping(int t, int external_port
		, int local_port)
	{
		int ret = 0;
		if (m_upnp) ret = m_upnp->add_mapping(static_cast<portmap_protocol>(t), external_port
			, local_port);
		if (m_natpmp) ret = m_natpmp->add_mapping(static_cast<portmap_protocol>(t), external_port
			, local_port);
		return ret;
	}

	void session_impl::delete_port_mapping(int handle)
	{
		if (m_upnp) m_upnp->delete_mapping(handle);
		if (m_natpmp) m_natpmp->delete_mapping(handle);
	}

	void session_impl::stop_lsd()
	{
		if (m_lsd)
			m_lsd->close();
		m_lsd.reset();
	}

	void session_impl::stop_natpmp()
	{
		if (!m_natpmp) return;

		m_natpmp->close();
		for (auto& s : m_listen_sockets)
		{
			s.tcp_port_mapping[0] = -1;
			s.udp_port_mapping[0] = -1;
		}

		m_natpmp.reset();
	}

	void session_impl::stop_upnp()
	{
		if (!m_upnp) return;

		m_upnp->close();
		for (auto& s : m_listen_sockets)
		{
			s.tcp_port_mapping[1] = -1;
			s.udp_port_mapping[1] = -1;
		}
		m_upnp.reset();
	}

	external_ip session_impl::external_address() const
	{
		address ips[2][2];

		// take the first IP we find which matches each category
		for (auto const& i : m_listen_sockets)
		{
			address external_addr = i.external_address.external_address();
			if (ips[0][external_addr.is_v6()] == address())
				ips[0][external_addr.is_v6()] = external_addr;
			address local_addr = i.local_endpoint.address();
			if (ips[is_local(local_addr)][local_addr.is_v6()] == address())
				ips[is_local(local_addr)][local_addr.is_v6()] = local_addr;
		}

		return external_ip(ips[1][0], ips[0][0], ips[1][1], ips[0][1]);
	}

	// this is the DHT observer version. DHT is the implied source
	void session_impl::set_external_address(address const& ip
		, address const& source)
	{
		set_external_address(ip, source_dht, source);
	}

	// TODO 3 pass in a specific listen socket rather than an address family
	address session_impl::external_address(udp proto)
	{
#if !TORRENT_USE_IPV6
		TORRENT_UNUSED(proto);
#endif

		address addr;
#if TORRENT_USE_IPV6
		if (proto == udp::v6())
			addr = address_v6();
		else
#endif
			addr = address_v4();
		addr = external_address().external_address(addr);
		return addr;
	}

	void session_impl::get_peers(sha1_hash const& ih)
	{
		if (!m_alerts.should_post<dht_get_peers_alert>()) return;
		m_alerts.emplace_alert<dht_get_peers_alert>(ih);
	}

	void session_impl::announce(sha1_hash const& ih, address const& addr
		, int port)
	{
		if (!m_alerts.should_post<dht_announce_alert>()) return;
		m_alerts.emplace_alert<dht_announce_alert>(addr, port, ih);
	}

	void session_impl::outgoing_get_peers(sha1_hash const& target
		, sha1_hash const& sent_target, udp::endpoint const& ep)
	{
		if (!m_alerts.should_post<dht_outgoing_get_peers_alert>()) return;
		m_alerts.emplace_alert<dht_outgoing_get_peers_alert>(target, sent_target, ep);
	}

#ifndef TORRENT_DISABLE_LOGGING
	bool session_impl::should_log(module_t) const
	{
		return m_alerts.should_post<dht_log_alert>();
	}

	TORRENT_FORMAT(3,4)
	void session_impl::log(module_t m, char const* fmt, ...)
	{
		if (!m_alerts.should_post<dht_log_alert>()) return;

		va_list v;
		va_start(v, fmt);
		m_alerts.emplace_alert<dht_log_alert>(
			static_cast<dht_log_alert::dht_module_t>(m), fmt, v);
		va_end(v);
	}

	void session_impl::log_packet(message_direction_t dir, span<char const> pkt
		, udp::endpoint const& node)
	{
		if (!m_alerts.should_post<dht_pkt_alert>()) return;

		dht_pkt_alert::direction_t d = dir == dht::dht_logger::incoming_message
			? dht_pkt_alert::incoming : dht_pkt_alert::outgoing;

		m_alerts.emplace_alert<dht_pkt_alert>(pkt, d, node);
	}

	bool session_impl::should_log_portmap(aux::portmap_transport) const
	{
		return m_alerts.should_post<portmap_log_alert>();
	}

	void session_impl::log_portmap(aux::portmap_transport transport, char const* msg) const
	{
		int map_transport =
			static_cast<std::underlying_type<aux::portmap_transport>::type>(transport);
		TORRENT_ASSERT(map_transport >= 0 && map_transport <= 1);

		if (m_alerts.should_post<portmap_log_alert>())
			m_alerts.emplace_alert<portmap_log_alert>(map_transport, msg);
	}

	bool session_impl::should_log_lsd() const
	{
		return m_alerts.should_post<log_alert>();
	}

	void session_impl::log_lsd(char const* msg) const
	{
		if (m_alerts.should_post<log_alert>())
			m_alerts.emplace_alert<log_alert>(msg);
	}
#endif

	bool session_impl::on_dht_request(string_view query
		, dht::msg const& request, entry& response)
	{
#ifndef TORRENT_DISABLE_EXTENSIONS
		for (auto const& ext : m_ses_extensions[plugins_dht_request_idx])
		{
			if (ext->on_dht_request(query
				, request.addr, request.message, response))
				return true;
		}
#else
		TORRENT_UNUSED(query);
		TORRENT_UNUSED(request);
		TORRENT_UNUSED(response);
#endif
		return false;
	}

	void session_impl::set_external_address(address const& ip
		, int const source_type, address const& source)
	{
#ifndef TORRENT_DISABLE_LOGGING
		if (should_log())
		{
			session_log(": set_external_address(%s, %d, %s)", print_address(ip).c_str()
				, source_type, print_address(source).c_str());
		}
#endif

		// for now, just pick the first socket with a matching address family
		// TODO: 3 allow the caller to select which listen socket to update
		for (auto& i : m_listen_sockets)
		{
			if (i.local_endpoint.address().is_v4() != ip.is_v4())
				continue;

			if (!i.external_address.cast_vote(ip, source_type, source)) return;
			break;
		}

#ifndef TORRENT_DISABLE_LOGGING
		session_log("  external IP updated");
#endif

		if (m_alerts.should_post<external_ip_alert>())
			m_alerts.emplace_alert<external_ip_alert>(ip);

		for (auto const& t : m_torrents)
		{
			t.second->new_external_ip();
		}

		// since we have a new external IP now, we need to
		// restart the DHT with a new node ID

#ifndef TORRENT_DISABLE_DHT
		if (m_dht) m_dht->update_node_id();
#endif
	}

	ses_buffer_holder session_impl::allocate_buffer()
	{
		TORRENT_ASSERT(is_single_thread());

#ifdef TORRENT_DISABLE_POOL_ALLOCATOR
		std::size_t num_bytes = aux::numeric_cast<std::size_t>(send_buffer_size());
		return ses_buffer_holder(*this, static_cast<char*>(std::malloc(num_bytes)));
#else
		return ses_buffer_holder(*this, static_cast<char*>(m_send_buffers.malloc()));
#endif
	}

	void session_impl::free_buffer(char* buf)
	{
		TORRENT_ASSERT(is_single_thread());

#ifdef TORRENT_DISABLE_POOL_ALLOCATOR
		free(buf);
#else
		m_send_buffers.free(buf);
#endif
	}

#if TORRENT_USE_INVARIANT_CHECKS
	void session_impl::check_invariant() const
	{
		TORRENT_ASSERT(is_single_thread());

		if (m_settings.get_int(settings_pack::unchoke_slots_limit) < 0
			&& m_settings.get_int(settings_pack::choking_algorithm) == settings_pack::fixed_slots_choker)
			TORRENT_ASSERT(m_stats_counters[counters::num_unchoke_slots] == (std::numeric_limits<int>::max)());

		for (int l = 0; l < num_torrent_lists; ++l)
		{
			std::vector<torrent*> const& list = m_torrent_lists[l];
			for (std::vector<torrent*>::const_iterator i = list.begin()
				, end(list.end()); i != end; ++i)
			{
				TORRENT_ASSERT((*i)->m_links[l].in_list());
			}
		}

		int const num_gauges = counters::num_error_torrents - counters::num_checking_torrents + 1;
		aux::array<int, num_gauges> torrent_state_gauges;
		torrent_state_gauges.fill(0);

#if defined TORRENT_EXPENSIVE_INVARIANT_CHECKS

		std::unordered_set<int> unique;
#endif

		int num_active_downloading = 0;
		int num_active_finished = 0;
		int total_downloaders = 0;
		for (auto const& tor : m_torrents)
		{
			std::shared_ptr<torrent> const& t = tor.second;
			if (t->want_peers_download()) ++num_active_downloading;
			if (t->want_peers_finished()) ++num_active_finished;
			TORRENT_ASSERT(!(t->want_peers_download() && t->want_peers_finished()));

			int const state = t->current_stats_state() - counters::num_checking_torrents;
			if (state != torrent::no_gauge_state)
			{
				++torrent_state_gauges[state];
			}

			int const pos = t->queue_position();
			if (pos < 0)
			{
				TORRENT_ASSERT(pos == -1);
				continue;
			}
			++total_downloaders;

#if defined TORRENT_EXPENSIVE_INVARIANT_CHECKS
			unique.insert(t->queue_position());
#endif
		}

		for (int i = 0, j = counters::num_checking_torrents;
			j < counters::num_error_torrents + 1; ++i, ++j)
		{
			TORRENT_ASSERT(torrent_state_gauges[i] == m_stats_counters[j]);
		}

#if defined TORRENT_EXPENSIVE_INVARIANT_CHECKS
		TORRENT_ASSERT(int(unique.size()) == total_downloaders);
#endif
		TORRENT_ASSERT(num_active_downloading == int(m_torrent_lists[torrent_want_peers_download].size()));
		TORRENT_ASSERT(num_active_finished == int(m_torrent_lists[torrent_want_peers_finished].size()));

		std::unordered_set<peer_connection*> unique_peers;
		TORRENT_ASSERT(m_settings.get_int(settings_pack::connections_limit) > 0);

		int unchokes = 0;
		int unchokes_all = 0;
		int num_optimistic = 0;
		int disk_queue[2] = {0, 0};
		for (connection_map::const_iterator i = m_connections.begin();
			i != m_connections.end(); ++i)
		{
			TORRENT_ASSERT(*i);
			std::shared_ptr<torrent> t = (*i)->associated_torrent().lock();
			TORRENT_ASSERT(unique_peers.find(i->get()) == unique_peers.end());
			unique_peers.insert(i->get());

			if ((*i)->m_channel_state[0] & peer_info::bw_disk) ++disk_queue[0];
			if ((*i)->m_channel_state[1] & peer_info::bw_disk) ++disk_queue[1];

			peer_connection* p = i->get();
			TORRENT_ASSERT(!p->is_disconnecting());
			if (p->ignore_unchoke_slots())
			{
				if (!p->is_choked()) ++unchokes_all;
				continue;
			}
			if (!p->is_choked())
			{
				++unchokes;
				++unchokes_all;
			}

			if (p->peer_info_struct()
				&& p->peer_info_struct()->optimistically_unchoked)
			{
				++num_optimistic;
				TORRENT_ASSERT(!p->is_choked());
			}
		}

		for (auto const& p : m_undead_peers)
		{
			if (p->ignore_unchoke_slots())
			{
				if (!p->is_choked()) ++unchokes_all;
				continue;
			}
			if (!p->is_choked())
			{
				++unchokes_all;
				++unchokes;
			}

			if (p->peer_info_struct()
				&& p->peer_info_struct()->optimistically_unchoked)
			{
				++num_optimistic;
				TORRENT_ASSERT(!p->is_choked());
			}
		}

		TORRENT_ASSERT(disk_queue[peer_connection::download_channel]
			== m_stats_counters[counters::num_peers_down_disk]);
		TORRENT_ASSERT(disk_queue[peer_connection::upload_channel]
			== m_stats_counters[counters::num_peers_up_disk]);

		if (m_settings.get_int(settings_pack::num_optimistic_unchoke_slots))
		{
			TORRENT_ASSERT(num_optimistic <= m_settings.get_int(
				settings_pack::num_optimistic_unchoke_slots));
		}

		int const unchoked_counter_all = int(m_stats_counters[counters::num_peers_up_unchoked_all]);
		int const unchoked_counter = int(m_stats_counters[counters::num_peers_up_unchoked]);
		int const unchoked_counter_optimistic
			= int(m_stats_counters[counters::num_peers_up_unchoked_optimistic]);

		TORRENT_ASSERT_VAL(unchoked_counter_all == unchokes_all, unchokes_all);
		TORRENT_ASSERT_VAL(unchoked_counter == unchokes, unchokes);
		TORRENT_ASSERT_VAL(unchoked_counter_optimistic == num_optimistic, num_optimistic);

		for (auto const& te : m_torrents)
		{
			TORRENT_ASSERT(te.second);
		}
	}
#endif // TORRENT_USE_INVARIANT_CHECKS

#ifndef TORRENT_DISABLE_LOGGING
		tracker_logger::tracker_logger(session_interface& ses): m_ses(ses) {}
		void tracker_logger::tracker_warning(tracker_request const&
			, std::string const& str)
		{
			debug_log("*** tracker warning: %s", str.c_str());
		}

		void tracker_logger::tracker_response(tracker_request const&
			, libtorrent::address const& tracker_ip
			, std::list<address> const& tracker_ips
			, struct tracker_response const& resp)
		{
			TORRENT_UNUSED(tracker_ips);
			debug_log("TRACKER RESPONSE\n"
				"interval: %d\n"
				"external ip: %s\n"
				"we connected to: %s\n"
				"peers:"
				, resp.interval.count()
				, print_address(resp.external_ip).c_str()
				, print_address(tracker_ip).c_str());

			for (auto const& p : resp.peers)
			{
				debug_log("  %16s %5d %s", p.hostname.c_str(), p.port
					, p.pid.is_all_zeros() ? "" : to_hex(p.pid).c_str());
			}
			for (auto const& p : resp.peers4)
			{
				debug_log("  %s:%d", print_address(address_v4(p.ip)).c_str(), p.port);
			}
#if TORRENT_USE_IPV6
			for (auto const& p : resp.peers6)
			{
				debug_log("  [%s]:%d", print_address(address_v6(p.ip)).c_str(), p.port);
			}
#endif
		}

		void tracker_logger::tracker_request_error(tracker_request const&
			, int response_code, error_code const& ec, const std::string& str
			, seconds32 const retry_interval)
		{
			TORRENT_UNUSED(retry_interval);
			debug_log("*** tracker error: %d: %s %s"
				, response_code, ec.message().c_str(), str.c_str());
		}

		bool tracker_logger::should_log() const
		{
			return m_ses.alerts().should_post<log_alert>();
		}

		void tracker_logger::debug_log(const char* fmt, ...) const
		{
			if (!m_ses.alerts().should_post<log_alert>()) return;

			va_list v;
			va_start(v, fmt);
			m_ses.alerts().emplace_alert<log_alert>(fmt, v);
			va_end(v);
		}
#endif // TORRENT_DISABLE_LOGGING
}}<|MERGE_RESOLUTION|>--- conflicted
+++ resolved
@@ -588,17 +588,11 @@
 		TORRENT_ASSERT(is_single_thread());
 
 #ifndef TORRENT_DISABLE_LOGGING
-<<<<<<< HEAD
-		// this alert is a bit special. Since it's so verbose it's not only
-		// filtered by its own alert type (log_alert) but also whether session
-		// stats alerts are actually enabled. Without session_stats alerts the
-		// headers aren't very useful anyway
-		if (m_alerts.should_post<log_alert>()
-			&& m_alerts.should_post<session_stats_alert>())
-=======
+		// this alert is a bit special. The stats headers aren't very useful
+		// unless session_stats is enabled, sp it's posted in the session_Stats
+		// category as well
 		if (m_alerts.should_post<log_alert>()
 			|| m_alerts.should_post<session_stats_alert>())
->>>>>>> 116802fc
 		{
 			session_log(" *** session thread init");
 
