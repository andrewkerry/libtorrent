--- conflicted
+++ resolved
@@ -1423,30 +1423,6 @@
 			reopen_outgoing_sockets();
 	}
 
-<<<<<<< HEAD
-	std::uint32_t session_impl::get_tracker_key(address const& iface) const
-	{
-		auto const ses = reinterpret_cast<uintptr_t>(this);
-		hasher h(reinterpret_cast<char const*>(&ses), sizeof(ses));
-		if (iface.is_v4())
-		{
-			auto const b = iface.to_v4().to_bytes();
-			h.update({reinterpret_cast<char const*>(b.data())
-				, std::ptrdiff_t(b.size())});
-		}
-		else
-		{
-			auto const b = iface.to_v6().to_bytes();
-			h.update({reinterpret_cast<char const*>(b.data())
-				, std::ptrdiff_t(b.size())});
-		}
-		sha1_hash const hash = h.final();
-		unsigned char const* ptr = &hash[0];
-		return aux::read_uint32(ptr);
-	}
-
-=======
->>>>>>> e18366bb
 	std::shared_ptr<listen_socket_t> session_impl::setup_listener(
 		listen_endpoint_t const& lep, error_code& ec)
 	{
