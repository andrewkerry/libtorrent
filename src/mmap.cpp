--- conflicted
+++ resolved
@@ -163,8 +163,7 @@
 	DWORD file_flags(open_mode_t const mode)
 	{
 		return ((mode & open_mode::no_cache) ? FILE_FLAG_WRITE_THROUGH : 0)
-			| ((mode & open_mode::random_access) ? 0 : FILE_FLAG_SEQUENTIAL_SCAN)
-			;
+			| ((mode & open_mode::random_access) ? 0 : FILE_FLAG_SEQUENTIAL_SCAN);
 	}
 
 	DWORD file_attributes(open_mode_t const mode)
@@ -172,7 +171,7 @@
 		return (mode & open_mode::hidden) ? FILE_ATTRIBUTE_HIDDEN : FILE_ATTRIBUTE_NORMAL;
 	}
 
-	auto create_file(const native_path_string & name, open_mode_t const mode)
+	auto create_file(native_path_string const& name, open_mode_t const mode)
 	{
 		CREATEFILE2_EXTENDED_PARAMETERS Extended
 		{
@@ -197,11 +196,10 @@
 		// http://support.microsoft.com/kb/2549369
 		return ((mode & open_mode::hidden) ? FILE_ATTRIBUTE_HIDDEN : FILE_ATTRIBUTE_NORMAL)
 			| ((mode & open_mode::no_cache) ? FILE_FLAG_WRITE_THROUGH : 0)
-			| ((mode & open_mode::random_access) ? 0 : FILE_FLAG_SEQUENTIAL_SCAN)
-			;
-	}
-
-	auto create_file(const native_path_string & name, open_mode_t const mode)
+			| ((mode & open_mode::random_access) ? 0 : FILE_FLAG_SEQUENTIAL_SCAN);
+	}
+
+	auto create_file(native_path_string const& name, open_mode_t const mode)
 	{
 		return CreateFileW(name.c_str()
 			, file_access(mode)
@@ -218,19 +216,8 @@
 
 file_handle::file_handle(string_view name, std::int64_t const size
 	, open_mode_t const mode)
-<<<<<<< HEAD
-	: m_fd(CreateFileW(convert_to_native_path_string(std::string(name)).c_str()
-		, file_access(mode)
-		, FILE_SHARE_WRITE | FILE_SHARE_READ | FILE_SHARE_DELETE
-		, nullptr
-		, file_create(mode)
-		, file_flags(mode)
-		, nullptr))
-		, m_open_mode(mode)
-=======
-	: m_fd(create_file(convert_to_native_path_string(name.to_string()), mode))
+	: m_fd(create_file(convert_to_native_path_string(std::string(name)), mode))
 	, m_open_mode(mode)
->>>>>>> 076956f6
 {
 	if (m_fd == invalid_handle) throw_ex<system_error>(error_code(GetLastError(), system_category()));
 
