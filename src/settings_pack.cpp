/*

Copyright (c) 2012-2016, Arvid Norberg
All rights reserved.

Redistribution and use in source and binary forms, with or without
modification, are permitted provided that the following conditions
are met:

    * Redistributions of source code must retain the above copyright
      notice, this list of conditions and the following disclaimer.
    * Redistributions in binary form must reproduce the above copyright
      notice, this list of conditions and the following disclaimer in
      the documentation and/or other materials provided with the distribution.
    * Neither the name of the author nor the names of its
      contributors may be used to endorse or promote products derived
      from this software without specific prior written permission.

THIS SOFTWARE IS PROVIDED BY THE COPYRIGHT HOLDERS AND CONTRIBUTORS "AS IS"
AND ANY EXPRESS OR IMPLIED WARRANTIES, INCLUDING, BUT NOT LIMITED TO, THE
IMPLIED WARRANTIES OF MERCHANTABILITY AND FITNESS FOR A PARTICULAR PURPOSE
ARE DISCLAIMED. IN NO EVENT SHALL THE COPYRIGHT OWNER OR CONTRIBUTORS BE
LIABLE FOR ANY DIRECT, INDIRECT, INCIDENTAL, SPECIAL, EXEMPLARY, OR
CONSEQUENTIAL DAMAGES (INCLUDING, BUT NOT LIMITED TO, PROCUREMENT OF
SUBSTITUTE GOODS OR SERVICES; LOSS OF USE, DATA, OR PROFITS; OR BUSINESS
INTERRUPTION) HOWEVER CAUSED AND ON ANY THEORY OF LIABILITY, WHETHER IN
CONTRACT, STRICT LIABILITY, OR TORT (INCLUDING NEGLIGENCE OR OTHERWISE)
ARISING IN ANY WAY OUT OF THE USE OF THIS SOFTWARE, EVEN IF ADVISED OF THE
POSSIBILITY OF SUCH DAMAGE.

*/

#include "libtorrent/config.hpp"
#include "libtorrent/session_settings.hpp"
#include "libtorrent/assert.hpp"
#include "libtorrent/settings_pack.hpp"
#include "libtorrent/aux_/session_impl.hpp"

#include <algorithm>

namespace {

	template <class T>
	bool compare_first(std::pair<boost::uint16_t, T> const& lhs
		, std::pair<boost::uint16_t, T> const& rhs)
	{
		return lhs.first < rhs.first;
	}

	template <class T>
	void insort_replace(std::vector<std::pair<boost::uint16_t, T> >& c, std::pair<boost::uint16_t, T> const& v)
	{
		typedef std::vector<std::pair<boost::uint16_t, T> > container_t;
		typename container_t::iterator i = std::lower_bound(c.begin(), c.end(), v
			, &compare_first<T>);
		if (i != c.end() && i->first == v.first) i->second = v.second;
		else c.insert(i, v);
	}
}

namespace libtorrent
{
	struct str_setting_entry_t
	{
		// the name of this setting. used for serialization and deserialization
		char const* name;
		// if present, this function is called when the setting is changed
		void (aux::session_impl::*fun)();
		char const *default_value;
#ifndef TORRENT_NO_DEPRECATE
		// offset into session_settings, used to map
		// settings to the deprecated settings struct
		int offset;
#endif
	};

	struct int_setting_entry_t
	{
		// the name of this setting. used for serialization and deserialization
		char const* name;
		// if present, this function is called when the setting is changed
		void (aux::session_impl::*fun)();
		int default_value;
#ifndef TORRENT_NO_DEPRECATE
		// offset into session_settings, used to map
		// settings to the deprecated settings struct
		int offset;
#endif
	};

	struct bool_setting_entry_t
	{
		// the name of this setting. used for serialization and deserialization
		char const* name;
		// if present, this function is called when the setting is changed
		void (aux::session_impl::*fun)();
		bool default_value;
#ifndef TORRENT_NO_DEPRECATE
		// offset into session_settings, used to map
		// settings to the deprecated settings struct
		int offset;
#endif
	};


// SET_NOPREV - this is used for new settings that don't exist in the
//              deprecated session_settings.

#ifdef TORRENT_NO_DEPRECATE
#define SET(name, default_value, fun) { #name, fun, default_value }
#define SET_NOPREV(name, default_value, fun) { #name, fun, default_value }
#define DEPRECATED_SET(name, default_value, fun) { "", NULL, 0 }
#else
#define SET(name, default_value, fun) { #name, fun, default_value, offsetof(libtorrent::session_settings, name) }
#define SET_NOPREV(name, default_value, fun) { #name, fun, default_value, 0 }
#define DEPRECATED_SET(name, default_value, fun) { #name, fun, default_value, offsetof(libtorrent::session_settings, name) }
#endif

#ifdef __GNUC__
#pragma GCC diagnostic push
#pragma GCC diagnostic ignored "-Winvalid-offsetof"
#endif

	namespace {

	using aux::session_impl;

	str_setting_entry_t str_settings[settings_pack::num_string_settings] =
	{
		SET(user_agent, "libtorrent/" LIBTORRENT_VERSION, &session_impl::update_user_agent),
		SET(announce_ip, 0, 0),
		SET(mmap_cache, 0, 0),
		SET(handshake_client_version, 0, 0),
		SET_NOPREV(outgoing_interfaces, "", &session_impl::update_outgoing_interfaces),
#if !TORRENT_USE_IPV6
		SET_NOPREV(listen_interfaces, "0.0.0.0:6881", &session_impl::update_listen_interfaces),
#else
		SET_NOPREV(listen_interfaces, "0.0.0.0:6881,[::]:6881", &session_impl::update_listen_interfaces),
#endif
		SET_NOPREV(proxy_hostname, "", &session_impl::update_proxy),
		SET_NOPREV(proxy_username, "", &session_impl::update_proxy),
		SET_NOPREV(proxy_password, "", &session_impl::update_proxy),
		SET_NOPREV(i2p_hostname, "", &session_impl::update_i2p_bridge),
		SET_NOPREV(peer_fingerprint, "-LT1100-", &session_impl::update_peer_fingerprint)
	};

	bool_setting_entry_t bool_settings[settings_pack::num_bool_settings] =
	{
		SET(allow_multiple_connections_per_ip, false, 0),
		DEPRECATED_SET(ignore_limits_on_local_network, true, &session_impl::update_ignore_rate_limits_on_local_network),
		SET(send_redundant_have, true, 0),
		SET(lazy_bitfields, false, 0),
		SET(use_dht_as_fallback, false, 0),
		SET(upnp_ignore_nonrouters, false, 0),
		SET(use_parole_mode, true, 0),
		SET(use_read_cache, true, 0),
		DEPRECATED_SET(use_write_cache, true, 0),
		SET(dont_flush_write_cache, false, 0),
		DEPRECATED_SET(explicit_read_cache, false, 0),
		SET(coalesce_reads, false, 0),
		SET(coalesce_writes, false, 0),
		SET(auto_manage_prefer_seeds, false, 0),
		SET(dont_count_slow_torrents, true, &session_impl::update_count_slow),
		SET(close_redundant_connections, true, 0),
		SET(prioritize_partial_pieces, false, 0),
		SET(rate_limit_ip_overhead, true, 0),
		SET(announce_to_all_trackers, false, 0),
		SET(announce_to_all_tiers, false, 0),
		SET(prefer_udp_trackers, true, 0),
		SET(strict_super_seeding, false, 0),
		DEPRECATED_SET(lock_disk_cache, false, 0),
		SET(disable_hash_checks, false, 0),
		SET(allow_i2p_mixed, false, 0),
		SET(low_prio_disk, true, 0),
		SET(volatile_read_cache, false, 0),
		SET(guided_read_cache, false, 0),
		SET(no_atime_storage, true, 0),
		SET(incoming_starts_queued_torrents, false, 0),
		SET(report_true_downloaded, false, 0),
		SET(strict_end_game_mode, true, 0),
		SET(broadcast_lsd, true, 0),
		SET(enable_outgoing_utp, true, 0),
		SET(enable_incoming_utp, true, 0),
		SET(enable_outgoing_tcp, true, 0),
		SET(enable_incoming_tcp, true, 0),
		SET(ignore_resume_timestamps, false, 0),
		SET(no_recheck_incomplete_resume, false, 0),
		SET(anonymous_mode, false, &session_impl::update_anonymous_mode),
		SET(report_web_seed_downloads, true, &session_impl::update_report_web_seed_downloads),
		DEPRECATED_SET(rate_limit_utp, false, &session_impl::update_rate_limit_utp),
		SET(announce_double_nat, false, 0),
		SET(seeding_outgoing_connections, true, 0),
		SET(no_connect_privileged_ports, false, &session_impl::update_privileged_ports),
		SET(smooth_connects, true, 0),
		SET(always_send_user_agent, false, 0),
		SET(apply_ip_filter_to_trackers, true, 0),
		SET(use_disk_read_ahead, true, 0),
		SET(lock_files, false, 0),
		SET(contiguous_recv_buffer, true, 0),
		SET(ban_web_seeds, true, 0),
		SET_NOPREV(allow_partial_disk_writes, true, 0),
		SET(force_proxy, false, &session_impl::update_force_proxy),
		SET(support_share_mode, true, 0),
		SET(support_merkle_torrents, true, 0),
		SET(report_redundant_bytes, true, 0),
		SET_NOPREV(listen_system_port_fallback, true, 0),
		SET(use_disk_cache_pool, true, 0),
		SET_NOPREV(announce_crypto_support, true, 0),
		SET_NOPREV(enable_upnp, true, &session_impl::update_upnp),
		SET_NOPREV(enable_natpmp, true, &session_impl::update_natpmp),
		SET_NOPREV(enable_lsd, true, &session_impl::update_lsd),
		SET_NOPREV(enable_dht, true, &session_impl::update_dht),
		SET_NOPREV(prefer_rc4, false, 0),
		SET_NOPREV(proxy_hostnames, true, 0),
		SET_NOPREV(proxy_peer_connections, true, 0),
		SET_NOPREV(auto_sequential, true, &session_impl::update_auto_sequential),
		SET_NOPREV(proxy_tracker_connections, true, 0),
	};

	int_setting_entry_t int_settings[settings_pack::num_int_settings] =
	{
		SET(tracker_completion_timeout, 30, 0),
		SET(tracker_receive_timeout, 10, 0),
		SET(stop_tracker_timeout, 5, 0),
		SET(tracker_maximum_response_length, 1024*1024, 0),
		SET(piece_timeout, 20, 0),
		SET(request_timeout, 60, 0),
		SET(request_queue_time, 3, 0),
		SET(max_allowed_in_request_queue, 500, 0),
		SET(max_out_request_queue, 500, 0),
		SET(whole_pieces_threshold, 20, 0),
		SET(peer_timeout, 120, 0),
		SET(urlseed_timeout, 20, 0),
		SET(urlseed_pipeline_size, 5, 0),
		SET(urlseed_wait_retry, 30, 0),
		SET(file_pool_size, 40, 0),
		SET(max_failcount, 3, &session_impl::update_max_failcount),
		SET(min_reconnect_time, 60, 0),
		SET(peer_connect_timeout, 15, 0),
		SET(connection_speed, 10, &session_impl::update_connection_speed),
		SET(inactivity_timeout, 600, 0),
		SET(unchoke_interval, 15, 0),
		SET(optimistic_unchoke_interval, 30, 0),
		SET(num_want, 200, 0),
		SET(initial_picker_threshold, 4, 0),
		SET(allowed_fast_set_size, 10, 0),
		SET(suggest_mode, settings_pack::no_piece_suggestions, 0),
		SET(max_queued_disk_bytes, 1024 * 1024, &session_impl::update_queued_disk_bytes),
		SET(handshake_timeout, 10, 0),
		SET(send_buffer_low_watermark, 10 * 1024, 0),
		SET(send_buffer_watermark, 500 * 1024, 0),
		SET(send_buffer_watermark_factor, 50, 0),
		SET(choking_algorithm, settings_pack::fixed_slots_choker, 0),
		SET(seed_choking_algorithm, settings_pack::round_robin, 0),
		SET(cache_size, 1024, 0),
		SET(cache_buffer_chunk_size, 0, &session_impl::update_cache_buffer_chunk_size),
		SET(cache_expiry, 300, 0),
		DEPRECATED_SET(explicit_cache_interval, 30, 0),
		SET(disk_io_write_mode, settings_pack::enable_os_cache, 0),
		SET(disk_io_read_mode, settings_pack::enable_os_cache, 0),
		SET(outgoing_port, 0, 0),
		SET(num_outgoing_ports, 0, 0),
		SET(peer_tos, 0, &session_impl::update_peer_tos),
		SET(active_downloads, 3, &session_impl::trigger_auto_manage),
		SET(active_seeds, 5, &session_impl::trigger_auto_manage),
		SET_NOPREV(active_checking, 1, &session_impl::trigger_auto_manage),
		SET(active_dht_limit, 88, 0),
		SET(active_tracker_limit, 1600, 0),
		SET(active_lsd_limit, 60, 0),
		SET(active_limit, 15, &session_impl::trigger_auto_manage),
		SET_NOPREV(active_loaded_limit, 100, &session_impl::trigger_auto_manage),
		SET(auto_manage_interval, 30, 0),
		SET(seed_time_limit, 24 * 60 * 60, 0),
		SET(auto_scrape_interval, 1800, 0),
		SET(auto_scrape_min_interval, 300, 0),
		SET(max_peerlist_size, 3000, 0),
		SET(max_paused_peerlist_size, 1000, 0),
		SET(min_announce_interval, 5 * 60, 0),
		SET(auto_manage_startup, 60, 0),
		SET(seeding_piece_quota, 20, 0),
		SET(max_rejects, 50, 0),
		SET(recv_socket_buffer_size, 0, &session_impl::update_socket_buffer_size),
		SET(send_socket_buffer_size, 0, &session_impl::update_socket_buffer_size),
		SET(file_checks_delay_per_block, 0, 0),
		SET(read_cache_line_size, 32, 0),
		SET(write_cache_line_size, 16, 0),
		SET(optimistic_disk_retry, 10 * 60, 0),
		SET(max_suggest_pieces, 10, 0),
		SET(local_service_announce_interval, 5 * 60, 0),
		SET(dht_announce_interval, 15 * 60, &session_impl::update_dht_announce_interval),
		SET(udp_tracker_token_expiry, 60, 0),
		SET(default_cache_min_age, 1, 0),
		SET(num_optimistic_unchoke_slots, 0, 0),
		SET(default_est_reciprocation_rate, 16000, 0),
		SET(increase_est_reciprocation_rate, 20, 0),
		SET(decrease_est_reciprocation_rate, 3, 0),
		SET(max_pex_peers, 50, 0),
		SET(tick_interval, 500, 0),
		SET(share_mode_target, 3, 0),
		SET(upload_rate_limit, 0, &session_impl::update_upload_rate),
		SET(download_rate_limit, 0, &session_impl::update_download_rate),
		DEPRECATED_SET(local_upload_rate_limit, 0, &session_impl::update_local_upload_rate),
		DEPRECATED_SET(local_download_rate_limit, 0, &session_impl::update_local_download_rate),
		DEPRECATED_SET(dht_upload_rate_limit, 4000, &session_impl::update_dht_upload_rate_limit),
		SET(unchoke_slots_limit, 8, &session_impl::update_unchoke_limit),
		DEPRECATED_SET(half_open_limit, 0, 0),
		SET(connections_limit, 200, &session_impl::update_connections_limit),
		SET(connections_slack, 10, 0),
		SET(utp_target_delay, 100, 0),
		SET(utp_gain_factor, 3000, 0),
		SET(utp_min_timeout, 500, 0),
		SET(utp_syn_resends, 2, 0),
		SET(utp_fin_resends, 2, 0),
		SET(utp_num_resends, 3, 0),
		SET(utp_connect_timeout, 3000, 0),
		SET(utp_delayed_ack, 0, 0),
		SET(utp_loss_multiplier, 50, 0),
		SET(mixed_mode_algorithm, settings_pack::peer_proportional, 0),
		SET(listen_queue_size, 5, 0),
		SET(torrent_connect_boost, 10, 0),
		SET(alert_queue_size, 1000, &session_impl::update_alert_queue_size),
		SET(max_metadata_size, 3 * 1024 * 10240, 0),
		DEPRECATED_SET(hashing_threads, 1, 0),
		SET(checking_mem_usage, 256, 0),
		SET(predictive_piece_announce, 0, 0),
		SET(aio_threads, 4, &session_impl::update_disk_threads),
		SET(aio_max, 300, 0),
		SET(network_threads, 0, &session_impl::update_network_threads),
<<<<<<< HEAD
		DEPRECATED_SET(ssl_listen, 4433, &session_impl::update_ssl_listen),
=======
		SET(ssl_listen, 0, 0),
>>>>>>> e9b334ce
		SET(tracker_backoff, 250, 0),
		SET_NOPREV(share_ratio_limit, 200, 0),
		SET_NOPREV(seed_time_ratio_limit, 700, 0),
		SET_NOPREV(peer_turnover, 4, 0),
		SET_NOPREV(peer_turnover_cutoff, 90, 0),
		SET(peer_turnover_interval, 300, 0),
		SET_NOPREV(connect_seed_every_n_download, 10, 0),
		SET(max_http_recv_buffer_size, 4*1024*204, 0),
		SET_NOPREV(max_retry_port_bind, 10, 0),
		SET_NOPREV(alert_mask, alert::error_notification, &session_impl::update_alert_mask),
		SET_NOPREV(out_enc_policy, settings_pack::pe_enabled, 0),
		SET_NOPREV(in_enc_policy, settings_pack::pe_enabled, 0),
		SET_NOPREV(allowed_enc_level, settings_pack::pe_both, 0),
		SET(inactive_down_rate, 2048, 0),
		SET(inactive_up_rate, 2048, 0),
		SET_NOPREV(proxy_type, settings_pack::none, &session_impl::update_proxy),
		SET_NOPREV(proxy_port, 0, &session_impl::update_proxy),
		SET_NOPREV(i2p_port, 0, &session_impl::update_i2p_bridge),
		SET_NOPREV(cache_size_volatile, 256, 0)
	};

#undef SET

#ifdef __GNUC__
#pragma GCC diagnostic pop
#endif

	} // anonymous namespace

	int setting_by_name(std::string const& key)
	{
		for (int k = 0; k < sizeof(str_settings)/sizeof(str_settings[0]); ++k)
		{
			if (key != str_settings[k].name) continue;
			return settings_pack::string_type_base + k;
		}
		for (int k = 0; k < sizeof(int_settings)/sizeof(int_settings[0]); ++k)
		{
			if (key != int_settings[k].name) continue;
			return settings_pack::int_type_base + k;
		}
		for (int k = 0; k < sizeof(bool_settings)/sizeof(bool_settings[0]); ++k)
		{
			if (key != bool_settings[k].name) continue;
			return settings_pack::bool_type_base + k;
		}
		return -1;
	}

	char const* name_for_setting(int s)
	{
		switch (s & settings_pack::type_mask)
		{
			case settings_pack::string_type_base:
				return str_settings[s - settings_pack::string_type_base].name;
			case settings_pack::int_type_base:
				return int_settings[s - settings_pack::int_type_base].name;
			case settings_pack::bool_type_base:
				return bool_settings[s - settings_pack::bool_type_base].name;
		};
		return "";
	}

	boost::shared_ptr<settings_pack> load_pack_from_dict(bdecode_node const& settings)
	{
		boost::shared_ptr<settings_pack> pack = boost::make_shared<settings_pack>();

		for (int i = 0; i < settings.dict_size(); ++i)
		{
			std::string key;
			bdecode_node val;
			boost::tie(key, val) = settings.dict_at(i);
			switch (val.type())
			{
				case bdecode_node::dict_t:
				case bdecode_node::list_t:
					continue;
				case bdecode_node::int_t:
				{
					bool found = false;
					for (int k = 0; k < sizeof(int_settings)/sizeof(int_settings[0]); ++k)
					{
						if (key != int_settings[k].name) continue;
						pack->set_int(settings_pack::int_type_base + k, val.int_value());
						found = true;
						break;
					}
					if (found) continue;
					for (int k = 0; k < sizeof(bool_settings)/sizeof(bool_settings[0]); ++k)
					{
						if (key != bool_settings[k].name) continue;
						pack->set_bool(settings_pack::bool_type_base + k, val.int_value());
						break;
					}
				}
				break;
			case bdecode_node::string_t:
				for (int k = 0; k < sizeof(str_settings)/sizeof(str_settings[0]); ++k)
				{
					if (key != str_settings[k].name) continue;
					pack->set_str(settings_pack::string_type_base + k, val.string_value());
					break;
				}
				break;
			case bdecode_node::none_t:
				break;
			}
		}
		return pack;
	}

	void save_settings_to_dict(aux::session_settings const& s, entry::dictionary_type& sett)
	{
		// loop over all settings that differ from default
		for (int i = 0; i < settings_pack::num_string_settings; ++i)
		{
			char const* cmp = str_settings[i].default_value == 0 ? "" : str_settings[i].default_value;
			if (cmp == s.m_strings[i]) continue;
			sett[str_settings[i].name] = s.m_strings[i];
		}

		for (int i = 0; i < settings_pack::num_int_settings; ++i)
		{
			if (int_settings[i].default_value == s.m_ints[i]) continue;
			sett[int_settings[i].name] = s.m_ints[i];
		}

		for (int i = 0; i < settings_pack::num_bool_settings; ++i)
		{
			if (bool_settings[i].default_value == s.m_bools[i]) continue;
			sett[bool_settings[i].name] = s.m_bools[i];
		}
	}

#ifndef TORRENT_NO_DEPRECATE

#include "libtorrent/aux_/disable_warnings_push.hpp"

	boost::shared_ptr<settings_pack> load_pack_from_struct(
		aux::session_settings const& current, session_settings const& s)
	{
		boost::shared_ptr<settings_pack> p = boost::make_shared<settings_pack>();

		for (int i = 0; i < settings_pack::num_string_settings; ++i)
		{
			if (str_settings[i].offset == 0) continue;
			std::string& val = *(std::string*)(((char*)&s) + str_settings[i].offset);
			int setting_name = settings_pack::string_type_base + i;
			if (val == current.get_str(setting_name)) continue;
			p->set_str(setting_name, val);
		}

		for (int i = 0; i < settings_pack::num_int_settings; ++i)
		{
			if (int_settings[i].offset == 0) continue;
			int& val = *(int*)(((char*)&s) + int_settings[i].offset);
			int setting_name = settings_pack::int_type_base + i;
			if (val == current.get_int(setting_name)) continue;
			p->set_int(setting_name, val);
		}

		for (int i = 0; i < settings_pack::num_bool_settings; ++i)
		{
			if (bool_settings[i].offset == 0) continue;
			bool& val = *(bool*)(((char*)&s) + bool_settings[i].offset);
			int setting_name = settings_pack::bool_type_base + i;
			if (val == current.get_bool(setting_name)) continue;
			p->set_bool(setting_name, val);
		}

		// special case for deprecated float values
		int val = current.get_int(settings_pack::share_ratio_limit);
		if (fabs(s.share_ratio_limit - float(val) / 100.f) > 0.001f)
			p->set_int(settings_pack::share_ratio_limit, s.share_ratio_limit * 100);

		val = current.get_int(settings_pack::seed_time_ratio_limit);
		if (fabs(s.seed_time_ratio_limit - float(val) / 100.f) > 0.001f)
			p->set_int(settings_pack::seed_time_ratio_limit, s.seed_time_ratio_limit * 100);

		val = current.get_int(settings_pack::peer_turnover);
		if (fabs(s.peer_turnover - float(val) / 100.f) > 0.001)
			p->set_int(settings_pack::peer_turnover, s.peer_turnover * 100);

		val = current.get_int(settings_pack::peer_turnover_cutoff);
		if (fabs(s.peer_turnover_cutoff - float(val) / 100.f) > 0.001)
			p->set_int(settings_pack::peer_turnover_cutoff, s.peer_turnover_cutoff * 100);

		return p;
	}

	void load_struct_from_settings(aux::session_settings const& current, session_settings& ret)
	{
		for (int i = 0; i < settings_pack::num_string_settings; ++i)
		{
			if (str_settings[i].offset == 0) continue;
			std::string& val = *(std::string*)(((char*)&ret) + str_settings[i].offset);
			val = current.get_str(settings_pack::string_type_base + i);
		}

		for (int i = 0; i < settings_pack::num_int_settings; ++i)
		{
			if (int_settings[i].offset == 0) continue;
			int& val = *(int*)(((char*)&ret) + int_settings[i].offset);
			val = current.get_int(settings_pack::int_type_base + i);
		}

		for (int i = 0; i < settings_pack::num_bool_settings; ++i)
		{
			if (bool_settings[i].offset == 0) continue;
			bool& val = *(bool*)(((char*)&ret) + bool_settings[i].offset);
			val = current.get_bool(settings_pack::bool_type_base + i);
		}

		// special case for deprecated float values
		ret.share_ratio_limit = float(current.get_int(settings_pack::share_ratio_limit)) / 100.f;
		ret.seed_time_ratio_limit = float(current.get_int(settings_pack::seed_time_ratio_limit)) / 100.f;
		ret.peer_turnover = float(current.get_int(settings_pack::peer_turnover)) / 100.f;
		ret.peer_turnover_cutoff = float(current.get_int(settings_pack::peer_turnover_cutoff)) / 100.f;
	}

#include "libtorrent/aux_/disable_warnings_pop.hpp"

#endif

	void initialize_default_settings(aux::session_settings& s)
	{
		for (int i = 0; i < settings_pack::num_string_settings; ++i)
		{
			if (str_settings[i].default_value == 0) continue;
			s.set_str(settings_pack::string_type_base + i, str_settings[i].default_value);
			TORRENT_ASSERT(s.get_str(settings_pack::string_type_base + i) == str_settings[i].default_value);
		}

		for (int i = 0; i < settings_pack::num_int_settings; ++i)
		{
			s.set_int(settings_pack::int_type_base + i, int_settings[i].default_value);
			TORRENT_ASSERT(s.get_int(settings_pack::int_type_base + i) == int_settings[i].default_value);
		}

		for (int i = 0; i < settings_pack::num_bool_settings; ++i)
		{
			s.set_bool(settings_pack::bool_type_base + i, bool_settings[i].default_value);
			TORRENT_ASSERT(s.get_bool(settings_pack::bool_type_base + i) == bool_settings[i].default_value);
		}
	}

	void apply_pack(settings_pack const* pack, aux::session_settings& sett
		, aux::session_impl* ses)
	{
		typedef void (aux::session_impl::*fun_t)();
		std::vector<fun_t> callbacks;

		for (std::vector<std::pair<boost::uint16_t, std::string> >::const_iterator i = pack->m_strings.begin()
			, end(pack->m_strings.end()); i != end; ++i)
		{
			// disregard setting indices that are not string types
			if ((i->first & settings_pack::type_mask) != settings_pack::string_type_base)
				continue;

			// ignore settings that are out of bounds
			int index = i->first & settings_pack::index_mask;
			if (index < 0 || index >= settings_pack::num_string_settings)
				continue;

			sett.set_str(i->first, i->second);
			str_setting_entry_t const& sa = str_settings[i->first & settings_pack::index_mask];
			if (sa.fun && ses
				&& std::find(callbacks.begin(), callbacks.end(), sa.fun) == callbacks.end())
				callbacks.push_back(sa.fun);
		}

		for (std::vector<std::pair<boost::uint16_t, int> >::const_iterator i = pack->m_ints.begin()
			, end(pack->m_ints.end()); i != end; ++i)
		{
			// disregard setting indices that are not int types
			if ((i->first & settings_pack::type_mask) != settings_pack::int_type_base)
				continue;

			// ignore settings that are out of bounds
			int index = i->first & settings_pack::index_mask;
			if (index < 0 || index >= settings_pack::num_int_settings)
				continue;

			sett.set_int(i->first, i->second);
			int_setting_entry_t const& sa = int_settings[i->first & settings_pack::index_mask];
			if (sa.fun && ses
				&& std::find(callbacks.begin(), callbacks.end(), sa.fun) == callbacks.end())
				callbacks.push_back(sa.fun);
		}

		for (std::vector<std::pair<boost::uint16_t, bool> >::const_iterator i = pack->m_bools.begin()
			, end(pack->m_bools.end()); i != end; ++i)
		{
			// disregard setting indices that are not bool types
			if ((i->first & settings_pack::type_mask) != settings_pack::bool_type_base)
				continue;

			// ignore settings that are out of bounds
			int index = i->first & settings_pack::index_mask;
			if (index < 0 || index >= settings_pack::num_bool_settings)
				continue;

			sett.set_bool(i->first, i->second);
			bool_setting_entry_t const& sa = bool_settings[i->first & settings_pack::index_mask];
			if (sa.fun && ses
				&& std::find(callbacks.begin(), callbacks.end(), sa.fun) == callbacks.end())
				callbacks.push_back(sa.fun);
		}

		// call the callbacks once all the settings have been applied, and
		// only once per callback
		for (std::vector<fun_t>::iterator i = callbacks.begin(), end(callbacks.end());
			i != end; ++i)
		{
			fun_t const& f = *i;
			(ses->*f)();
		}
	}

	void settings_pack::set_str(int name, std::string val)
	{
		TORRENT_ASSERT((name & type_mask) == string_type_base);
		if ((name & type_mask) != string_type_base) return;
		std::pair<boost::uint16_t, std::string> v(name, val);
		insort_replace(m_strings, v);
	}

	void settings_pack::set_int(int name, int val)
	{
		TORRENT_ASSERT((name & type_mask) == int_type_base);
		if ((name & type_mask) != int_type_base) return;
		std::pair<boost::uint16_t, int> v(name, val);
		insort_replace(m_ints, v);
	}

	void settings_pack::set_bool(int name, bool val)
	{
		TORRENT_ASSERT((name & type_mask) == bool_type_base);
		if ((name & type_mask) != bool_type_base) return;
		std::pair<boost::uint16_t, bool> v(name, val);
		insort_replace(m_bools, v);
	}

	bool settings_pack::has_val(int name) const
	{
		switch (name & type_mask)
		{
			case string_type_base:
			{
				// this is an optimization. If the settings pack is complete,
				// i.e. has every key, we don't need to search, it's just a lookup
				if (m_strings.size() == settings_pack::num_string_settings)
					return true;
				std::pair<boost::uint16_t, std::string> v(name, std::string());
				std::vector<std::pair<boost::uint16_t, std::string> >::const_iterator i =
					std::lower_bound(m_strings.begin(), m_strings.end(), v
						, &compare_first<std::string>);
				return i != m_strings.end() && i->first == name;
			}
			case int_type_base:
			{
				// this is an optimization. If the settings pack is complete,
				// i.e. has every key, we don't need to search, it's just a lookup
				if (m_ints.size() == settings_pack::num_int_settings)
					return true;
				std::pair<boost::uint16_t, int> v(name, 0);
				std::vector<std::pair<boost::uint16_t, int> >::const_iterator i =
					std::lower_bound(m_ints.begin(), m_ints.end(), v
						, &compare_first<int>);
				return i != m_ints.end() && i->first == name;
			}
			case bool_type_base:
			{
				// this is an optimization. If the settings pack is complete,
				// i.e. has every key, we don't need to search, it's just a lookup
				if (m_bools.size() == settings_pack::num_bool_settings)
					return true;
				std::pair<boost::uint16_t, bool> v(name, false);
				std::vector<std::pair<boost::uint16_t, bool> >::const_iterator i =
					std::lower_bound(m_bools.begin(), m_bools.end(), v
						, &compare_first<bool>);
				return i != m_bools.end() && i->first == name;
			}
		}
		TORRENT_ASSERT(false);
		return false;
	}

	std::string settings_pack::get_str(int name) const
	{
		TORRENT_ASSERT((name & type_mask) == string_type_base);
		if ((name & type_mask) != string_type_base) return std::string();

		// this is an optimization. If the settings pack is complete,
		// i.e. has every key, we don't need to search, it's just a lookup
		if (m_strings.size() == settings_pack::num_string_settings)
		{
			TORRENT_ASSERT(m_strings[name & index_mask].first == name);
			return m_strings[name & index_mask].second;
		}
		std::pair<boost::uint16_t, std::string> v(name, std::string());
		std::vector<std::pair<boost::uint16_t, std::string> >::const_iterator i
			= std::lower_bound(m_strings.begin(), m_strings.end(), v
				, &compare_first<std::string>);
		if (i != m_strings.end() && i->first == name) return i->second;
		return std::string();
	}

	int settings_pack::get_int(int name) const
	{
		TORRENT_ASSERT((name & type_mask) == int_type_base);
		if ((name & type_mask) != int_type_base) return 0;

		// this is an optimization. If the settings pack is complete,
		// i.e. has every key, we don't need to search, it's just a lookup
		if (m_ints.size() == settings_pack::num_int_settings)
		{
			TORRENT_ASSERT(m_ints[name & index_mask].first == name);
			return m_ints[name & index_mask].second;
		}
		std::pair<boost::uint16_t, int> v(name, 0);
		std::vector<std::pair<boost::uint16_t, int> >::const_iterator i
			= std::lower_bound(m_ints.begin(), m_ints.end(), v
				, &compare_first<int>);
		if (i != m_ints.end() && i->first == name) return i->second;
		return 0;
	}

	bool settings_pack::get_bool(int name) const
	{
		TORRENT_ASSERT((name & type_mask) == bool_type_base);
		if ((name & type_mask) != bool_type_base) return false;

		// this is an optimization. If the settings pack is complete,
		// i.e. has every key, we don't need to search, it's just a lookup
		if (m_bools.size() == settings_pack::num_bool_settings)
		{
			TORRENT_ASSERT(m_bools[name & index_mask].first == name);
			return m_bools[name & index_mask].second;
		}
		std::pair<boost::uint16_t, bool> v(name, false);
		std::vector<std::pair<boost::uint16_t, bool> >::const_iterator i
			= std::lower_bound(m_bools.begin(), m_bools.end(), v
					, &compare_first<bool>);
		if (i != m_bools.end() && i->first == name) return i->second;
		return false;
	}

	void settings_pack::clear()
	{
		m_strings.clear();
		m_ints.clear();
		m_bools.clear();
	}
}
<|MERGE_RESOLUTION|>--- conflicted
+++ resolved
@@ -326,11 +326,7 @@
 		SET(aio_threads, 4, &session_impl::update_disk_threads),
 		SET(aio_max, 300, 0),
 		SET(network_threads, 0, &session_impl::update_network_threads),
-<<<<<<< HEAD
-		DEPRECATED_SET(ssl_listen, 4433, &session_impl::update_ssl_listen),
-=======
-		SET(ssl_listen, 0, 0),
->>>>>>> e9b334ce
+		DEPRECATED_SET(ssl_listen, 0, &session_impl::update_ssl_listen),
 		SET(tracker_backoff, 250, 0),
 		SET_NOPREV(share_ratio_limit, 200, 0),
 		SET_NOPREV(seed_time_ratio_limit, 700, 0),
