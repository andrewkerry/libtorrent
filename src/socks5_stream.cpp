--- conflicted
+++ resolved
@@ -409,11 +409,7 @@
 				{
 					if (m_listen == 0)
 					{
-<<<<<<< HEAD
-						ADD_OUTSTANDING_ASYNC("socks5_stream::connect1");
-=======
 						m_local_endpoint = parse_endpoint(m_buffer, m_version);
->>>>>>> 98543663
 						m_listen = 1;
 					}
 					else
@@ -468,11 +464,7 @@
 				{
 					if (m_listen == 0)
 					{
-<<<<<<< HEAD
-						ADD_OUTSTANDING_ASYNC("socks5_stream::connect1");
-=======
 						m_local_endpoint = parse_endpoint(m_buffer, m_version);
->>>>>>> 98543663
 						m_listen = 1;
 					}
 					else
@@ -512,11 +504,7 @@
 		{
 			if (m_listen == 0)
 			{
-<<<<<<< HEAD
-				ADD_OUTSTANDING_ASYNC("socks5_stream::connect1");
-=======
 				m_local_endpoint = parse_endpoint(m_buffer, m_version);
->>>>>>> 98543663
 				m_listen = 1;
 			}
 			else
