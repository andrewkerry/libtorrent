/*

Copyright (c) 2007-2012, 2014-2019, Arvid Norberg
Copyright (c) 2015-2018, Steven Siloti
Copyright (c) 2015-2018, Alden Torres
Copyright (c) 2016-2017, Andrei Kurushin
Copyright (c) 2018, Alexandre Janniaux
All rights reserved.

Redistribution and use in source and binary forms, with or without
modification, are permitted provided that the following conditions
are met:

    * Redistributions of source code must retain the above copyright
      notice, this list of conditions and the following disclaimer.
    * Redistributions in binary form must reproduce the above copyright
      notice, this list of conditions and the following disclaimer in
      the documentation and/or other materials provided with the distribution.
    * Neither the name of the author nor the names of its
      contributors may be used to endorse or promote products derived
      from this software without specific prior written permission.

THIS SOFTWARE IS PROVIDED BY THE COPYRIGHT HOLDERS AND CONTRIBUTORS "AS IS"
AND ANY EXPRESS OR IMPLIED WARRANTIES, INCLUDING, BUT NOT LIMITED TO, THE
IMPLIED WARRANTIES OF MERCHANTABILITY AND FITNESS FOR A PARTICULAR PURPOSE
ARE DISCLAIMED. IN NO EVENT SHALL THE COPYRIGHT OWNER OR CONTRIBUTORS BE
LIABLE FOR ANY DIRECT, INDIRECT, INCIDENTAL, SPECIAL, EXEMPLARY, OR
CONSEQUENTIAL DAMAGES (INCLUDING, BUT NOT LIMITED TO, PROCUREMENT OF
SUBSTITUTE GOODS OR SERVICES; LOSS OF USE, DATA, OR PROFITS; OR BUSINESS
INTERRUPTION) HOWEVER CAUSED AND ON ANY THEORY OF LIABILITY, WHETHER IN
CONTRACT, STRICT LIABILITY, OR TORT (INCLUDING NEGLIGENCE OR OTHERWISE)
ARISING IN ANY WAY OUT OF THE USE OF THIS SOFTWARE, EVEN IF ADVISED OF THE
POSSIBILITY OF SUCH DAMAGE.

*/

#include "libtorrent/config.hpp"
#include "libtorrent/enum_net.hpp"
#include "libtorrent/broadcast_socket.hpp"
#include "libtorrent/assert.hpp"
#include "libtorrent/aux_/socket_type.hpp"
#include "libtorrent/span.hpp"
#ifdef TORRENT_WINDOWS
#include "libtorrent/aux_/win_util.hpp"
#endif

#include <functional>
#include <cstdlib> // for wcstombscstombs

#include "libtorrent/aux_/disable_warnings_push.hpp"

#include <boost/asio/ip/host_name.hpp>
#include <boost/optional.hpp>

#if TORRENT_USE_IFCONF
#include <sys/ioctl.h>
#include <sys/socket.h>
#include <netinet/in.h>
#include <net/if.h>
#include <cstring>
#endif

#if TORRENT_USE_SYSCTL
#include <sys/sysctl.h>
#ifdef __APPLE__
#include "TargetConditionals.h"
#endif

#if defined TARGET_IPHONE_SIMULATOR || defined TARGET_OS_IPHONE
// net/route.h is not included in the iphone sdk.
#include "libtorrent/aux_/route.h"
#else
#include <net/route.h>
#endif
#endif // TORRENT_USE_SYSCTL

#if TORRENT_USE_GETIPFORWARDTABLE || TORRENT_USE_GETADAPTERSADDRESSES
#include "libtorrent/aux_/windows.hpp"
#include <iphlpapi.h>
#endif

#if TORRENT_USE_NETLINK
#include <linux/netlink.h>
#include <linux/rtnetlink.h>
#include <asm/types.h>
#include <netinet/ether.h>
#include <netinet/in.h>
#include <net/if.h>
#include <cstdio>
#include <sys/socket.h>
#include <sys/ioctl.h>
#include <sys/types.h>
#include <arpa/inet.h>
#include <cstring>
#include <cstdlib>
#include <unistd.h>
#include <sys/types.h>

#if defined TORRENT_ANDROID && !defined IFA_F_DADFAILED
#define IFA_F_DADFAILED 8
#endif

#endif

#if TORRENT_USE_IFADDRS
#include <ifaddrs.h>
#endif

#if TORRENT_USE_IFADDRS || TORRENT_USE_IFCONF || TORRENT_USE_NETLINK || TORRENT_USE_SYSCTL
// capture this here where warnings are disabled (the macro generates warnings)
const unsigned long siocgifmtu = SIOCGIFMTU;
#endif

#include "libtorrent/aux_/disable_warnings_pop.hpp"

#if defined(TORRENT_OS2) && !defined(IF_NAMESIZE)
#define IF_NAMESIZE IFNAMSIZ
#endif

namespace libtorrent {
namespace {


#if !defined TORRENT_BUILD_SIMULATOR
	address_v4 inaddr_to_address(void const* ina, int const len = 4)
	{
		boost::asio::ip::address_v4::bytes_type b = {};
		if (len > 0) std::memcpy(b.data(), ina, std::min(std::size_t(len), b.size()));
		return address_v4(b);
	}

	address_v6 inaddr6_to_address(void const* ina6, int const len = 16)
	{
		boost::asio::ip::address_v6::bytes_type b = {};
		if (len > 0) std::memcpy(b.data(), ina6, std::min(std::size_t(len), b.size()));
		return address_v6(b);
	}

#if !TORRENT_USE_NETLINK
	int sockaddr_len(sockaddr const* sin)
	{
#if TORRENT_HAS_SALEN
		return sin->sa_len;
#else
		return sin->sa_family == AF_INET ? sizeof(sockaddr_in) : sizeof(sockaddr_in6);
#endif
	}

	address sockaddr_to_address(sockaddr const* sin, int assume_family = -1)
	{
		if (sin->sa_family == AF_INET || assume_family == AF_INET)
			return inaddr_to_address(&reinterpret_cast<sockaddr_in const*>(sin)->sin_addr
				, sockaddr_len(sin) - int(offsetof(sockaddr, sa_data)));
		else if (sin->sa_family == AF_INET6 || assume_family == AF_INET6)
		{
			auto saddr = reinterpret_cast<sockaddr_in6 const*>(sin);
			auto ret = inaddr6_to_address(&saddr->sin6_addr
				, sockaddr_len(sin) - int(offsetof(sockaddr, sa_data)));
			ret.scope_id(saddr->sin6_scope_id);
			return ret;
		}
		return address();
	}
#endif

	bool valid_addr_family(int family)
	{
		return (family == AF_INET
			|| family == AF_INET6
		);
	}

#if TORRENT_USE_NETLINK

	int read_nl_sock(int sock, span<char> buf, std::uint32_t const seq, std::uint32_t const pid)
	{
		nlmsghdr* nl_hdr;

		int msg_len = 0;

		for (;;)
		{
			auto next_msg = buf.subspan(msg_len);
			int const read_len = int(recv(sock, next_msg.data(), static_cast<std::size_t>(next_msg.size()), 0));
			if (read_len < 0) return -1;

			nl_hdr = reinterpret_cast<nlmsghdr*>(next_msg.data());

#ifdef __clang__
#pragma clang diagnostic push
// NLMSG_OK uses signed/unsigned compare in the same expression
#pragma clang diagnostic ignored "-Wsign-compare"
#endif
			if ((NLMSG_OK(nl_hdr, read_len) == 0) || (nl_hdr->nlmsg_type == NLMSG_ERROR))
				return -1;
#ifdef __clang__
#pragma clang diagnostic pop
#endif

			// this function doesn't handle multiple requests at the same time
			// so report an error if the message does not have the expected seq and pid
			if (nl_hdr->nlmsg_seq != seq || nl_hdr->nlmsg_pid != pid)
				return -1;

			if (nl_hdr->nlmsg_type == NLMSG_DONE) break;

			msg_len += read_len;

			if ((nl_hdr->nlmsg_flags & NLM_F_MULTI) == 0) break;
		}
		return msg_len;
	}

	constexpr int NL_BUFSIZE = 8192;

	int nl_dump_request(int sock, std::uint16_t type, std::uint32_t seq, char family, span<char> msg, std::size_t msg_len)
	{
		auto* nl_msg = reinterpret_cast<nlmsghdr*>(msg.data());
		nl_msg->nlmsg_len = std::uint32_t(NLMSG_LENGTH(msg_len));
		nl_msg->nlmsg_type = type;
		nl_msg->nlmsg_flags = NLM_F_DUMP | NLM_F_REQUEST;
		nl_msg->nlmsg_seq = seq;
		// in theory nlmsg_pid should be set to the netlink port ID (NOT the process ID)
		// of the sender, but the kernel ignores this field so it is typically set to
		// zero
		nl_msg->nlmsg_pid = 0;
		// first byte of routing messages is always the family
		msg[sizeof(nlmsghdr)] = family;

		if (::send(sock, nl_msg, nl_msg->nlmsg_len, 0) < 0)
		{
			return -1;
		}

		// get the socket's port ID so that we can verify it in the repsonse
		sockaddr_nl sock_addr;
		socklen_t sock_addr_len = sizeof(sock_addr);
		if (::getsockname(sock, reinterpret_cast<sockaddr*>(&sock_addr), &sock_addr_len) < 0)
		{
			return -1;
		}

		return read_nl_sock(sock, msg, seq, sock_addr.nl_pid);
	}

	address to_address(int const address_family, void const* in)
	{
		if (address_family == AF_INET6) return inaddr6_to_address(in);
		else return inaddr_to_address(in);
	}

	bool parse_route(int s, nlmsghdr* nl_hdr, ip_route* rt_info)
	{
		auto* rt_msg = reinterpret_cast<rtmsg*>(NLMSG_DATA(nl_hdr));

		if (!valid_addr_family(rt_msg->rtm_family) || (rt_msg->rtm_table != RT_TABLE_MAIN
			&& rt_msg->rtm_table != RT_TABLE_LOCAL))
			return false;

		// make sure the defaults have the right address family
		// in case the attributes are not present
		if (rt_msg->rtm_family == AF_INET6)
		{
			rt_info->gateway = address_v6();
			rt_info->destination = address_v6();
		}

		int if_index = 0;
		auto rt_len = RTM_PAYLOAD(nl_hdr);
#ifdef __clang__
#pragma clang diagnostic push
#pragma clang diagnostic ignored "-Wcast-align"
#endif
		for (auto* rt_attr = reinterpret_cast<rtattr*>(RTM_RTA(rt_msg));
			RTA_OK(rt_attr, rt_len); rt_attr = RTA_NEXT(rt_attr, rt_len))
		{
			switch(rt_attr->rta_type)
			{
				case RTA_OIF:
					if_index = *reinterpret_cast<int*>(RTA_DATA(rt_attr));
					break;
				case RTA_GATEWAY:
					rt_info->gateway = to_address(rt_msg->rtm_family, RTA_DATA(rt_attr));
					break;
				case RTA_DST:
					rt_info->destination = to_address(rt_msg->rtm_family, RTA_DATA(rt_attr));
					break;
			}
		}
#ifdef __clang__
#pragma clang diagnostic pop
#endif

		if (rt_info->gateway.is_v6() && rt_info->gateway.to_v6().is_link_local())
		{
			address_v6 gateway6 = rt_info->gateway.to_v6();
			gateway6.scope_id(std::uint32_t(if_index));
			rt_info->gateway = gateway6;
		}

		ifreq req = {};
		::if_indextoname(std::uint32_t(if_index), req.ifr_name);
		static_assert(sizeof(rt_info->name) >= sizeof(req.ifr_name), "ip_route::name is too small");
		std::memcpy(rt_info->name, req.ifr_name, sizeof(req.ifr_name));
		::ioctl(s, ::siocgifmtu, &req);
		rt_info->mtu = req.ifr_mtu;
		rt_info->netmask = build_netmask(rt_msg->rtm_dst_len, rt_msg->rtm_family);
		return true;
	}

	bool parse_nl_address(nlmsghdr* nl_hdr, ip_interface* ip_info)
	{
		auto* addr_msg = reinterpret_cast<ifaddrmsg*>(NLMSG_DATA(nl_hdr));

		if (!valid_addr_family(addr_msg->ifa_family))
			return false;

		ip_info->preferred = (addr_msg->ifa_flags & (IFA_F_DADFAILED | IFA_F_DEPRECATED | IFA_F_TENTATIVE)) == 0;
		ip_info->netmask = build_netmask(addr_msg->ifa_prefixlen, addr_msg->ifa_family);

		ip_info->interface_address = address();
		int rt_len = int(IFA_PAYLOAD(nl_hdr));
#ifdef __clang__
#pragma clang diagnostic push
#pragma clang diagnostic ignored "-Wcast-align"
#endif
		for (auto* rt_attr = reinterpret_cast<rtattr*>(IFA_RTA(addr_msg));
			RTA_OK(rt_attr, rt_len); rt_attr = RTA_NEXT(rt_attr, rt_len))
		{
			switch(rt_attr->rta_type)
			{
			case IFA_ADDRESS:
				// if this is a point-to-point link then IFA_LOCAL holds
				// the local address while IFA_ADDRESS is the destination
				// don't overwrite the former with the latter
				if (!ip_info->interface_address.is_unspecified())
					break;
				BOOST_FALLTHROUGH;
			case IFA_LOCAL:
				if (addr_msg->ifa_family == AF_INET6)
				{
					address_v6 addr = inaddr6_to_address(RTA_DATA(rt_attr));
					if (addr_msg->ifa_scope == RT_SCOPE_LINK)
						addr.scope_id(addr_msg->ifa_index);
					ip_info->interface_address = addr;
				}
				else
				{
					ip_info->interface_address = inaddr_to_address(RTA_DATA(rt_attr));
				}
				break;
			}
		}
#ifdef __clang__
#pragma clang diagnostic pop
#endif

		static_assert(sizeof(ip_info->name) >= IF_NAMESIZE, "not enough space in ip_interface::name");
		if_indextoname(addr_msg->ifa_index, ip_info->name);
		return true;
	}
#endif // TORRENT_USE_NETLINK
#endif // !BUILD_SIMULATOR

#if TORRENT_USE_SYSCTL && !defined TORRENT_BUILD_SIMULATOR
#ifdef TORRENT_OS2
int _System __libsocket_sysctl(int* mib, u_int namelen, void *oldp, size_t *oldlenp, void *newp, size_t newlen);
#endif

	bool parse_route(int, rt_msghdr* rtm, ip_route* rt_info)
	{
		sockaddr* rti_info[RTAX_MAX];
		auto* sa = reinterpret_cast<sockaddr*>(rtm + 1);
		for (int i = 0; i < RTAX_MAX; ++i)
		{
			if ((rtm->rtm_addrs & (1 << i)) == 0)
			{
				rti_info[i] = nullptr;
				continue;
			}
			rti_info[i] = sa;

#define ROUNDUP(a) \
	((a) > 0 ? (1 + (((a) - 1) | (sizeof(long) - 1))) : sizeof(long))

			sa = reinterpret_cast<sockaddr*>(reinterpret_cast<char*>(sa) + ROUNDUP(sa->sa_len));

#undef ROUNDUP
		}

		sa = rti_info[RTAX_GATEWAY];
		if (sa == nullptr
			|| rti_info[RTAX_DST] == nullptr
			|| rti_info[RTAX_NETMASK] == nullptr
			|| !valid_addr_family(sa->sa_family))
			return false;

		rt_info->gateway = sockaddr_to_address(rti_info[RTAX_GATEWAY]);
		rt_info->destination = sockaddr_to_address(rti_info[RTAX_DST]);
		rt_info->netmask = sockaddr_to_address(rti_info[RTAX_NETMASK]
			, rt_info->destination.is_v4() ? AF_INET : AF_INET6);
		if_indextoname(rtm->rtm_index, rt_info->name);
		return true;
	}
#endif

#if TORRENT_USE_IFADDRS && !defined TORRENT_BUILD_SIMULATOR
	bool iface_from_ifaddrs(ifaddrs *ifa, ip_interface &rv)
	{
		if (!valid_addr_family(ifa->ifa_addr->sa_family))
		{
			return false;
		}

		std::strncpy(rv.name, ifa->ifa_name, sizeof(rv.name));
		rv.name[sizeof(rv.name) - 1] = '\0';

		// determine address
		rv.interface_address = sockaddr_to_address(ifa->ifa_addr);
		// determine netmask
		if (ifa->ifa_netmask != nullptr)
		{
			rv.netmask = sockaddr_to_address(ifa->ifa_netmask);
		}
		return true;
	}
#endif

	void build_netmask_impl(span<unsigned char> mask, int prefix_bits)
	{
		TORRENT_ASSERT(prefix_bits <= mask.size() * 8);
		TORRENT_ASSERT(prefix_bits >= 0);
		int i = 0;
		while (prefix_bits >= 8)
		{
			mask[i] = 0xff;
			prefix_bits -= 8;
			++i;
		}
		if (i < mask.size())
		{
			mask[i] = (0xff << (8 - prefix_bits)) & 0xff;
			++i;
			while (i < mask.size())
			{
				mask[i] = 0;
				++i;
			}
		}
	}

} // <anonymous>

	address build_netmask(int prefix_bits, int const family)
	{
		if (family == AF_INET)
		{
			address_v4::bytes_type b;
			build_netmask_impl(b, prefix_bits);
			return address_v4(b);
		}
		else if (family == AF_INET6)
		{
			address_v6::bytes_type b;
			build_netmask_impl(b, prefix_bits);
			return address_v6(b);
		}
		return {};
	}

	// return (a1 & mask) == (a2 & mask)
	bool match_addr_mask(address const& a1, address const& a2, address const& mask)
	{
		// all 3 addresses needs to belong to the same family
		if (a1.is_v4() != a2.is_v4()) return false;
		if (a1.is_v4() != mask.is_v4()) return false;

		if (a1.is_v6())
		{
			if (a1.to_v6().scope_id() != a2.to_v6().scope_id()) return false;

			address_v6::bytes_type b1 = a1.to_v6().to_bytes();
			address_v6::bytes_type b2 = a2.to_v6().to_bytes();
			address_v6::bytes_type m = mask.to_v6().to_bytes();
			for (std::size_t i = 0; i < b1.size(); ++i)
			{
				b1[i] &= m[i];
				b2[i] &= m[i];
			}
			return b1 == b2;
		}
		return (a1.to_v4().to_uint() & mask.to_v4().to_uint())
			== (a2.to_v4().to_uint() & mask.to_v4().to_uint());
	}

	bool in_local_network(io_context& ios, address const& addr, error_code& ec)
	{
		std::vector<ip_interface> net = enum_net_interfaces(ios, ec);
		if (ec) return false;
		return in_local_network(net, addr);
	}

	bool in_local_network(std::vector<ip_interface> const& net, address const& addr)
	{
		return std::any_of(net.begin(), net.end(), [&addr](ip_interface const& i)
			{ return match_addr_mask(addr, i.interface_address, i.netmask); });
	}

	std::vector<ip_interface> enum_net_interfaces(io_context& ios, error_code& ec)
	{
		TORRENT_UNUSED(ios); // this may be unused depending on configuration
		std::vector<ip_interface> ret;
		ec.clear();
#if defined TORRENT_BUILD_SIMULATOR

		std::vector<address> ips = ios.get_ips();

		for (auto const& ip : ips)
		{
			ip_interface wan;
			wan.interface_address = ip;
			if (ip.is_v4())
				wan.netmask = make_address_v4("255.0.0.0");
			else
				wan.netmask = make_address_v6("ffff::");
			std::strcpy(wan.name, "eth0");
			std::strcpy(wan.friendly_name, "Ethernet");
			std::strcpy(wan.description, "Simulator Ethernet Adapter");
			ret.push_back(wan);
		}
#elif TORRENT_USE_NETLINK
		int sock = ::socket(PF_ROUTE, SOCK_DGRAM, NETLINK_ROUTE);
		if (sock < 0)
		{
			ec = error_code(errno, system_category());
			return ret;
		}

		char msg[NL_BUFSIZE] = {};
		auto* nl_msg = reinterpret_cast<nlmsghdr*>(msg);
		int len = nl_dump_request(sock, RTM_GETADDR, 0, AF_PACKET, msg, sizeof(ifaddrmsg));
		if (len < 0)
		{
			ec = error_code(errno, system_category());
			::close(sock);
			return ret;
		}

#ifdef __clang__
#pragma clang diagnostic push
#pragma clang diagnostic ignored "-Wcast-align"
			// NLMSG_OK uses signed/unsigned compare in the same expression
#pragma clang diagnostic ignored "-Wsign-compare"
#endif
		for (; NLMSG_OK(nl_msg, len); nl_msg = NLMSG_NEXT(nl_msg, len))
		{
			ip_interface iface;
			if (parse_nl_address(nl_msg, &iface)) ret.push_back(iface);
		}
#ifdef __clang__
#pragma clang diagnostic pop
#endif

		::close(sock);
#elif TORRENT_USE_IFADDRS
		int s = ::socket(AF_INET, SOCK_DGRAM, 0);
		if (s < 0)
		{
			ec = error_code(errno, system_category());
			return ret;
		}

		ifaddrs *ifaddr;
		if (getifaddrs(&ifaddr) == -1)
		{
			ec = error_code(errno, system_category());
			::close(s);
			return ret;
		}

		for (ifaddrs* ifa = ifaddr; ifa != nullptr; ifa = ifa->ifa_next)
		{
			if (ifa->ifa_addr == nullptr) continue;
			if ((ifa->ifa_flags & IFF_UP) == 0) continue;

			if (valid_addr_family(ifa->ifa_addr->sa_family))
			{
				ip_interface iface;
				if (iface_from_ifaddrs(ifa, iface))
					ret.push_back(iface);
			}
		}
		::close(s);
		freeifaddrs(ifaddr);
// MacOS X, BSD and solaris
#elif TORRENT_USE_IFCONF
		int s = ::socket(AF_INET, SOCK_DGRAM, 0);
		if (s < 0)
		{
			ec = error_code(errno, system_category());
			return ret;
		}
		ifconf ifc;
		// make sure the buffer is aligned to hold ifreq structs
		ifreq buf[40];
		ifc.ifc_len = sizeof(buf);
		ifc.ifc_buf = reinterpret_cast<char*>(buf);
		if (ioctl(s, SIOCGIFCONF, &ifc) < 0)
		{
			ec = error_code(errno, system_category());
			::close(s);
			return ret;
		}

		char *ifr = reinterpret_cast<char*>(ifc.ifc_req);
		int remaining = ifc.ifc_len;

		while (remaining > 0)
		{
			ifreq const& item = *reinterpret_cast<ifreq*>(ifr);

#ifdef _SIZEOF_ADDR_IFREQ
			int current_size = _SIZEOF_ADDR_IFREQ(item);
#elif defined TORRENT_BSD
			int current_size = item.ifr_addr.sa_len + IFNAMSIZ;
#else
			int current_size = sizeof(ifreq);
#endif

			if (remaining < current_size) break;

			if (valid_addr_family(item.ifr_addr.sa_family))
			{
				ip_interface iface;
				iface.interface_address = sockaddr_to_address(&item.ifr_addr);
				std::strncpy(iface.name, item.ifr_name, sizeof(iface.name));
				iface.name[sizeof(iface.name) - 1] = '\0';

				ifreq req = {};
				std::strncpy(req.ifr_name, item.ifr_name, IF_NAMESIZE - 1);
				if (ioctl(s, SIOCGIFNETMASK, &req) < 0)
				{
					if (iface.interface_address.is_v6())
					{
						// this is expected to fail (at least on MacOS X)
						iface.netmask = address_v6::any();
					}
					else
					{
						ec = error_code(errno, system_category());
						::close(s);
						return ret;
					}
				}
				else
				{
					iface.netmask = sockaddr_to_address(&req.ifr_addr, item.ifr_addr.sa_family);
				}
				ret.push_back(iface);
			}

			ifr += current_size;
			remaining -= current_size;
		}
		::close(s);

#elif TORRENT_USE_GETADAPTERSADDRESSES

#if _WIN32_WINNT >= 0x0501
		using GetAdaptersAddresses_t = ULONG (WINAPI *)(ULONG,ULONG,PVOID,PIP_ADAPTER_ADDRESSES,PULONG);
		// Get GetAdaptersAddresses() pointer
		auto GetAdaptersAddresses =
			aux::get_library_procedure<aux::iphlpapi, GetAdaptersAddresses_t>("GetAdaptersAddresses");

		if (GetAdaptersAddresses != nullptr)
		{
			ULONG buf_size = 10000;
			std::vector<char> buffer(buf_size);
			PIP_ADAPTER_ADDRESSES adapter_addresses
				= reinterpret_cast<IP_ADAPTER_ADDRESSES*>(&buffer[0]);

			DWORD res = GetAdaptersAddresses(AF_UNSPEC, GAA_FLAG_SKIP_MULTICAST | GAA_FLAG_SKIP_DNS_SERVER
				| GAA_FLAG_SKIP_ANYCAST, nullptr, adapter_addresses, &buf_size);
			if (res == ERROR_BUFFER_OVERFLOW)
			{
				buffer.resize(buf_size);
				adapter_addresses = reinterpret_cast<IP_ADAPTER_ADDRESSES*>(&buffer[0]);
				res = GetAdaptersAddresses(AF_UNSPEC, GAA_FLAG_SKIP_MULTICAST | GAA_FLAG_SKIP_DNS_SERVER
					| GAA_FLAG_SKIP_ANYCAST, nullptr, adapter_addresses, &buf_size);
			}
			if (res != NO_ERROR)
			{
				ec = error_code(WSAGetLastError(), system_category());
				return std::vector<ip_interface>();
			}

			for (PIP_ADAPTER_ADDRESSES adapter = adapter_addresses;
				adapter != 0; adapter = adapter->Next)
			{
				ip_interface r;
				std::strncpy(r.name, adapter->AdapterName, sizeof(r.name));
				r.name[sizeof(r.name) - 1] = '\0';
				wcstombs(r.friendly_name, adapter->FriendlyName, sizeof(r.friendly_name));
				r.friendly_name[sizeof(r.friendly_name) - 1] = '\0';
				wcstombs(r.description, adapter->Description, sizeof(r.description));
				r.description[sizeof(r.description) - 1] = '\0';
				for (IP_ADAPTER_UNICAST_ADDRESS* unicast = adapter->FirstUnicastAddress;
					unicast; unicast = unicast->Next)
				{
					auto const family = unicast->Address.lpSockaddr->sa_family;
					if (!valid_addr_family(family))
						continue;
					r.preferred = unicast->DadState == IpDadStatePreferred;
					r.interface_address = sockaddr_to_address(unicast->Address.lpSockaddr);
					int const max_prefix_len = family == AF_INET ? 32 : 128;

					if (unicast->Length <= offsetof(IP_ADAPTER_UNICAST_ADDRESS, OnLinkPrefixLength))
					{
						// OnLinkPrefixLength is only present on Vista and newer. If
						// we're running on XP, we don't have the netmask.
						r.netmask = (family == AF_INET)
							? address(address_v4())
							: address(address_v6());
						ret.push_back(r);
						continue;
					}

					if (family == AF_INET6
						&& unicast->OnLinkPrefixLength == 128
						&& (unicast->PrefixOrigin == IpPrefixOriginDhcp
							|| unicast->SuffixOrigin == IpSuffixOriginRandom))
					{
						// DHCPv6 does not specify a subnet mask (it should be taken from the RA)
						// but apparently MS didn't get the memo and incorrectly reports a
						// prefix length of 128 for DHCPv6 assigned addresses
						// 128 is also reported for privacy addresses despite claiming to
						// have gotten the prefix length from the RA *shrug*
						// use a 64 bit prefix in these cases since that is likely to be
						// the correct value, or at least less wrong than 128
						r.netmask = build_netmask(64, family);
					}
					else if (unicast->OnLinkPrefixLength <= max_prefix_len)
					{
						r.netmask = build_netmask(unicast->OnLinkPrefixLength, family);
					}
					else
					{
						// we don't know what the netmask is
						r.netmask = (family == AF_INET)
							? address(address_v4())
							: address(address_v6());
					}

					ret.push_back(r);
				}
			}

			return ret;
		}
#endif

		SOCKET s = ::socket(AF_INET, SOCK_DGRAM, 0);
		if (int(s) == SOCKET_ERROR)
		{
			ec = error_code(WSAGetLastError(), system_category());
			return ret;
		}

		INTERFACE_INFO buffer[30];
		DWORD size;

		if (WSAIoctl(s, SIO_GET_INTERFACE_LIST, 0, 0, buffer,
			sizeof(buffer), &size, 0, 0) != 0)
		{
			ec = error_code(WSAGetLastError(), system_category());
			closesocket(s);
			return ret;
		}
		closesocket(s);

		int n = size / sizeof(INTERFACE_INFO);

		for (int i = 0; i < n; ++i)
		{
			ip_interface iface;
			iface.interface_address = sockaddr_to_address(&buffer[i].iiAddress.Address);
			if (iface.interface_address == address_v4::any()) continue;
			iface.netmask = sockaddr_to_address(&buffer[i].iiNetmask.Address
				, iface.interface_address.is_v4() ? AF_INET : AF_INET6);
			ret.push_back(iface);
		}

#else

#error "Don't know how to enumerate network interfaces on this platform"

<<<<<<< HEAD
		// make a best guess of the interface we're using and its IP
		udp::resolver r(ios);
		udp::resolver::iterator i = r.resolve(udp::resolver::query(boost::asio::ip::host_name(ec), "0"), ec);
		if (ec) return ret;
		for (;i != udp::resolver::iterator(); ++i)
		{
			ip_interface iface;
			iface.interface_address = i->endpoint().address();
//			if (iface.interface_address.is_v4())
//				iface.netmask = address_v4::netmask(iface.interface_address.to_v4());
			ret.push_back(iface);
		}
=======
>>>>>>> a53d3a87
#endif
		return ret;
	}

<<<<<<< HEAD
	boost::optional<ip_route> get_default_route(io_context& ios
=======
	boost::optional<address> get_gateway(ip_interface const& iface, span<ip_route const> routes)
	{
		bool const v4 = iface.interface_address.is_v4();

		// local IPv6 addresses can never be used to reach the internet
		if (!v4 && is_local(iface.interface_address)) return {};

		auto const it = std::find_if(routes.begin(), routes.end()
			, [&](ip_route const& r) -> bool
			{
				return r.destination.is_unspecified()
					&& r.destination.is_v4() == iface.interface_address.is_v4()
					&& !r.gateway.is_unspecified()
					// IPv6 gateways aren't addressed in the same network as the
					// interface, but they are addressed by the local network address
					// space. So this check only works for IPv4.
					&& (!v4 || match_addr_mask(r.gateway, iface.interface_address, iface.netmask))
					&& strcmp(r.name, iface.name) == 0;
			});
		if (it != routes.end()) return it->gateway;
		return {};
	}

	boost::optional<ip_route> get_default_route(io_service& ios
>>>>>>> a53d3a87
		, string_view const device, bool const v6, error_code& ec)
	{
		std::vector<ip_route> const ret = enum_routes(ios, ec);
		auto const i = std::find_if(ret.begin(), ret.end()
			, [device,v6](ip_route const& r)
		{
			return r.destination.is_unspecified()
				&& r.destination.is_v6() == v6
				&& (device.empty() || r.name == device);
		});
		if (i == ret.end()) return boost::none;
		return *i;
	}

	address get_default_gateway(io_context& ios
		, string_view const device, bool const v6, error_code& ec)
	{
		auto const default_route = get_default_route(ios, device, v6, ec);
		return default_route ? default_route->gateway : address();
	}

	std::vector<ip_route> enum_routes(io_context& ios, error_code& ec)
	{
		std::vector<ip_route> ret;
		TORRENT_UNUSED(ios);
		TORRENT_UNUSED(ec);

#ifdef TORRENT_BUILD_SIMULATOR

		TORRENT_UNUSED(ec);

		std::vector<address> ips = ios.get_ips();

		for (auto const& ip : ips)
		{
			ip_route r;
			if (ip.is_v4())
			{
				r.destination = address_v4();
				r.netmask = make_address_v4("255.0.0.0");
				address_v4::bytes_type b = ip.to_v4().to_bytes();
				b[3] = 1;
				r.gateway = address_v4(b);
			}
			else
			{
				r.destination = address_v6();
				r.netmask = make_address_v6("ffff:ffff:ffff:ffff::0");
				address_v6::bytes_type b = ip.to_v6().to_bytes();
				b[14] = 1;
				r.gateway = address_v6(b);
			}
			std::strcpy(r.name, "eth0");
			r.mtu = ios.sim().config().path_mtu(ip, ip);
			ret.push_back(r);
		}

#elif TORRENT_USE_SYSCTL
/*
		struct rt_msg
		{
			rt_msghdr m_rtm;
			char buf[512];
		};

		rt_msg m;
		int len = sizeof(rt_msg);
		bzero(&m, len);
		m.m_rtm.rtm_type = RTM_GET;
		m.m_rtm.rtm_flags = RTF_UP | RTF_GATEWAY;
		m.m_rtm.rtm_version = RTM_VERSION;
		m.m_rtm.rtm_addrs = RTA_DST | RTA_GATEWAY | RTA_NETMASK;
		m.m_rtm.rtm_seq = 0;
		m.m_rtm.rtm_msglen = len;

		int s = ::socket(PF_ROUTE, SOCK_RAW, AF_UNSPEC);
		if (s == -1)
		{
			ec = error_code(errno, system_category());
			return std::vector<ip_route>();
		}

		int n = write(s, &m, len);
		if (n == -1)
		{
			ec = error_code(errno, system_category());
			::close(s);
			return std::vector<ip_route>();
		}
		else if (n != len)
		{
			ec = boost::asio::error::operation_not_supported;
			::close(s);
			return std::vector<ip_route>();
		}
		bzero(&m, len);

		n = read(s, &m, len);
		if (n == -1)
		{
			ec = error_code(errno, system_category());
			::close(s);
			return std::vector<ip_route>();
		}

		for (rt_msghdr* ptr = &m.m_rtm; (char*)ptr < ((char*)&m.m_rtm) + n; ptr = (rt_msghdr*)(((char*)ptr) + ptr->rtm_msglen))
		{
			std::cout << " rtm_msglen: " << ptr->rtm_msglen << std::endl;
			std::cout << " rtm_type: " << ptr->rtm_type << std::endl;
			if (ptr->rtm_errno)
			{
				ec = error_code(ptr->rtm_errno, system_category());
				return std::vector<ip_route>();
			}
			if (m.m_rtm.rtm_flags & RTF_UP == 0
				|| m.m_rtm.rtm_flags & RTF_GATEWAY == 0)
			{
				ec = boost::asio::error::operation_not_supported;
				return address_v4::any();
			}
			if (ptr->rtm_addrs & RTA_DST == 0
				|| ptr->rtm_addrs & RTA_GATEWAY == 0
				|| ptr->rtm_addrs & RTA_NETMASK == 0)
			{
				ec = boost::asio::error::operation_not_supported;
				return std::vector<ip_route>();
			}
			if (ptr->rtm_msglen > len - ((char*)ptr - ((char*)&m.m_rtm)))
			{
				ec = boost::asio::error::operation_not_supported;
				return std::vector<ip_route>();
			}
			int min_len = sizeof(rt_msghdr) + 2 * sizeof(sockaddr_in);
			if (m.m_rtm.rtm_msglen < min_len)
			{
				ec = boost::asio::error::operation_not_supported;
				return std::vector<ip_route>();
			}

			ip_route r;
			// destination
			char* p = m.buf;
			sockaddr_in* sin = (sockaddr_in*)p;
			r.destination = sockaddr_to_address((sockaddr*)p);

			// gateway
			p += sin->sin_len;
			sin = (sockaddr_in*)p;
			r.gateway = sockaddr_to_address((sockaddr*)p);

			// netmask
			p += sin->sin_len;
			sin = (sockaddr_in*)p;
			r.netmask = sockaddr_to_address((sockaddr*)p);
			ret.push_back(r);
		}
		::close(s);
*/
	int mib[6] = {CTL_NET, PF_ROUTE, 0, AF_UNSPEC, NET_RT_DUMP, 0};

	std::size_t needed = 0;
#ifdef TORRENT_OS2
	if (__libsocket_sysctl(mib, 6, 0, &needed, 0, 0) < 0)
#else
	if (sysctl(mib, 6, nullptr, &needed, nullptr, 0) < 0)
#endif
	{
		ec = error_code(errno, system_category());
		return std::vector<ip_route>();
	}

	if (needed == 0)
	{
		return std::vector<ip_route>();
	}

	std::unique_ptr<char[]> buf(new (std::nothrow) char[needed]);
	if (buf == nullptr)
	{
		ec = boost::asio::error::no_memory;
		return std::vector<ip_route>();
	}

#ifdef TORRENT_OS2
	if (__libsocket_sysctl(mib, 6, buf.get(), &needed, 0, 0) < 0)
#else
	if (sysctl(mib, 6, buf.get(), &needed, nullptr, 0) < 0)
#endif
	{
		ec = error_code(errno, system_category());
		return std::vector<ip_route>();
	}

	char* end = buf.get() + needed;

	int s = ::socket(AF_INET, SOCK_DGRAM, 0);
	if (s < 0)
	{
		ec = error_code(errno, system_category());
		return std::vector<ip_route>();
	}
	rt_msghdr* rtm;
	for (char* next = buf.get(); next < end; next += rtm->rtm_msglen)
	{
		rtm = reinterpret_cast<rt_msghdr*>(next);
		if (rtm->rtm_version != RTM_VERSION
			|| (rtm->rtm_type != RTM_ADD
			&& rtm->rtm_type != RTM_GET))
		{
			continue;
		}

		ip_route r;
		if (parse_route(s, rtm, &r)) ret.push_back(r);
	}
	::close(s);

#elif TORRENT_USE_GETIPFORWARDTABLE
/*
	move this to enum_net_interfaces
		// Get GetAdaptersInfo() pointer
		using GetAdaptersInfo_t = DWORD (WINAPI*)(PIP_ADAPTER_INFO, PULONG);
		GetAdaptersInfo_t GetAdaptersInfo = get_library_procedure<iphlpapi, GetAdaptersInfo_t>("GetAdaptersInfo");
		if (GetAdaptersInfo == nullptr)
		{
			ec = boost::asio::error::operation_not_supported;
			return std::vector<ip_route>();
		}

		PIP_ADAPTER_INFO adapter_info = 0;
		ULONG out_buf_size = 0;
		if (GetAdaptersInfo(adapter_info, &out_buf_size) != ERROR_BUFFER_OVERFLOW)
		{
			ec = boost::asio::error::operation_not_supported;
			return std::vector<ip_route>();
		}

		adapter_info = (IP_ADAPTER_INFO*)malloc(out_buf_size);
		if (!adapter_info)
		{
			ec = boost::asio::error::no_memory;
			return std::vector<ip_route>();
		}

		if (GetAdaptersInfo(adapter_info, &out_buf_size) == NO_ERROR)
		{
			for (PIP_ADAPTER_INFO adapter = adapter_info;
				adapter != 0; adapter = adapter->Next)
			{

				ip_route r;
				r.destination = make_address(adapter->IpAddressList.IpAddress.String, ec);
				r.gateway = make_address(adapter->GatewayList.IpAddress.String, ec);
				r.netmask = make_address(adapter->IpAddressList.IpMask.String, ec);
				strncpy(r.name, adapter->AdapterName, sizeof(r.name));

				if (ec)
				{
					ec = error_code();
					continue;
				}
				ret.push_back(r);
			}
		}

		// Free memory
		free(adapter_info);
*/

		using GetIfEntry_t = DWORD (WINAPI *)(PMIB_IFROW pIfRow);
		auto GetIfEntry = aux::get_library_procedure<aux::iphlpapi, GetIfEntry_t>(
			"GetIfEntry");

		if (GetIfEntry == nullptr)
		{
			ec = boost::asio::error::operation_not_supported;
			return std::vector<ip_route>();
		}

#if _WIN32_WINNT >= 0x0600
		using GetIpForwardTable2_t = DWORD (WINAPI *)(
			ADDRESS_FAMILY, PMIB_IPFORWARD_TABLE2*);
		using FreeMibTable_t = void (WINAPI *)(PVOID Memory);

		auto GetIpForwardTable2 = aux::get_library_procedure<aux::iphlpapi, GetIpForwardTable2_t>("GetIpForwardTable2");
		auto FreeMibTable = aux::get_library_procedure<aux::iphlpapi, FreeMibTable_t>("FreeMibTable");
		if (GetIpForwardTable2 != nullptr && FreeMibTable != nullptr)
		{
			MIB_IPFORWARD_TABLE2* routes = nullptr;
			int res = GetIpForwardTable2(AF_UNSPEC, &routes);
			if (res == NO_ERROR)
			{
				for (int i = 0; i < int(routes->NumEntries); ++i)
				{
					ip_route r;
					r.gateway = sockaddr_to_address((const sockaddr*)&routes->Table[i].NextHop);
					// The scope_id in NextHop is always zero because that would make
					// things too easy apparently
					if (r.gateway.is_v6() && r.gateway.to_v6().is_link_local())
					{
						address_v6 gateway6 = r.gateway.to_v6();
						gateway6.scope_id(routes->Table[i].InterfaceIndex);
						r.gateway = gateway6;
					}
					r.destination = sockaddr_to_address(
						(const sockaddr*)&routes->Table[i].DestinationPrefix.Prefix);
					r.netmask = build_netmask(routes->Table[i].DestinationPrefix.PrefixLength
						, routes->Table[i].DestinationPrefix.Prefix.si_family);
					MIB_IFROW ifentry;
					ifentry.dwIndex = routes->Table[i].InterfaceIndex;
					if (GetIfEntry(&ifentry) == NO_ERROR)
					{
						WCHAR* name = ifentry.wszName;
						// strip UNC prefix to match the names returned by enum_net_interfaces
						if (wcsncmp(name, L"\\DEVICE\\TCPIP_", wcslen(L"\\DEVICE\\TCPIP_")) == 0)
						{
							name += wcslen(L"\\DEVICE\\TCPIP_");
						}
						wcstombs(r.name, name, sizeof(r.name));
						r.name[sizeof(r.name) - 1] = 0;
						r.mtu = ifentry.dwMtu;
						ret.push_back(r);
					}
				}
			}
			if (routes) FreeMibTable(routes);
			return ret;
		}
#endif

		// Get GetIpForwardTable() pointer
		using GetIpForwardTable_t = DWORD (WINAPI*)(PMIB_IPFORWARDTABLE pIpForwardTable,PULONG pdwSize,BOOL bOrder);

		auto GetIpForwardTable = aux::get_library_procedure<aux::iphlpapi, GetIpForwardTable_t>("GetIpForwardTable");
		if (GetIpForwardTable == nullptr)
		{
			ec = boost::asio::error::operation_not_supported;
			return std::vector<ip_route>();
		}

		MIB_IPFORWARDTABLE* routes = nullptr;
		ULONG out_buf_size = 0;
		if (GetIpForwardTable(routes, &out_buf_size, FALSE) != ERROR_INSUFFICIENT_BUFFER)
		{
			ec = boost::asio::error::operation_not_supported;
			return std::vector<ip_route>();
		}

		routes = (MIB_IPFORWARDTABLE*)malloc(out_buf_size);
		if (!routes)
		{
			ec = boost::asio::error::no_memory;
			return std::vector<ip_route>();
		}

		if (GetIpForwardTable(routes, &out_buf_size, FALSE) == NO_ERROR)
		{
			for (int i = 0; i < int(routes->dwNumEntries); ++i)
			{
				ip_route r;
				r.destination = inaddr_to_address(&routes->table[i].dwForwardDest);
				r.netmask = inaddr_to_address(&routes->table[i].dwForwardMask);
				r.gateway = inaddr_to_address(&routes->table[i].dwForwardNextHop);
				MIB_IFROW ifentry;
				ifentry.dwIndex = routes->table[i].dwForwardIfIndex;
				if (GetIfEntry(&ifentry) == NO_ERROR)
				{
					wcstombs(r.name, ifentry.wszName, sizeof(r.name));
					r.name[sizeof(r.name) - 1] = 0;
					r.mtu = ifentry.dwMtu;
					ret.push_back(r);
				}
			}
		}

		// Free memory
		free(routes);
#elif TORRENT_USE_NETLINK
		int sock = ::socket(PF_ROUTE, SOCK_DGRAM, NETLINK_ROUTE);
		if (sock < 0)
		{
			ec = error_code(errno, system_category());
			return std::vector<ip_route>();
		}

		std::uint32_t seq = 0;

		char msg[NL_BUFSIZE] = {};
		auto* nl_msg = reinterpret_cast<nlmsghdr*>(msg);
		int len = nl_dump_request(sock, RTM_GETROUTE, seq++, AF_UNSPEC, msg, sizeof(rtmsg));
		if (len < 0)
		{
			ec = error_code(errno, system_category());
			::close(sock);
			return std::vector<ip_route>();
		}

		close(sock);
		sock = ::socket(AF_INET, SOCK_DGRAM, 0);
		if (sock < 0)
		{
			ec = error_code(errno, system_category());
			return std::vector<ip_route>();
		}
#ifdef __clang__
#pragma clang diagnostic push
#pragma clang diagnostic ignored "-Wcast-align"
// NLMSG_OK uses signed/unsigned compare in the same expression
#pragma clang diagnostic ignored "-Wsign-compare"
#endif
		for (; NLMSG_OK(nl_msg, len); nl_msg = NLMSG_NEXT(nl_msg, len))
		{
			ip_route r;
			if (parse_route(sock, nl_msg, &r)) ret.push_back(r);
		}
#ifdef __clang__
#pragma clang diagnostic pop
#endif
		::close(sock);

#else
#error "don't know how to enumerate network routes on this platform"
#endif
		return ret;
	}

	// returns the device name whose local address is ``addr``. If
	// no such device is found, an empty string is returned.
	std::string device_for_address(address addr, io_context& ios, error_code& ec)
	{
		std::vector<ip_interface> ifs = enum_net_interfaces(ios, ec);
		if (ec) return {};

		auto const iter = std::find_if(ifs.begin(), ifs.end()
			, [&addr](ip_interface const& iface)
			{ return iface.interface_address == addr; });
		return (iter == ifs.end()) ? std::string() : iter->name;
	}
}<|MERGE_RESOLUTION|>--- conflicted
+++ resolved
@@ -794,28 +794,10 @@
 
 #error "Don't know how to enumerate network interfaces on this platform"
 
-<<<<<<< HEAD
-		// make a best guess of the interface we're using and its IP
-		udp::resolver r(ios);
-		udp::resolver::iterator i = r.resolve(udp::resolver::query(boost::asio::ip::host_name(ec), "0"), ec);
-		if (ec) return ret;
-		for (;i != udp::resolver::iterator(); ++i)
-		{
-			ip_interface iface;
-			iface.interface_address = i->endpoint().address();
-//			if (iface.interface_address.is_v4())
-//				iface.netmask = address_v4::netmask(iface.interface_address.to_v4());
-			ret.push_back(iface);
-		}
-=======
->>>>>>> a53d3a87
 #endif
 		return ret;
 	}
 
-<<<<<<< HEAD
-	boost::optional<ip_route> get_default_route(io_context& ios
-=======
 	boost::optional<address> get_gateway(ip_interface const& iface, span<ip_route const> routes)
 	{
 		bool const v4 = iface.interface_address.is_v4();
@@ -839,8 +821,7 @@
 		return {};
 	}
 
-	boost::optional<ip_route> get_default_route(io_service& ios
->>>>>>> a53d3a87
+	boost::optional<ip_route> get_default_route(io_context& ios
 		, string_view const device, bool const v6, error_code& ec)
 	{
 		std::vector<ip_route> const ret = enum_routes(ios, ec);
