--- conflicted
+++ resolved
@@ -1217,13 +1217,8 @@
 			// which can be painfully slow
 			// if you get a compile error here, you might want to
 			// define TORRENT_HAS_FALLOCATE to 0.
-<<<<<<< HEAD
 			int const ret = posix_fallocate(native_handle(), 0, s);
 			// posix_allocate fails with EINVAL in case the underlying
-=======
-			ret = posix_fallocate(native_handle(), 0, s);
-			// posix_allocate fails with EINVAL or ENOTSUP in case the underlying
->>>>>>> 6e80f1f6
 			// filesystem does not support this operation
 			if (ret != 0 && ret != EINVAL && ret != ENOTSUP)
 			{
