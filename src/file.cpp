/*

Copyright (c) 2004-2019, Arvid Norberg
Copyright (c) 2016-2017, Steven Siloti
Copyright (c) 2016-2017, Andrei Kurushin
Copyright (c) 2016-2017, 2019, Alden Torres
Copyright (c) 2018, d-komarov
All rights reserved.

Redistribution and use in source and binary forms, with or without
modification, are permitted provided that the following conditions
are met:

    * Redistributions of source code must retain the above copyright
      notice, this list of conditions and the following disclaimer.
    * Redistributions in binary form must reproduce the above copyright
      notice, this list of conditions and the following disclaimer in
      the documentation and/or other materials provided with the distribution.
    * Neither the name of the author nor the names of its
      contributors may be used to endorse or promote products derived
      from this software without specific prior written permission.

THIS SOFTWARE IS PROVIDED BY THE COPYRIGHT HOLDERS AND CONTRIBUTORS "AS IS"
AND ANY EXPRESS OR IMPLIED WARRANTIES, INCLUDING, BUT NOT LIMITED TO, THE
IMPLIED WARRANTIES OF MERCHANTABILITY AND FITNESS FOR A PARTICULAR PURPOSE
ARE DISCLAIMED. IN NO EVENT SHALL THE COPYRIGHT OWNER OR CONTRIBUTORS BE
LIABLE FOR ANY DIRECT, INDIRECT, INCIDENTAL, SPECIAL, EXEMPLARY, OR
CONSEQUENTIAL DAMAGES (INCLUDING, BUT NOT LIMITED TO, PROCUREMENT OF
SUBSTITUTE GOODS OR SERVICES; LOSS OF USE, DATA, OR PROFITS; OR BUSINESS
INTERRUPTION) HOWEVER CAUSED AND ON ANY THEORY OF LIABILITY, WHETHER IN
CONTRACT, STRICT LIABILITY, OR TORT (INCLUDING NEGLIGENCE OR OTHERWISE)
ARISING IN ANY WAY OUT OF THE USE OF THIS SOFTWARE, EVEN IF ADVISED OF THE
POSSIBILITY OF SUCH DAMAGE.

*/

#include "libtorrent/config.hpp"
#include "libtorrent/aux_/disable_warnings_push.hpp"
#include "libtorrent/span.hpp"
#include <mutex> // for call_once

#ifdef __GNUC__
#pragma GCC diagnostic push
#pragma GCC diagnostic ignored "-Wunused-macros"
#endif

#ifdef __clang__
#pragma clang diagnostic push
#pragma clang diagnostic ignored "-Wunknown-pragmas"
#pragma clang diagnostic ignored "-Wunused-macros"
#pragma clang diagnostic ignored "-Wreserved-id-macro"
#endif

// these defines are just in case the system we're on needs them for 64 bit file
// support
#define _FILE_OFFSET_BITS 64
#define _LARGE_FILES 1

#ifndef TORRENT_WINDOWS
#include <sys/uio.h> // for iovec
#else
#include <boost/scope_exit.hpp>
namespace {
struct iovec
{
	void* iov_base;
	std::size_t iov_len;
};
} // anonymous namespace
#endif

// on mingw this is necessary to enable 64-bit time_t, specifically used for
// the stat struct. Without this, modification times returned by stat may be
// incorrect and consistently fail resume data
#ifndef __MINGW_USE_VC2005_COMPAT
# define __MINGW_USE_VC2005_COMPAT
#endif

#ifdef __clang__
#pragma clang diagnostic pop
#endif

#ifdef __GNUC__
#pragma GCC diagnostic pop
#endif

#include "libtorrent/aux_/disable_warnings_pop.hpp"

#include "libtorrent/aux_/alloca.hpp"
#include "libtorrent/file.hpp"
#include "libtorrent/aux_/path.hpp" // for convert_to_native_path_string
#include "libtorrent/string_util.hpp"
#include <cstring>

#include "libtorrent/assert.hpp"
#include "libtorrent/aux_/throw.hpp"
#include "libtorrent/aux_/open_mode.hpp"

#include "libtorrent/aux_/disable_warnings_push.hpp"

#include <sys/stat.h>

#ifdef TORRENT_WINDOWS
// windows part

#ifndef PtrToPtr64
#define PtrToPtr64(x) (x)
#endif

#include "libtorrent/utf8.hpp"
#include "libtorrent/aux_/win_util.hpp"

#ifndef WIN32_LEAN_AND_MEAN
#define WIN32_LEAN_AND_MEAN
#endif
#include <windows.h>
#include <winioctl.h>
#include <sys/types.h>
#else
// posix part

#include <unistd.h>
#include <sys/types.h>
#include <cerrno>
#include <dirent.h>

#ifdef TORRENT_LINUX
// linux specifics

#include <sys/ioctl.h>
#ifdef TORRENT_ANDROID
#include <sys/syscall.h>
#define lseek lseek64
#define ftruncate ftruncate64
#endif

#elif defined __APPLE__ && defined __MACH__ && MAC_OS_X_VERSION_MIN_REQUIRED >= 1050
// mac specifics

#include <copyfile.h>

#endif

// make sure the _FILE_OFFSET_BITS define worked
// on this platform. It's supposed to make file
// related functions support 64-bit offsets.
// this test makes sure lseek() returns a type
// at least 64 bits wide
static_assert(sizeof(lseek(0, 0, 0)) >= 8, "64 bit file operations are required");

#endif // posix part

#include "libtorrent/aux_/disable_warnings_pop.hpp"

#ifndef INVALID_HANDLE_VALUE
#define INVALID_HANDLE_VALUE (-1)
#endif

namespace libtorrent {

#ifdef TORRENT_WINDOWS
	namespace {
		std::int64_t read(HANDLE fd, void* data, std::size_t len)
		{
			DWORD bytes_read = 0;
			if (ReadFile(fd, data, DWORD(len), &bytes_read, nullptr) == FALSE)
			{
				return -1;
			}

			return bytes_read;
		}

		std::int64_t write(HANDLE fd, void const* data, std::size_t len)
		{
			DWORD bytes_written = 0;
			if (WriteFile(fd, data, DWORD(len), &bytes_written, nullptr) == FALSE)
			{
				return -1;
			}

			return bytes_written;
		}
	}
#endif

	directory::directory(std::string const& path, error_code& ec)
		: m_done(false)
	{
		ec.clear();
		std::string p{ path };

#ifdef TORRENT_WINDOWS
		// the path passed to FindFirstFile() must be
		// a pattern
		p.append((!p.empty() && p.back() != '\\') ? "\\*" : "*");
#else
		// the path passed to opendir() may not
		// end with a /
		if (!p.empty() && p.back() == '/')
			p.pop_back();
#endif

		native_path_string f = convert_to_native_path_string(p);

#ifdef TORRENT_WINDOWS
		m_handle = FindFirstFileW(f.c_str(), &m_fd);
		if (m_handle == INVALID_HANDLE_VALUE)
		{
			ec.assign(GetLastError(), system_category());
			m_done = true;
			return;
		}
#else
		m_handle = ::opendir(f.c_str());
		if (m_handle == nullptr)
		{
			ec.assign(errno, system_category());
			m_done = true;
			return;
		}
		// read the first entry
		next(ec);
#endif // TORRENT_WINDOWS
	}

	directory::~directory()
	{
#ifdef TORRENT_WINDOWS
		if (m_handle != INVALID_HANDLE_VALUE)
			FindClose(m_handle);
#else
		if (m_handle) ::closedir(m_handle);
#endif
	}

	std::string directory::file() const
	{
#ifdef TORRENT_WINDOWS
		return convert_from_native_path(m_fd.cFileName);
#else
		return convert_from_native_path(m_name.c_str());
#endif
	}

	void directory::next(error_code& ec)
	{
		ec.clear();
#ifdef TORRENT_WINDOWS
		if (FindNextFileW(m_handle, &m_fd) == 0)
		{
			m_done = true;
			int err = GetLastError();
			if (err != ERROR_NO_MORE_FILES)
				ec.assign(err, system_category());
		}
#else
		struct dirent* de;
		errno = 0;
		if ((de = ::readdir(m_handle)) != nullptr)
		{
			m_name = de->d_name;
		}
		else
		{
			if (errno) ec.assign(errno, system_category());
			m_done = true;
		}
#endif
	}

#ifdef TORRENT_WINDOWS
	void acquire_manage_volume_privs();
#endif

	file::file() : m_file_handle(INVALID_HANDLE_VALUE)
	{}

<<<<<<< HEAD
	file::file(std::string const& path, aux::open_mode_t const mode, error_code& ec)
=======
	file::file(file&& f) noexcept
		: m_file_handle(f.m_file_handle)
		, m_open_mode(f.m_open_mode)
	{
		f.m_file_handle = INVALID_HANDLE_VALUE;
	}

	file& file::operator=(file&& f)
	{
		file tmp(std::move(*this)); // close at end of scope
		m_file_handle = f.m_file_handle;
		m_open_mode = f.m_open_mode;
		f.m_file_handle = INVALID_HANDLE_VALUE;
		return *this;
	}

	file::file(std::string const& path, open_mode_t const mode, error_code& ec)
>>>>>>> 11517b5f
		: m_file_handle(INVALID_HANDLE_VALUE)
	{
		// the return value is not important, since the
		// error code contains the same information
		open(path, mode, ec);
	}

	file::~file()
	{
		close();
	}

	bool file::open(std::string const& path, aux::open_mode_t mode, error_code& ec)
	{
		close();
		native_path_string file_path = convert_to_native_path_string(path);

#ifdef TORRENT_WINDOWS

		struct win_open_mode_t
		{
			DWORD rw_mode;
			DWORD create_mode;
		};

		static std::array<win_open_mode_t, 2> const mode_array{
		{
			// read_only
			{GENERIC_READ, OPEN_EXISTING},
			// read_write
			{GENERIC_WRITE | GENERIC_READ, OPEN_ALWAYS},
		}};

		win_open_mode_t const& m = mode_array[(mode & aux::open_mode::write) ? 1 : 0];
		DWORD const a = (mode & aux::open_mode::hidden) ? FILE_ATTRIBUTE_HIDDEN : 0;

		// one might think it's a good idea to pass in FILE_FLAG_RANDOM_ACCESS. It
		// turns out that it isn't. That flag will break your operating system:
		// http://support.microsoft.com/kb/2549369

		DWORD const flags = ((mode & aux::open_mode::random_access) ? 0 : FILE_FLAG_SEQUENTIAL_SCAN)
			| a
			| ((mode & aux::open_mode::no_cache) ? FILE_FLAG_WRITE_THROUGH : 0);

		if (!(mode & aux::open_mode::sparse))
		{
			// Enable privilege required by SetFileValidData()
			// https://docs.microsoft.com/en-us/windows/desktop/api/fileapi/nf-fileapi-setfilevaliddata
			static std::once_flag flag;
			std::call_once(flag, acquire_manage_volume_privs);
		}

		handle_type handle = CreateFileW(file_path.c_str(), m.rw_mode
			, FILE_SHARE_READ | FILE_SHARE_WRITE
			, nullptr, m.create_mode, flags, nullptr);

		if (handle == INVALID_HANDLE_VALUE)
		{
			ec.assign(GetLastError(), system_category());
			TORRENT_ASSERT(ec);
			return false;
		}

		m_file_handle = handle;

		// try to make the file sparse if supported
		// only set this flag if the file is opened for writing
		if ((mode & aux::open_mode::sparse)
			&& (mode & aux::open_mode::write))
		{
			DWORD temp;
			::DeviceIoControl(native_handle(), FSCTL_SET_SPARSE, nullptr, 0
				, nullptr, 0, &temp, nullptr);
		}
#else // TORRENT_WINDOWS

		// rely on default umask to filter x and w permissions
		// for group and others
		int permissions = S_IRUSR | S_IWUSR
			| S_IRGRP | S_IWGRP
			| S_IROTH | S_IWOTH;

		if (mode & aux::open_mode::executable)
			permissions |= S_IXGRP | S_IXOTH | S_IXUSR;
#ifdef O_BINARY
		static const int mode_array[] = {O_RDONLY | O_BINARY, O_RDWR | O_CREAT | O_BINARY};
#else
		static const int mode_array[] = {O_RDONLY, O_RDWR | O_CREAT};
#endif

		int open_mode = 0
#ifdef O_NOATIME
			| ((mode & aux::open_mode::no_atime) ? O_NOATIME : 0)
#endif
#ifdef O_SYNC
			| ((mode & aux::open_mode::no_cache) ? O_SYNC : 0)
#endif
			;

		handle_type handle = ::open(file_path.c_str()
			, mode_array[(mode & aux::open_mode::write) ? 1 : 0] | open_mode
			, permissions);

#ifdef O_NOATIME
		// O_NOATIME is not allowed for files we don't own
		// so, if we get EPERM when we try to open with it
		// try again without O_NOATIME
		if (handle == -1 && (mode & aux::open_mode::no_atime) && errno == EPERM)
		{
			mode &= ~aux::open_mode::no_atime;
			open_mode &= ~O_NOATIME;
			handle = ::open(file_path.c_str()
				, mode_array[(mode & aux::open_mode::write) ? 1 : 0] | open_mode
				, permissions);
		}
#endif
		if (handle == -1)
		{
			ec.assign(errno, system_category());
			TORRENT_ASSERT(ec);
			return false;
		}

		m_file_handle = handle;

#ifdef DIRECTIO_ON
		// for solaris
		if (mode & aux::open_mode::no_cache)
		{
			int yes = 1;
			directio(native_handle(), DIRECTIO_ON);
		}
#endif

#ifdef F_NOCACHE
		// for BSD/Mac
		if (mode & aux::open_mode::no_cache)
		{
			int yes = 1;
			::fcntl(native_handle(), F_NOCACHE, &yes);

#ifdef F_NODIRECT
			// it's OK to temporarily cache written pages
			::fcntl(native_handle(), F_NODIRECT, &yes);
#endif
		}
#endif

#ifdef POSIX_FADV_RANDOM
		if (mode & aux::open_mode::random_access)
		{
			// disable read-ahead
			// NOTE: in android this function was introduced in API 21,
			// but the constant POSIX_FADV_RANDOM is there for lower
			// API levels, just don't add :: to allow a macro workaround
			posix_fadvise(native_handle(), 0, 0, POSIX_FADV_RANDOM);
		}
#endif

#endif
		m_open_mode = mode;

		TORRENT_ASSERT(is_open());
		return true;
	}

	bool file::is_open() const
	{
		return m_file_handle != INVALID_HANDLE_VALUE;
	}

#ifdef TORRENT_WINDOWS
	// returns true if the given file has any regions that are
	// sparse, i.e. not allocated.
	bool is_sparse(HANDLE file)
	{
		LARGE_INTEGER file_size;
		if (!GetFileSizeEx(file, &file_size))
			return false;

#ifndef FSCTL_QUERY_ALLOCATED_RANGES
typedef struct _FILE_ALLOCATED_RANGE_BUFFER {
	LARGE_INTEGER FileOffset;
	LARGE_INTEGER Length;
} FILE_ALLOCATED_RANGE_BUFFER;
#define FSCTL_QUERY_ALLOCATED_RANGES ((0x9 << 16) | (1 << 14) | (51 << 2) | 3)
#endif
		FILE_ALLOCATED_RANGE_BUFFER in;
		in.FileOffset.QuadPart = 0;
		in.Length.QuadPart = file_size.QuadPart;

		FILE_ALLOCATED_RANGE_BUFFER out[2];

		DWORD returned_bytes = 0;
		BOOL ret = DeviceIoControl(file, FSCTL_QUERY_ALLOCATED_RANGES, static_cast<void*>(&in), sizeof(in)
			, out, sizeof(out), &returned_bytes, nullptr);

		if (ret == FALSE)
		{
			return true;
		}

		// if we have more than one range in the file, we're sparse
		if (returned_bytes != sizeof(FILE_ALLOCATED_RANGE_BUFFER)) {
			return true;
		}

		return (in.Length.QuadPart != out[0].Length.QuadPart);
	}
#endif

	void file::close()
	{
		if (!is_open()) return;

#ifdef TORRENT_WINDOWS

		// if this file is open for writing, has the sparse
		// flag set, but there are no sparse regions, unset
		// the flag
		if ((m_open_mode & aux::open_mode::write)
			&& (m_open_mode & aux::open_mode::sparse)
			&& !is_sparse(native_handle()))
		{
			// according to MSDN, clearing the sparse flag of a file only
			// works on windows vista and later
#ifdef TORRENT_MINGW
			typedef struct _FILE_SET_SPARSE_BUFFER {
				BOOLEAN SetSparse;
			} FILE_SET_SPARSE_BUFFER;
#endif
			DWORD temp;
			FILE_SET_SPARSE_BUFFER b;
			b.SetSparse = FALSE;
			::DeviceIoControl(native_handle(), FSCTL_SET_SPARSE, &b, sizeof(b)
				, nullptr, 0, &temp, nullptr);
		}

		CloseHandle(native_handle());
#else
		if (m_file_handle != INVALID_HANDLE_VALUE)
			::close(m_file_handle);
#endif

		m_file_handle = INVALID_HANDLE_VALUE;

		m_open_mode = {};
	}

	namespace {

	template <class Fun>
	std::int64_t iov(Fun f, handle_type fd, std::int64_t file_offset
		, span<iovec_t const> bufs, error_code& ec)
	{
		std::int64_t ret = 0;

#ifdef TORRENT_WINDOWS
		LARGE_INTEGER offs;
		offs.QuadPart = file_offset;
		if (SetFilePointerEx(fd, offs, &offs, FILE_BEGIN) == FALSE)
		{
			ec.assign(GetLastError(), system_category());
			return -1;
		}
#else
		if (lseek(fd, file_offset, SEEK_SET) < 0)
		{
			ec.assign(errno, system_category());
			return -1;
		}
#endif

		for (auto i : bufs)
		{
			std::int64_t const tmp_ret = f(fd, i.data(), static_cast<std::size_t>(i.size()));
			if (tmp_ret < 0)
			{
#ifdef TORRENT_WINDOWS
				ec.assign(GetLastError(), system_category());
#else
				ec.assign(errno, system_category());
#endif
				return -1;
			}
			file_offset += tmp_ret;
			ret += tmp_ret;
			if (tmp_ret < int(i.size())) break;
		}

		return ret;
	}

	} // anonymous namespace

	// this has to be thread safe and atomic. i.e. on posix systems it has to be
	// turned into a series of pread() calls
	std::int64_t file::readv(std::int64_t file_offset, span<iovec_t const> bufs
		, error_code& ec, aux::open_mode_t)
	{
		if (m_file_handle == INVALID_HANDLE_VALUE)
		{
#ifdef TORRENT_WINDOWS
			ec = error_code(ERROR_INVALID_HANDLE, system_category());
#else
			ec = error_code(boost::system::errc::bad_file_descriptor, generic_category());
#endif
			return -1;
		}
		TORRENT_ASSERT(!bufs.empty());
		TORRENT_ASSERT(is_open());

		return iov(&read, native_handle(), file_offset, bufs, ec);
	}

	// This has to be thread safe, i.e. atomic.
	// that means, on posix this has to be turned into a series of
	// pwrite() calls
	std::int64_t file::writev(std::int64_t file_offset, span<iovec_t const> bufs
		, error_code& ec, aux::open_mode_t)
	{
		if (m_file_handle == INVALID_HANDLE_VALUE)
		{
#ifdef TORRENT_WINDOWS
			ec = error_code(ERROR_INVALID_HANDLE, system_category());
#else
			ec = error_code(boost::system::errc::bad_file_descriptor, generic_category());
#endif
			return -1;
		}
		TORRENT_ASSERT(m_open_mode & aux::open_mode::write);
		TORRENT_ASSERT(!bufs.empty());
		TORRENT_ASSERT(is_open());

		ec.clear();

		std::int64_t ret = iov(&write, native_handle(), file_offset, bufs, ec);

#if TORRENT_USE_FDATASYNC \
	&& !defined F_NOCACHE && \
	!defined DIRECTIO_ON
		if (m_open_mode & aux::open_mode::no_cache)
		{
			if (::fdatasync(native_handle()) != 0
				&& errno != EINVAL
				&& errno != ENOSYS)
			{
				ec.assign(errno, system_category());
			}
		}
#endif
		return ret;
	}

#ifdef TORRENT_WINDOWS
	void acquire_manage_volume_privs()
	{
		using OpenProcessToken_t = BOOL (WINAPI*)(HANDLE, DWORD, PHANDLE);

		using LookupPrivilegeValue_t = BOOL (WINAPI*)(LPCSTR, LPCSTR, PLUID);

		using AdjustTokenPrivileges_t = BOOL (WINAPI*)(
			HANDLE, BOOL, PTOKEN_PRIVILEGES, DWORD, PTOKEN_PRIVILEGES, PDWORD);

		auto OpenProcessToken =
			aux::get_library_procedure<aux::advapi32, OpenProcessToken_t>("OpenProcessToken");
		auto LookupPrivilegeValue =
			aux::get_library_procedure<aux::advapi32, LookupPrivilegeValue_t>("LookupPrivilegeValueA");
		auto AdjustTokenPrivileges =
			aux::get_library_procedure<aux::advapi32, AdjustTokenPrivileges_t>("AdjustTokenPrivileges");

		if (OpenProcessToken == nullptr
			|| LookupPrivilegeValue == nullptr
			|| AdjustTokenPrivileges == nullptr)
		{
			return;
		}


		HANDLE token;
		if (!OpenProcessToken(GetCurrentProcess()
			, TOKEN_ADJUST_PRIVILEGES | TOKEN_QUERY, &token))
			return;

		BOOST_SCOPE_EXIT_ALL(&token) {
			CloseHandle(token);
		};

		TOKEN_PRIVILEGES privs{};
		if (!LookupPrivilegeValue(nullptr, "SeManageVolumePrivilege"
			, &privs.Privileges[0].Luid))
		{
			return;
		}

		privs.PrivilegeCount = 1;
		privs.Privileges[0].Attributes = SE_PRIVILEGE_ENABLED;

		AdjustTokenPrivileges(token, FALSE, &privs, 0, nullptr, nullptr);
	}

	void set_file_valid_data(HANDLE f, std::int64_t size)
	{
		using SetFileValidData_t = BOOL (WINAPI*)(HANDLE, LONGLONG);
		auto SetFileValidData =
			aux::get_library_procedure<aux::kernel32, SetFileValidData_t>("SetFileValidData");

		if (SetFileValidData)
		{
			// we don't necessarily expect to have enough
			// privilege to do this, so ignore errors.
			SetFileValidData(f, size);
		}
	}
#endif

	bool file::set_size(std::int64_t s, error_code& ec)
	{
		TORRENT_ASSERT(is_open());
		TORRENT_ASSERT(s >= 0);

#ifdef TORRENT_WINDOWS

		LARGE_INTEGER offs;
		LARGE_INTEGER cur_size;
		if (GetFileSizeEx(native_handle(), &cur_size) == FALSE)
		{
			ec.assign(GetLastError(), system_category());
			return false;
		}
		offs.QuadPart = s;
		// only set the file size if it's not already at
		// the right size. We don't want to update the
		// modification time if we don't have to
		if (cur_size.QuadPart != s)
		{
			if (SetFilePointerEx(native_handle(), offs, &offs, FILE_BEGIN) == FALSE)
			{
				ec.assign(GetLastError(), system_category());
				return false;
			}
			if (::SetEndOfFile(native_handle()) == FALSE)
			{
				ec.assign(GetLastError(), system_category());
				return false;
			}
			if (!(m_open_mode & aux::open_mode::sparse))
			{
				// if the user has permissions, avoid filling
				// the file with zeroes, but just fill it with
				// garbage instead
				set_file_valid_data(m_file_handle, s);
			}
		}
#else // NON-WINDOWS
		struct stat st{};
		if (::fstat(native_handle(), &st) != 0)
		{
			ec.assign(errno, system_category());
			return false;
		}

		// only truncate the file if it doesn't already
		// have the right size. We don't want to update
		if (st.st_size != s && ::ftruncate(native_handle(), s) < 0)
		{
			ec.assign(errno, system_category());
			return false;
		}

		// if we're not in sparse mode, allocate the storage
		// but only if the number of allocated blocks for the file
		// is less than the file size. Otherwise we would just
		// update the modification time of the file for no good
		// reason.
		if (!(m_open_mode & aux::open_mode::sparse)
			&& std::int64_t(st.st_blocks) < (s + st.st_blksize - 1) / st.st_blksize)
		{
			// How do we know that the file is already allocated?
			// if we always try to allocate the space, we'll update
			// the modification time without actually changing the file
			// but if we don't do anything if the file size is
#ifdef F_PREALLOCATE
			fstore_t f = {F_ALLOCATECONTIG, F_PEOFPOSMODE, 0, s, 0};
			if (fcntl(native_handle(), F_PREALLOCATE, &f) < 0)
			{
				// MacOS returns EINVAL if the file already has the space
				// pre-allocated. In which case we can just move on.
				if (errno != EINVAL)
				{
					if (errno != ENOSPC)
					{
						ec.assign(errno, system_category());
						return false;
					}
					// ok, let's try to allocate non contiguous space then
					f.fst_flags = F_ALLOCATEALL;
					if (fcntl(native_handle(), F_PREALLOCATE, &f) < 0)
					{
						ec.assign(errno, system_category());
						return false;
					}
				}
			}
#endif // F_PREALLOCATE

#ifdef F_ALLOCSP64
			flock64 fl64;
			fl64.l_whence = SEEK_SET;
			fl64.l_start = 0;
			fl64.l_len = s;
			if (fcntl(native_handle(), F_ALLOCSP64, &fl64) < 0)
			{
				ec.assign(errno, system_category());
				return false;
			}

#endif // F_ALLOCSP64

#if TORRENT_HAS_FALLOCATE
			// if fallocate failed, we have to use posix_fallocate
			// which can be painfully slow
			// if you get a compile error here, you might want to
			// define TORRENT_HAS_FALLOCATE to 0.
			int const ret = posix_fallocate(native_handle(), 0, s);
			// posix_allocate fails with EINVAL in case the underlying
			// filesystem does not support this operation
			if (ret != 0 && ret != EINVAL && ret != ENOTSUP)
			{
				ec.assign(ret, system_category());
				return false;
			}
#endif // TORRENT_HAS_FALLOCATE
		}
#endif // TORRENT_WINDOWS
		return true;
	}

	std::int64_t file::get_size(error_code& ec) const
	{
#ifdef TORRENT_WINDOWS
		LARGE_INTEGER file_size;
		if (!GetFileSizeEx(native_handle(), &file_size))
		{
			ec.assign(GetLastError(), system_category());
			return -1;
		}
		return file_size.QuadPart;
#else
		struct stat fs = {};
		if (::fstat(native_handle(), &fs) != 0)
		{
			ec.assign(errno, system_category());
			return -1;
		}
		return fs.st_size;
#endif
	}
}<|MERGE_RESOLUTION|>--- conflicted
+++ resolved
@@ -276,9 +276,6 @@
 	file::file() : m_file_handle(INVALID_HANDLE_VALUE)
 	{}
 
-<<<<<<< HEAD
-	file::file(std::string const& path, aux::open_mode_t const mode, error_code& ec)
-=======
 	file::file(file&& f) noexcept
 		: m_file_handle(f.m_file_handle)
 		, m_open_mode(f.m_open_mode)
@@ -295,8 +292,7 @@
 		return *this;
 	}
 
-	file::file(std::string const& path, open_mode_t const mode, error_code& ec)
->>>>>>> 11517b5f
+	file::file(std::string const& path, aux::open_mode_t const mode, error_code& ec)
 		: m_file_handle(INVALID_HANDLE_VALUE)
 	{
 		// the return value is not important, since the
