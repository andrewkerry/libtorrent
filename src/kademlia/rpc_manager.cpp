/*

Copyright (c) 2006-2017, 2019-2020, Arvid Norberg
Copyright (c) 2015, Thomas
Copyright (c) 2015, 2017, Steven Siloti
Copyright (c) 2016-2018, 2020, Alden Torres
Copyright (c) 2016-2017, Andrei Kurushin
Copyright (c) 2017, Pavel Pimenov
All rights reserved.

You may use, distribute and modify this code under the terms of the BSD license,
see LICENSE file.
*/

#include <libtorrent/config.hpp>
#include <libtorrent/aux_/io_bytes.hpp>
#include <libtorrent/random.hpp>
#include <libtorrent/aux_/invariant_check.hpp>
#include <libtorrent/kademlia/rpc_manager.hpp>
#include <libtorrent/kademlia/routing_table.hpp>
#include <libtorrent/kademlia/find_data.hpp>
#include <libtorrent/kademlia/put_data.hpp>
#include <libtorrent/kademlia/refresh.hpp>
#include <libtorrent/kademlia/node.hpp>
#include <libtorrent/kademlia/dht_observer.hpp>
#include <libtorrent/kademlia/direct_request.hpp>
#include <libtorrent/kademlia/get_item.hpp>
#include <libtorrent/kademlia/sample_infohashes.hpp>
#include <libtorrent/aux_/session_settings.hpp>

#include <libtorrent/socket_io.hpp> // for print_endpoint
#include <libtorrent/aux_/time.hpp> // for aux::time_now
#include <libtorrent/aux_/ip_helpers.hpp> // for is_v6

#include <type_traits>
#include <functional>

#ifndef TORRENT_DISABLE_LOGGING
#include <cinttypes> // for PRId64 et.al.
#endif

using namespace std::placeholders;

namespace libtorrent { namespace dht {

dht_observer* observer::get_observer() const
{
	return m_algorithm->get_node().observer();
}

void observer::set_target(udp::endpoint const& ep)
{
	m_sent = clock_type::now();

	m_port = ep.port();
	if (aux::is_v6(ep))
	{
		flags |= flag_ipv6_address;
		m_addr.v6 = ep.address().to_v6().to_bytes();
	}
	else
	{
		flags &= ~flag_ipv6_address;
		m_addr.v4 = ep.address().to_v4().to_bytes();
	}
}

address observer::target_addr() const
{
	if (flags & flag_ipv6_address)
		return address_v6(m_addr.v6);
	else
		return address_v4(m_addr.v4);
}

udp::endpoint observer::target_ep() const
{
	return {target_addr(), m_port};
}

void observer::abort()
{
	if (flags & flag_done) return;
	flags |= flag_done;
	m_algorithm->failed(self(), traversal_algorithm::prevent_request);
}

void observer::done()
{
	if (flags & flag_done) return;
	flags |= flag_done;
	m_algorithm->finished(self());
}

void observer::short_timeout()
{
	if (flags & flag_short_timeout) return;
	m_algorithm->failed(self(), traversal_algorithm::short_timeout);
}

void observer::timeout()
{
	if (flags & flag_done) return;
	flags |= flag_done;
	m_algorithm->failed(self());
}

void observer::set_id(node_id const& id)
{
	if (m_id == id) return;
	m_id = id;
	if (m_algorithm) m_algorithm->resort_result(this);
}

namespace {

	std::size_t const observer_storage_size = std::max(
	{sizeof(find_data_observer)
	, sizeof(announce_observer)
	, sizeof(put_data_observer)
	, sizeof(direct_observer)
	, sizeof(get_item_observer)
	, sizeof(get_peers_observer)
	, sizeof(obfuscated_get_peers_observer)
	, sizeof(sample_infohashes_observer)
	, sizeof(null_observer)
	, sizeof(traversal_observer)});
}

rpc_manager::rpc_manager(node_id const& our_id
	, aux::session_settings const& settings
	, routing_table& table
	, aux::listen_socket_handle sock
	, socket_manager* sock_man
	, dht_logger* log)
	: m_pool_allocator(observer_storage_size, 10)
	, m_sock(std::move(sock))
	, m_sock_man(sock_man)
#ifndef TORRENT_DISABLE_LOGGING
	, m_log(log)
#endif
	, m_settings(settings)
	, m_table(table)
	, m_our_id(our_id)
	, m_allocated_observers(0)
	, m_destructing(false)
{
#ifdef TORRENT_DISABLE_LOGGING
	TORRENT_UNUSED(log);
#endif
}

rpc_manager::~rpc_manager()
{
	TORRENT_ASSERT(!m_destructing);
	m_destructing = true;

	for (auto const& t : m_transactions)
	{
		t.second->abort();
	}
}

void* rpc_manager::allocate_observer()
{
	m_pool_allocator.set_next_size(10);
	void* ret = m_pool_allocator.malloc();
	if (ret != nullptr) ++m_allocated_observers;
	return ret;
}

void rpc_manager::free_observer(void* ptr)
{
	if (ptr == nullptr) return;
	--m_allocated_observers;
	m_pool_allocator.free(ptr);
}

#if TORRENT_USE_ASSERTS
size_t rpc_manager::allocation_size() const
{
	return observer_storage_size;
}
#endif
#if TORRENT_USE_INVARIANT_CHECKS
void rpc_manager::check_invariant() const
{
	for (auto const& t : m_transactions)
	{
		TORRENT_ASSERT(t.second);
	}
}
#endif

void rpc_manager::unreachable(udp::endpoint const& ep)
{
#ifndef TORRENT_DISABLE_LOGGING
	if (m_log->should_log(dht_logger::rpc_manager))
	{
		m_log->log(dht_logger::rpc_manager, "PORT_UNREACHABLE [ ip: %s ]"
			, print_endpoint(ep).c_str());
	}
#endif

	for (auto i = m_transactions.begin(); i != m_transactions.end();)
	{
		TORRENT_ASSERT(i->second);
		if (i->second->target_ep() != ep) { ++i; continue; }
		observer_ptr o = i->second;
#ifndef TORRENT_DISABLE_LOGGING
		m_log->log(dht_logger::rpc_manager, "[%u] found transaction [ tid: %d ]"
			, o->algorithm()->id(), i->first);
#endif
		i = m_transactions.erase(i);
		o->timeout();
		break;
	}
}

bool rpc_manager::incoming(msg const& m, node_id* id)
{
	INVARIANT_CHECK;

	if (m_destructing) return false;

	// we only deal with replies and errors, not queries
	TORRENT_ASSERT(m.message.dict_find_string_value("y") == "r"
		|| m.message.dict_find_string_value("y") == "e");

	// if we don't have the transaction id in our
	// request list, ignore the packet

	auto const transaction_id = m.message.dict_find_string_value("t");
	if (transaction_id.empty()) return false;

<<<<<<< HEAD
	auto const* ptr = transaction_id.data();
	int const tid = transaction_id.size() != 2 ? -1 : aux::read_uint16(ptr);
=======
	auto ptr = transaction_id.begin();
	std::uint16_t const tid = transaction_id.size() != 2 ? std::uint64_t(0xffff) : aux::read_uint16(ptr);
>>>>>>> f726d108

	observer_ptr o;
	auto range = m_transactions.equal_range(tid);
	for (auto i = range.first; i != range.second; ++i)
	{
		if (m.addr.address() != i->second->target_addr()) continue;
		o = i->second;
		i = m_transactions.erase(i);
		break;
	}

	if (!o)
	{
#ifndef TORRENT_DISABLE_LOGGING
		if (m_table.native_endpoint(m.addr) && m_log->should_log(dht_logger::rpc_manager))
		{
			m_log->log(dht_logger::rpc_manager, "reply with unknown transaction id size: %d from %s"
				, int(transaction_id.size()), print_endpoint(m.addr).c_str());
		}
#endif
		// this isn't necessarily because the other end is doing
		// something wrong. This can also happen when we restart
		// the node, and we prematurely abort all outstanding
		// requests. Also, this opens up a potential magnification
		// attack.
//		entry e;
//		incoming_error(e, "invalid transaction id");
//		m_sock->send_packet(e, m.addr);
		return false;
	}

	time_point const now = clock_type::now();

#ifndef TORRENT_DISABLE_LOGGING
	if (m_log->should_log(dht_logger::rpc_manager))
	{
		m_log->log(dht_logger::rpc_manager, "[%u] round trip time(ms): %" PRId64 " from %s"
			, o->algorithm()->id(), total_milliseconds(now - o->sent())
			, print_endpoint(m.addr).c_str());
	}
#endif

	if (m.message.dict_find_string_value("y") == "e")
	{
		// It's an error.
#ifndef TORRENT_DISABLE_LOGGING
		if (m_log->should_log(dht_logger::rpc_manager))
		{
			bdecode_node err = m.message.dict_find_list("e");
			if (err && err.list_size() >= 2
				&& err.list_at(0).type() == bdecode_node::int_t
				&& err.list_at(1).type() == bdecode_node::string_t)
			{
				m_log->log(dht_logger::rpc_manager, "[%u] reply with error from %s: (%" PRId64 ") %s"
					, o->algorithm()->id()
					, print_endpoint(m.addr).c_str()
					, err.list_int_value_at(0)
					, std::string(err.list_string_value_at(1)).c_str());
			}
			else
			{
				m_log->log(dht_logger::rpc_manager, "[%u] reply with (malformed) error from %s"
					, o->algorithm()->id(), print_endpoint(m.addr).c_str());
			}
		}
#endif
		// Logically, we should call o->reply(m) since we get a reply.
		// a reply could be "response" or "error", here the reply is an "error".
		// if the reply is an "error", basically the observer could/will
		// do nothing with it, especially when observer::reply() is intended to
		// handle a "response", not an "error".
		// A "response" should somehow call algorithm->finished(), and an error/timeout
		// should call algorithm->failed(). From this point of view,
		// we should call o->timeout() instead of o->reply(m) because o->reply()
		// will call algorithm->finished().
		o->timeout();
		return false;
	}

	bdecode_node const ret_ent = m.message.dict_find_dict("r");
	if (!ret_ent)
	{
		o->timeout();
		return false;
	}

	bdecode_node const node_id_ent = ret_ent.dict_find_string("id");
	if (!node_id_ent || node_id_ent.string_length() != 20)
	{
		o->timeout();
		return false;
	}

	node_id const nid = node_id(node_id_ent.string_ptr());
	if (m_settings.get_bool(settings_pack::dht_enforce_node_id) && !verify_id(nid, m.addr.address()))
	{
		o->timeout();
		return false;
	}

#ifndef TORRENT_DISABLE_LOGGING
	if (m_log->should_log(dht_logger::rpc_manager))
	{
		m_log->log(dht_logger::rpc_manager, "[%u] reply with transaction id: %d from %s"
			, o->algorithm()->id(), int(transaction_id.size())
			, print_endpoint(m.addr).c_str());
	}
#endif
	o->reply(m);
	*id = nid;

	int rtt = int(total_milliseconds(now - o->sent()));

	// we found an observer for this reply, hence the node is not spoofing
	// add it to the routing table
	return m_table.node_seen(*id, m.addr, rtt);
}

time_duration rpc_manager::tick()
{
	INVARIANT_CHECK;

	constexpr auto short_timeout = seconds(1);
	constexpr auto timeout = seconds(15);

	// look for observers that have timed out

	if (m_transactions.empty()) return short_timeout;

	std::vector<observer_ptr> timeouts;
	std::vector<observer_ptr> short_timeouts;

	time_duration ret = short_timeout;
	time_point now = aux::time_now();

	for (auto i = m_transactions.begin(); i != m_transactions.end();)
	{
		observer_ptr o = i->second;

		time_duration diff = now - o->sent();
		if (diff >= timeout)
		{
#ifndef TORRENT_DISABLE_LOGGING
			if (m_log->should_log(dht_logger::rpc_manager))
			{
				m_log->log(dht_logger::rpc_manager, "[%u] timing out transaction id: %d from: %s"
					, o->algorithm()->id(), i->first
					, print_endpoint(o->target_ep()).c_str());
			}
#endif
			i = m_transactions.erase(i);
			timeouts.push_back(o);
			continue;
		}

		// don't call short_timeout() again if we've
		// already called it once
		if (diff >= short_timeout && !o->has_short_timeout())
		{
#ifndef TORRENT_DISABLE_LOGGING
			if (m_log->should_log(dht_logger::rpc_manager))
			{
				m_log->log(dht_logger::rpc_manager, "[%u] short-timing out transaction id: %d from: %s"
					, o->algorithm()->id(), i->first
					, print_endpoint(o->target_ep()).c_str());
			}
#endif
			++i;

			short_timeouts.push_back(o);
			continue;
		}

		ret = std::min(duration_cast<time_duration>(timeout - diff), ret);
		++i;
	}

	std::for_each(timeouts.begin(), timeouts.end(), std::bind(&observer::timeout, _1));
	std::for_each(short_timeouts.begin(), short_timeouts.end(), std::bind(&observer::short_timeout, _1));

	return std::max(ret, duration_cast<time_duration>(milliseconds(200)));
}

void rpc_manager::add_our_id(entry& e)
{
	e["id"] = m_our_id.to_string();
}

bool rpc_manager::invoke(entry& e, udp::endpoint const& target_addr
	, observer_ptr o)
{
	INVARIANT_CHECK;

	if (m_destructing) return false;

	e["y"] = "q";
	entry& a = e["a"];
	add_our_id(a);

	std::string transaction_id;
	transaction_id.resize(2);
	char* out = &transaction_id[0];
	std::uint16_t const tid = std::uint16_t(random(0xffff));
	aux::write_uint16(tid, out);
	e["t"] = transaction_id;

	// When a DHT node enters the read-only state, in each outgoing query message,
	// places a 'ro' key in the top-level message dictionary and sets its value to 1.
	if (m_settings.get_bool(settings_pack::dht_read_only)) e["ro"] = 1;

	node& n = o->algorithm()->get_node();
	if (!n.native_address(o->target_addr()))
	{
		a["want"].list().emplace_back(n.protocol_family_name());
	}

	o->set_target(target_addr);

#ifndef TORRENT_DISABLE_LOGGING
	if (m_log != nullptr && m_log->should_log(dht_logger::rpc_manager))
	{
		m_log->log(dht_logger::rpc_manager, "[%u] invoking %s -> %s"
			, o->algorithm()->id(), e["q"].string().c_str()
			, print_endpoint(target_addr).c_str());
	}
#endif

	if (m_sock_man->send_packet(m_sock, e, target_addr))
	{
		m_transactions.emplace(tid, o);
#if TORRENT_USE_ASSERTS
		o->m_was_sent = true;
#endif
		return true;
	}
	return false;
}

observer::~observer()
{
	// if the message was sent, it must have been
	// reported back to the traversal_algorithm as
	// well. If it wasn't sent, it cannot have been
	// reported back
	TORRENT_ASSERT(m_was_sent == bool(flags & flag_done) || m_was_abandoned);
	TORRENT_ASSERT(!m_in_constructor);
#if TORRENT_USE_ASSERTS
	TORRENT_ASSERT(m_in_use);
	m_in_use = false;
#endif
}

} } // namespace libtorrent::dht<|MERGE_RESOLUTION|>--- conflicted
+++ resolved
@@ -233,13 +233,8 @@
 	auto const transaction_id = m.message.dict_find_string_value("t");
 	if (transaction_id.empty()) return false;
 
-<<<<<<< HEAD
 	auto const* ptr = transaction_id.data();
-	int const tid = transaction_id.size() != 2 ? -1 : aux::read_uint16(ptr);
-=======
-	auto ptr = transaction_id.begin();
 	std::uint16_t const tid = transaction_id.size() != 2 ? std::uint64_t(0xffff) : aux::read_uint16(ptr);
->>>>>>> f726d108
 
 	observer_ptr o;
 	auto range = m_transactions.equal_range(tid);
