--- conflicted
+++ resolved
@@ -1030,14 +1030,9 @@
 
 	std::string complete(string_view f)
 	{
-<<<<<<< HEAD
 		if (is_complete(f)) return std::string(f);
-		if (f == ".") return current_working_directory();
-=======
-		if (is_complete(f)) return f.to_string();
 		auto parts = lsplit_path(f);
 		if (parts.first == ".") f = parts.second;
->>>>>>> 5232d46c
 		return combine_path(current_working_directory(), f);
 	}
 
