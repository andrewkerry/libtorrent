--- conflicted
+++ resolved
@@ -1134,20 +1134,12 @@
 	storage_mode_t torrent::storage_mode() const
 	{ return storage_mode_t(m_storage_mode); }
 
-<<<<<<< HEAD
-=======
 	void torrent::clear_peers()
 	{
 		disconnect_all(error_code(), operation_t::unknown);
 		if (m_peer_list) m_peer_list->clear();
 	}
 
-	storage_interface* torrent::get_storage_impl() const
-	{
-		return m_ses.disk_thread().get_torrent(m_storage);
-	}
-
->>>>>>> b5aa6efe
 	void torrent::need_picker()
 	{
 		if (m_picker) return;
