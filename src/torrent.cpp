--- conflicted
+++ resolved
@@ -3546,7 +3546,7 @@
 		}
 
 		TORRENT_ASSERT(num_have() >= m_picker->num_have_filtered());
-		st.total_wanted_done = std::int64_t(num_passed() - m_picker->num_have_filtered())
+		st.total_wanted_done = std::int64_t(num_have() - m_picker->num_have_filtered())
 			* piece_size;
 		TORRENT_ASSERT(st.total_wanted_done >= 0);
 
@@ -3580,7 +3580,7 @@
 			st.total_done += corr;
 			if (m_picker->piece_priority(last_piece) != dont_download)
 			{
-				TORRENT_ASSERT(st.total_wanted_done >= piece_size);
+				TORRENT_ASSERT(st.total_wanted_done >= -corr);
 				st.total_wanted_done += corr;
 			}
 		}
@@ -3600,7 +3600,7 @@
 				for (piece_index_t j = p.piece; p.length > 0; ++j)
 				{
 					int const deduction = std::min(p.length, piece_size - p.start);
-					bool const done = m_picker->has_piece_passed(j);
+					bool const done = m_picker->have_piece(j);
 					bool const wanted = m_picker->piece_priority(j) > dont_download;
 					if (done) st.total_done -= deduction;
 					if (wanted) st.total_wanted -= deduction;
@@ -5029,15 +5029,8 @@
 	{
 		INVARIANT_CHECK;
 
-<<<<<<< HEAD
-		if (is_seed()) return;
-
 		auto new_priority = fix_priorities(files
 			, valid_metadata() ? &m_torrent_file->files() : nullptr);
-=======
-		std::vector<boost::uint8_t> const new_priority = fix_priorities(files
-			, valid_metadata() ? &m_torrent_file->files() : NULL);
->>>>>>> 5bb5ba14
 
 		// storage may be NULL during shutdown
 		if (m_storage)
@@ -7442,8 +7435,8 @@
 				m_file_progress.clear();
 			}
 			m_have_all = true;
-			update_gauge();
-		}
+		}
+		update_gauge();
 	}
 
 	// called when torrent is complete. i.e. all pieces downloaded
@@ -10792,7 +10785,12 @@
 		if (st->state == torrent_status::finished
 			|| st->state == torrent_status::seeding)
 		{
-			TORRENT_ASSERT(st->is_finished);
+			// this assumption does not always hold. We transition to "finished"
+			// when we receive the last block of the last piece, which is before
+			// the hash check comes back. "is_finished" is set to true once all the
+			// pieces have been hash checked. So, there's a short window where it
+			// doesn't hold.
+//			TORRENT_ASSERT(st->is_finished);
 		}
 #endif
 
