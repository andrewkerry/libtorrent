/*

Copyright (c) 2003-2016, Arvid Norberg
All rights reserved.

Redistribution and use in source and binary forms, with or without
modification, are permitted provided that the following conditions
are met:

    * Redistributions of source code must retain the above copyright
      notice, this list of conditions and the following disclaimer.
    * Redistributions in binary form must reproduce the above copyright
      notice, this list of conditions and the following disclaimer in
      the documentation and/or other materials provided with the distribution.
    * Neither the name of the author nor the names of its
      contributors may be used to endorse or promote products derived
      from this software without specific prior written permission.

THIS SOFTWARE IS PROVIDED BY THE COPYRIGHT HOLDERS AND CONTRIBUTORS "AS IS"
AND ANY EXPRESS OR IMPLIED WARRANTIES, INCLUDING, BUT NOT LIMITED TO, THE
IMPLIED WARRANTIES OF MERCHANTABILITY AND FITNESS FOR A PARTICULAR PURPOSE
ARE DISCLAIMED. IN NO EVENT SHALL THE COPYRIGHT OWNER OR CONTRIBUTORS BE
LIABLE FOR ANY DIRECT, INDIRECT, INCIDENTAL, SPECIAL, EXEMPLARY, OR
CONSEQUENTIAL DAMAGES (INCLUDING, BUT NOT LIMITED TO, PROCUREMENT OF
SUBSTITUTE GOODS OR SERVICES; LOSS OF USE, DATA, OR PROFITS; OR BUSINESS
INTERRUPTION) HOWEVER CAUSED AND ON ANY THEORY OF LIABILITY, WHETHER IN
CONTRACT, STRICT LIABILITY, OR TORT (INCLUDING NEGLIGENCE OR OTHERWISE)
ARISING IN ANY WAY OUT OF THE USE OF THIS SOFTWARE, EVEN IF ADVISED OF THE
POSSIBILITY OF SUCH DAMAGE.

*/

#include "libtorrent/config.hpp"

#include <cstdarg> // for va_list
#include <ctime>
#include <algorithm>
#include <set>
#include <map>
#include <vector>
#include <cctype>
#include <numeric>
#include <limits> // for numeric_limits
#include <cstdio> // for snprintf
#include <functional>

#include "libtorrent/aux_/disable_warnings_push.hpp"

#include <boost/make_shared.hpp>
#if TORRENT_USE_I2P
#  include <boost/algorithm/string/predicate.hpp>
#endif

#ifdef TORRENT_USE_OPENSSL
#include "libtorrent/ssl_stream.hpp"
#include <boost/asio/ssl/context.hpp>
#include <openssl/rand.h>
#if BOOST_VERSION >= 104700
#include <boost/asio/ssl/verify_context.hpp>
#endif // BOOST_VERSION
#endif // TORRENT_USE_OPENSSL

#include "libtorrent/aux_/disable_warnings_pop.hpp"

#include "libtorrent/torrent_handle.hpp"
#include "libtorrent/announce_entry.hpp"
#include "libtorrent/torrent_info.hpp"
#include "libtorrent/tracker_manager.hpp"
#include "libtorrent/parse_url.hpp"
#include "libtorrent/bencode.hpp"
#include "libtorrent/hasher.hpp"
#include "libtorrent/entry.hpp"
#include "libtorrent/peer.hpp"
#include "libtorrent/peer_connection.hpp"
#include "libtorrent/bt_peer_connection.hpp"
#include "libtorrent/web_peer_connection.hpp"
#include "libtorrent/http_seed_connection.hpp"
#include "libtorrent/peer_connection_handle.hpp"
#include "libtorrent/peer_id.hpp"
#include "libtorrent/identify_client.hpp"
#include "libtorrent/alert_types.hpp"
#include "libtorrent/extensions.hpp"
#include "libtorrent/aux_/session_interface.hpp"
#include "libtorrent/instantiate_connection.hpp"
#include "libtorrent/assert.hpp"
#include "libtorrent/broadcast_socket.hpp"
#include "libtorrent/kademlia/dht_tracker.hpp"
#include "libtorrent/peer_info.hpp"
#include "libtorrent/http_connection.hpp"
#include "libtorrent/random.hpp"
#include "libtorrent/peer_class.hpp" // for peer_class
#include "libtorrent/socket_io.hpp" // for read_*_endpoint
#include "libtorrent/ip_filter.hpp"
#include "libtorrent/request_blocks.hpp"
#include "libtorrent/performance_counters.hpp" // for counters
#include "libtorrent/resolver_interface.hpp"
#include "libtorrent/alloca.hpp"
#include "libtorrent/resolve_links.hpp"
#include "libtorrent/aux_/file_progress.hpp"
#include "libtorrent/alert_manager.hpp"
#include "libtorrent/disk_interface.hpp"
#include "libtorrent/broadcast_socket.hpp" // for is_ip_address
#include "libtorrent/hex.hpp" // to_hex
// TODO: factor out cache_status to its own header
#include "libtorrent/disk_io_thread.hpp" // for cache_status

#ifndef TORRENT_DISABLE_LOGGING
#include "libtorrent/aux_/session_impl.hpp" // for tracker_logger
#endif

using namespace libtorrent;
using namespace std::placeholders;

namespace libtorrent
{
	namespace {

	int root2(int x)
	{
		int ret = 0;
		x >>= 1;
		while (x > 0)
		{
			// if this assert triggers, the block size
			// is not an even 2 exponent!
			TORRENT_ASSERT(x == 1 || (x & 1) == 0);
			++ret;
			x >>= 1;
		}
		return ret;
	}

	} // anonymous namespace

	web_seed_t::web_seed_t(web_seed_entry const& wse)
		: web_seed_entry(wse)
		, retry(aux::time_now())
		, peer_info(tcp::endpoint(), true, 0)
		, supports_keepalive(true)
		, resolving(false)
		, removed(false)
	{
		peer_info.web_seed = true;
		restart_request.piece = -1;
		restart_request.start = -1;
		restart_request.length = -1;
	}

	web_seed_t::web_seed_t(std::string const& url_, web_seed_entry::type_t type_
		, std::string const& auth_
		, web_seed_entry::headers_t const& extra_headers_)
		: web_seed_entry(url_, type_, auth_, extra_headers_)
		, retry(aux::time_now())
		, peer_info(tcp::endpoint(), true, 0)
		, supports_keepalive(true)
		, resolving(false)
		, removed(false)
	{
		peer_info.web_seed = true;
		restart_request.piece = -1;
		restart_request.start = -1;
		restart_request.length = -1;
	}

#ifndef TORRENT_DISABLE_EXTENSIONS
	// defined in ut_pex.cpp
	bool was_introduced_by(peer_plugin const*, tcp::endpoint const&);
#endif

	torrent_hot_members::torrent_hot_members(aux::session_interface& ses
		, add_torrent_params const& p, int const block_size
		, bool const session_paused)
		: m_ses(ses)
		, m_complete(0xffffff)
		, m_upload_mode((p.flags & add_torrent_params::flag_upload_mode) != 0)
		, m_connections_initialized(false)
		, m_abort(false)
		, m_paused((p.flags & add_torrent_params::flag_paused) != 0)
		, m_session_paused(session_paused)
		, m_share_mode((p.flags & add_torrent_params::flag_share_mode) != 0)
		, m_have_all(false)
		, m_graceful_pause_mode(false)
		, m_state_subscription((p.flags & add_torrent_params::flag_update_subscribe) != 0)
		, m_max_connections(0xffffff)
		, m_block_size_shift(root2(block_size))
		, m_state(torrent_status::checking_resume_data)
	{}

	torrent::torrent(
		aux::session_interface& ses
		, int const block_size
		, int const seq
		, bool const session_paused
		, add_torrent_params const& p
		, sha1_hash const& info_hash)
		: torrent_hot_members(ses, p, block_size, session_paused)
		, m_total_uploaded(0)
		, m_total_downloaded(0)
		, m_tracker_timer(ses.get_io_service())
		, m_inactivity_timer(ses.get_io_service())
		, m_trackerid(p.trackerid)
		, m_save_path(complete(p.save_path))
#ifndef TORRENT_NO_DEPRECATE
		// deprecated in 1.2
		, m_url(p.url)
		, m_uuid(p.uuid)
#endif
		, m_stats_counters(ses.stats_counters())
		, m_storage_constructor(p.storage)
		, m_added_time(time(0))
		, m_completed_time(0)
		, m_last_seen_complete(0)
		, m_swarm_last_seen_complete(0)
		, m_info_hash(info_hash)
		, m_num_verified(0)
		, m_last_saved_resume(ses.session_time())
		, m_started(ses.session_time())
		, m_became_seed(0)
		, m_became_finished(0)
		, m_checking_piece(0)
		, m_num_checked_pieces(0)
		, m_refcount(0)
		, m_error_file(torrent_status::error_file_none)
		, m_average_piece_time(0)
		, m_piece_time_deviation(0)
		, m_total_failed_bytes(0)
		, m_total_redundant_bytes(0)
		, m_sequence_number(seq)
		, m_peer_class(0)
		, m_num_connecting(0)
		, m_upload_mode_time(0)
		, m_announce_to_trackers((p.flags & add_torrent_params::flag_paused) == 0)
		, m_announce_to_lsd((p.flags & add_torrent_params::flag_paused) == 0)
		, m_has_incoming(false)
		, m_files_checked(false)
		, m_storage_mode(p.storage_mode)
		, m_announcing(false)
		, m_waiting_tracker(false)
		, m_active_time(0)
		, m_last_working_tracker(-1)
		, m_finished_time(0)
		, m_sequential_download(false)
		, m_auto_sequential(false)
		, m_seed_mode(false)
		, m_super_seeding(false)
		, m_stop_when_ready((p.flags & add_torrent_params::flag_stop_when_ready) != 0)
		, m_need_save_resume_data((p.flags & add_torrent_params::flag_need_save_resume) != 0)
		, m_seeding_time(0)
		, m_max_uploads((1<<24)-1)
		, m_save_resume_flags(0)
		, m_num_uploads(0)
		, m_need_suggest_pieces_refresh(false)
		, m_need_connect_boost(true)
		, m_lsd_seq(0)
		, m_magnet_link(false)
		, m_apply_ip_filter((p.flags & add_torrent_params::flag_apply_ip_filter) != 0)
		, m_pending_active_change(false)
		, m_padding(0)
		, m_priority(0)
		, m_incomplete(0xffffff)
		, m_announce_to_dht((p.flags & add_torrent_params::flag_paused) == 0)
		, m_in_state_updates(false)
		, m_is_active_download(false)
		, m_is_active_finished(false)
		, m_ssl_torrent(false)
		, m_deleted(false)
		, m_pinned((p.flags & add_torrent_params::flag_pinned) != 0)
		, m_should_be_loaded(true)
		, m_last_download((std::numeric_limits<boost::int16_t>::min)())
		, m_num_seeds(0)
		, m_last_upload((std::numeric_limits<boost::int16_t>::min)())
		, m_storage_tick(0)
		, m_auto_managed((p.flags & add_torrent_params::flag_auto_managed) != 0)
		, m_current_gauge_state(no_gauge_state)
		, m_moving_storage(false)
		, m_inactive(false)
		, m_downloaded(0xffffff)
		, m_last_scrape((std::numeric_limits<boost::int16_t>::min)())
		, m_progress_ppm(0)
	{
		// we cannot log in the constructor, because it relies on shared_from_this
		// being initialized, which happens after the constructor returns.

		// TODO: 3 we could probably get away with just saving a few fields here
		// TODO: 2 p should probably be moved in here
		m_add_torrent_params.reset(new add_torrent_params(p));

		if (m_pinned)
			inc_stats_counter(counters::num_pinned_torrents);

		inc_stats_counter(counters::num_loaded_torrents);

#if TORRENT_USE_UNC_PATHS
		m_save_path = canonicalize_path(m_save_path);
#endif

		if (!m_apply_ip_filter)
		{
			inc_stats_counter(counters::non_filter_torrents);
		}

		if (!p.ti || !p.ti->is_valid())
		{
			// we don't have metadata for this torrent. We'll download
			// it either through the URL passed in, or through a metadata
			// extension. Make sure that when we save resume data for this
			// torrent, we also save the metadata
			m_magnet_link = true;
		}

		if (!m_torrent_file)
			m_torrent_file = (p.ti ? p.ti : boost::make_shared<torrent_info>(info_hash));

		// --- WEB SEEDS ---

		// if override web seed flag is set, don't load any web seeds from the
		// torrent file.
		if ((p.flags & add_torrent_params::flag_override_web_seeds) == 0)
		{
			std::vector<web_seed_entry> const& web_seeds = m_torrent_file->web_seeds();
			m_web_seeds.insert(m_web_seeds.end(), web_seeds.begin(), web_seeds.end());
		}

		// add web seeds from add_torrent_params
		bool const multi_file = m_torrent_file->is_valid()
				&& m_torrent_file->num_files() > 1;

		for (auto const& u : p.url_seeds)
		{
			m_web_seeds.push_back(web_seed_t(u, web_seed_entry::url_seed));

			// correct URLs to end with a "/" for multi-file torrents
			std::string& url = m_web_seeds.back().url;
			if (multi_file && url[url.size()-1] != '/') url += '/';
		}

		for (auto const& e : p.http_seeds)
		{
			m_web_seeds.push_back(web_seed_t(e, web_seed_entry::http_seed));
		}

		// --- TRACKERS ---

		// if override trackers flag is set, don't load trackers from torrent file
		if ((p.flags & add_torrent_params::flag_override_trackers) == 0)
		{
			m_trackers = m_torrent_file->trackers();
		}

		int tier = 0;
		auto tier_iter = p.tracker_tiers.begin();
		for (announce_entry e : p.trackers)
		{
			if (tier_iter != p.tracker_tiers.end())
				tier = *tier_iter++;

			e.fail_limit = 0;
			e.source = announce_entry::source_magnet_link;
			e.tier = tier;
			m_trackers.push_back(e);
		}

		std::sort(m_trackers.begin(), m_trackers.end()
			, [] (announce_entry const& lhs, announce_entry const& rhs)
			{ return lhs.tier < rhs.tier; });

		if (settings().get_bool(settings_pack::prefer_udp_trackers))
			prioritize_udp_trackers();

		// --- MERKLE TREE ---

		if (m_torrent_file->is_valid()
			&& m_torrent_file->is_merkle_torrent())
		{
			if (p.merkle_tree.size() == m_torrent_file->merkle_tree().size())
			{
				// TODO: 2 set_merkle_tree should probably take the vector as &&
				std::vector<sha1_hash> tree(p.merkle_tree);
				m_torrent_file->set_merkle_tree(tree);
			}
			else
			{
				// TODO: 0 if this is a merkle torrent and we can't
				// restore the tree, we need to wipe all the
				// bits in the have array, but not necessarily
				// we might want to do a full check to see if we have
				// all the pieces. This is low priority since almost
				// no one uses merkle torrents
				TORRENT_ASSERT_FAIL();
			}
		}

		if (m_torrent_file->is_valid())
		{
			// setting file- or piece priorities for seed mode makes no sense. If a
			// torrent ends up in seed mode by accident, it can be very confusing,
			// so assume the seed mode flag is not intended and don't enable it in
			// that case. Also, if the resume data says we're missing a piece, we
			// can't be in seed-mode.
			m_seed_mode = (p.flags & add_torrent_params::flag_seed_mode) != 0
				&& std::count(p.file_priorities.begin(), p.file_priorities.end(), 0) == 0
				&& std::count(p.piece_priorities.begin(), p.piece_priorities.end(), 0) == 0
				&& std::count(p.have_pieces.begin(), p.have_pieces.end(), false) == 0;

			m_connections_initialized = true;
			m_block_size_shift = root2((std::min)(block_size, m_torrent_file->piece_length()));
		}
		else
		{
			if (!p.name.empty()) m_name.reset(new std::string(p.name));
		}

#ifndef TORRENT_NO_DEPRECATE
		// deprecated in 1.2
		if (!m_url.empty() && m_uuid.empty()) m_uuid = m_url;
#endif

		TORRENT_ASSERT(is_single_thread());
		m_file_priority = p.file_priorities;

		if (m_seed_mode)
		{
			m_verified.resize(m_torrent_file->num_pieces(), false);
			m_verifying.resize(m_torrent_file->num_pieces(), false);
		}

		m_total_uploaded = p.total_uploaded;
		m_total_downloaded = p.total_downloaded;

		// the numeber of seconds this torrent has spent in started, finished and
		// seeding state so far, respectively.
		m_active_time = p.active_time;
		m_finished_time = p.finished_time;
		m_seeding_time = p.seeding_time;

		m_added_time = p.added_time ? p.added_time : time(0);
		m_completed_time = p.completed_time;
		if (m_completed_time != 0 && m_completed_time < m_added_time)
			m_completed_time = m_added_time;
	}

	void torrent::inc_stats_counter(int c, int value)
	{ m_ses.stats_counters().inc_stats_counter(c, value); }

#ifndef TORRENT_NO_DEPRECATE
	// deprecated in 1.2
	void torrent::on_torrent_download(error_code const& ec
		, http_parser const& parser, char const* data, int size)
	{
		if (m_abort) return;

		if (ec && ec != boost::asio::error::eof)
		{
			set_error(ec, torrent_status::error_file_url);
			pause();
			return;
		}

		if (parser.status_code() != 200)
		{
			set_error(error_code(parser.status_code(), get_http_category()), torrent_status::error_file_url);
			pause();
			return;
		}

		error_code e;
		boost::shared_ptr<torrent_info> tf(boost::make_shared<torrent_info>(data, size, boost::ref(e), 0));
		if (e)
		{
			set_error(e, torrent_status::error_file_url);
			pause();
			return;
		}

		// update our torrent_info object and move the
		// torrent from the old info-hash to the new one
		// as we replace the torrent_info object
		// we're about to erase the session's reference to this
		// torrent, create another reference
		boost::shared_ptr<torrent> me(shared_from_this());

		m_ses.remove_torrent_impl(me, 0);

		if (alerts().should_post<torrent_update_alert>())
			alerts().emplace_alert<torrent_update_alert>(get_handle(), info_hash(), tf->info_hash());

		m_torrent_file = tf;
		m_info_hash = tf->info_hash();

		// now, we might already have this torrent in the session.
		boost::shared_ptr<torrent> t = m_ses.find_torrent(m_torrent_file->info_hash()).lock();
		if (t)
		{
			if (!m_uuid.empty() && t->uuid().empty())
				t->set_uuid(m_uuid);
			if (!m_url.empty() && t->url().empty())
				t->set_url(m_url);

			// insert this torrent in the uuid index
			if (!m_uuid.empty() || !m_url.empty())
			{
				m_ses.insert_uuid_torrent(m_uuid.empty() ? m_url : m_uuid, t);
			}

			// TODO: if the existing torrent doesn't have metadata, insert
			// the metadata we just downloaded into it.

			set_error(error_code(errors::duplicate_torrent, get_libtorrent_category()), torrent_status::error_file_url);
			abort();
			return;
		}

		m_ses.insert_torrent(m_torrent_file->info_hash(), me, m_uuid);

		// if the user added any trackers while downloading the
		// .torrent file, merge them into the new tracker list
		std::vector<announce_entry> new_trackers = m_torrent_file->trackers();
		for (std::vector<announce_entry>::iterator i = m_trackers.begin()
			, end(m_trackers.end()); i != end; ++i)
		{
			// if we already have this tracker, ignore it
			if (std::any_of(new_trackers.begin(), new_trackers.end()
				, [i] (announce_entry const& ae) { return ae.url == i->url; }))
				continue;

			// insert the tracker ordered by tier
			new_trackers.insert(std::find_if(new_trackers.begin(), new_trackers.end()
				, [i] (announce_entry const& ae) { return ae.tier >= i->tier; }), *i);
		}
		m_trackers.swap(new_trackers);

		// add the web seeds from the .torrent file
		std::vector<web_seed_entry> const& web_seeds = m_torrent_file->web_seeds();
		m_web_seeds.insert(m_web_seeds.end(), web_seeds.begin(), web_seeds.end());

#if !defined(TORRENT_DISABLE_ENCRYPTION) && !defined(TORRENT_DISABLE_EXTENSIONS)
		hasher h;
		h.update("req2", 4);
		h.update(m_torrent_file->info_hash().data(), 20);
		m_ses.add_obfuscated_hash(h.final(), shared_from_this());
#endif

		if (m_ses.alerts().should_post<metadata_received_alert>())
		{
			m_ses.alerts().emplace_alert<metadata_received_alert>(
				get_handle());
		}

		state_updated();

		set_state(torrent_status::downloading);

		init();
	}

#endif // TORRENT_NO_DEPRECATE

	int torrent::current_stats_state() const
	{
		if (m_abort) return counters::num_checking_torrents + no_gauge_state;

		if (has_error()) return counters::num_error_torrents;
		if (m_paused || m_graceful_pause_mode)
		{
			if (!is_auto_managed()) return counters::num_stopped_torrents;
			if (is_seed()) return counters::num_queued_seeding_torrents;
			return counters::num_queued_download_torrents;
		}
		if (state() == torrent_status::checking_files
#ifndef TORRENT_NO_DEPRECATE
			|| state() == torrent_status::queued_for_checking
#endif
			)
			return counters::num_checking_torrents;
		else if (is_seed()) return counters::num_seeding_torrents;
		else if (is_upload_only()) return counters::num_upload_only_torrents;
		return counters::num_downloading_torrents;
	}

	void torrent::update_gauge()
	{
		int new_gauge_state = current_stats_state() - counters::num_checking_torrents;
		TORRENT_ASSERT(new_gauge_state >= 0);
		TORRENT_ASSERT(new_gauge_state <= no_gauge_state);

		if (new_gauge_state == m_current_gauge_state) return;

		if (m_current_gauge_state != no_gauge_state)
			inc_stats_counter(m_current_gauge_state + counters::num_checking_torrents, -1);
		if (new_gauge_state != no_gauge_state)
			inc_stats_counter(new_gauge_state + counters::num_checking_torrents, 1);

		m_current_gauge_state = new_gauge_state;
	}

	void torrent::leave_seed_mode(bool skip_checking)
	{
		if (!m_seed_mode) return;

		if (!skip_checking)
		{
			// this means the user promised we had all the
			// files, but it turned out we didn't. This is
			// an error.

			// TODO: 2 post alert

#ifndef TORRENT_DISABLE_LOGGING
			debug_log("*** FAILED SEED MODE, rechecking");
#endif
		}

#ifndef TORRENT_DISABLE_LOGGING
		debug_log("*** LEAVING SEED MODE (%s)"
			, skip_checking ? "as seed" : "as non-seed");
#endif
		m_seed_mode = false;
		// seed is false if we turned out not
		// to be a seed after all
		if (!skip_checking)
		{
			m_have_all = false;
			set_state(torrent_status::downloading);
			force_recheck();
		}
		m_num_verified = 0;
		m_verified.clear();
		m_verifying.clear();

		set_need_save_resume();
	}

	void torrent::verified(int piece)
	{
		TORRENT_ASSERT(piece < int(m_verified.size()));
		TORRENT_ASSERT(piece >= 0);
		TORRENT_ASSERT(m_verified.get_bit(piece) == false);
		++m_num_verified;
		m_verified.set_bit(piece);
	}

	void torrent::start(add_torrent_params const& p)
	{
		TORRENT_ASSERT(is_single_thread());

#ifndef TORRENT_NO_DEPRECATE
		if (m_add_torrent_params
			&& m_add_torrent_params->internal_resume_data_error
			&& m_ses.alerts().should_post<fastresume_rejected_alert>())
		{
			m_ses.alerts().emplace_alert<fastresume_rejected_alert>(get_handle()
				, m_add_torrent_params->internal_resume_data_error, "", "");
		}
#endif

// TODO: 3 why isn't this done in the constructor?

#ifndef TORRENT_DISABLE_LOGGING
		debug_log("creating torrent: %s max-uploads: %d max-connections: %d "
			"upload-limit: %d download-limit: %d flags: %s%s%s%s%s%s%s%s%s%s%s"
			"save-path: %s"
			, torrent_file().name().c_str()
			, p.max_uploads
			, p.max_connections
			, p.upload_limit
			, p.download_limit
			, (p.flags & add_torrent_params::flag_seed_mode)
				? "seed-mode " : ""
			, (p.flags & add_torrent_params::flag_upload_mode)
				? "upload-mode " : ""
			, (p.flags & add_torrent_params::flag_share_mode)
				? "share-mode " : ""
			, (p.flags & add_torrent_params::flag_apply_ip_filter)
				? "apply-ip-filter " : ""
			, (p.flags & add_torrent_params::flag_paused)
				? "paused " : ""
			, (p.flags & add_torrent_params::flag_auto_managed)
				? "auto-managed " : ""
			, (p.flags & add_torrent_params::flag_update_subscribe)
				? "update-subscribe " : ""
			, (p.flags & add_torrent_params::flag_super_seeding)
				? "super-seeding " : ""
			, (p.flags & add_torrent_params::flag_sequential_download)
				? "sequential-download " : ""
			, (p.flags & add_torrent_params::flag_override_trackers)
				? "override-trackers"  : ""
			, (p.flags & add_torrent_params::flag_override_web_seeds)
				? "override-web-seeds " : ""
			, p.save_path.c_str()
			);
#endif
		if (p.flags & add_torrent_params::flag_sequential_download)
			m_sequential_download = true;

		if (p.flags & add_torrent_params::flag_super_seeding)
		{
			m_super_seeding = true;
			set_need_save_resume();
		}

		set_max_uploads(p.max_uploads, false);
		set_max_connections(p.max_connections, false);
		set_limit_impl(p.upload_limit, peer_connection::upload_channel, false);
		set_limit_impl(p.download_limit, peer_connection::download_channel, false);

		for (auto const& peer : p.peers)
		{
			add_peer(peer, peer_info::resume_data);
		}

#ifndef TORRENT_NO_DEPRECATE
		if (!m_name && !m_url.empty()) m_name.reset(new std::string(m_url));
#endif

		// if we don't have metadata, make this torrent pinned. The
		// client may unpin it once we have metadata and it has had
		// a chance to save it on the metadata_received_alert
		if (!valid_metadata())
		{
			if (!m_pinned && m_refcount == 0)
				inc_stats_counter(counters::num_pinned_torrents);

			m_pinned = true;
		}
		else
		{
			inc_stats_counter(counters::num_total_pieces_added
				, m_torrent_file->num_pieces());
		}

		update_gauge();

		m_file_progress.clear();

		update_want_peers();
		update_want_scrape();
		update_want_tick();
		update_state_list();

#ifndef TORRENT_NO_DEPRECATE
		// deprecated in 1.2
		if (!m_torrent_file->is_valid() && !m_url.empty())
		{
			// we need to download the .torrent file from m_url
			start_download_url();
		}
		else
#endif
		if (m_torrent_file->is_valid())
		{
			init();
		}
		else
		{
			// we need to start announcing since we don't have any
			// metadata. To receive peers to ask for it.
			set_state(torrent_status::downloading_metadata);
			start_announcing();
		}

#if TORRENT_USE_INVARIANT_CHECKS
		check_invariant();
#endif
	}

#ifndef TORRENT_NO_DEPRECATE
	// deprecated in 1.2
	void torrent::start_download_url()
	{
		TORRENT_ASSERT(!m_url.empty());
		TORRENT_ASSERT(!m_torrent_file->is_valid());
		boost::shared_ptr<http_connection> conn(
			new http_connection(m_ses.get_io_service()
				, m_ses.get_resolver()
				, std::bind(&torrent::on_torrent_download, shared_from_this()
					, _1, _2, _3, _4)
				, true // bottled
				//bottled buffer size
				, settings().get_int(settings_pack::max_http_recv_buffer_size)
				, http_connect_handler()
				, http_filter_handler()
#ifdef TORRENT_USE_OPENSSL
				, m_ssl_ctx.get()
#endif
				));
		aux::proxy_settings ps = m_ses.proxy();
		conn->get(m_url, seconds(30), 0, &ps
			, 5, settings().get_str(settings_pack::user_agent));
		set_state(torrent_status::downloading_metadata);
	}
#endif

	void torrent::set_apply_ip_filter(bool b)
	{
		if (b == m_apply_ip_filter) return;
		if (b)
		{
			inc_stats_counter(counters::non_filter_torrents, -1);
		}
		else
		{
			inc_stats_counter(counters::non_filter_torrents);
		}
		m_apply_ip_filter = b;
		ip_filter_updated();
		state_updated();
	}

	void torrent::set_ip_filter(boost::shared_ptr<const ip_filter> ipf)
	{
		m_ip_filter = ipf;
		if (!m_apply_ip_filter) return;
		ip_filter_updated();
	}

#ifndef TORRENT_DISABLE_DHT
	bool torrent::should_announce_dht() const
	{
		TORRENT_ASSERT(is_single_thread());
		if (!m_ses.announce_dht()) return false;

		if (!m_ses.dht()) return false;
		if (m_torrent_file->is_valid() && !m_files_checked) return false;
		if (!m_announce_to_dht) return false;
		if (m_paused) return false;

#ifndef TORRENT_NO_DEPRECATE
		// deprecated in 1.2
		// if we don't have the metadata, and we're waiting
		// for a web server to serve it to us, no need to announce
		// because the info-hash is just the URL hash
		if (!m_torrent_file->is_valid() && !m_url.empty()) return false;
#endif

		// don't announce private torrents
		if (m_torrent_file->is_valid() && m_torrent_file->priv()) return false;
		if (m_trackers.empty()) return true;
		if (!settings().get_bool(settings_pack::use_dht_as_fallback)) return true;

		int verified_trackers = 0;
		for (std::vector<announce_entry>::const_iterator i = m_trackers.begin()
			, end(m_trackers.end()); i != end; ++i)
			if (i->verified) ++verified_trackers;

		return verified_trackers == 0;
	}

#endif

	torrent::~torrent()
	{
		TORRENT_ASSERT(m_abort);
		TORRENT_ASSERT(prev == NULL && next == NULL);

#if defined TORRENT_DEBUG || defined TORRENT_RELEASE_ASSERTS
		for (int i = 0; i < aux::session_interface::num_torrent_lists; ++i)
		{
			if (!m_links[i].in_list()) continue;
			m_links[i].unlink(m_ses.torrent_list(i), i);
		}
#endif

		TORRENT_ASSERT(m_refcount == 0);

		if (m_pinned)
			inc_stats_counter(counters::num_pinned_torrents, -1);

		if (is_loaded())
			inc_stats_counter(counters::num_loaded_torrents, -1);

		// The invariant can't be maintained here, since the torrent
		// is being destructed, all weak references to it have been
		// reset, which means that all its peers already have an
		// invalidated torrent pointer (so it cannot be verified to be correct)

		// i.e. the invariant can only be maintained if all connections have
		// been closed by the time the torrent is destructed. And they are
		// supposed to be closed. So we can still do the invariant check.

		// however, the torrent object may be destructed from the main
		// thread when shutting down, if the disk cache has references to it.
		// this means that the invariant check that this is called from the
		// network thread cannot be maintained

		TORRENT_ASSERT(m_peer_class == 0);
		TORRENT_ASSERT(m_abort);
		TORRENT_ASSERT(m_connections.empty());
		if (!m_connections.empty())
			disconnect_all(errors::torrent_aborted, op_bittorrent);
	}

	void torrent::read_piece(int piece)
	{
		if (m_abort || m_deleted)
		{
			// failed
			m_ses.alerts().emplace_alert<read_piece_alert>(
				get_handle(), piece, error_code(boost::system::errc::operation_canceled, generic_category()));
			return;
		}

		TORRENT_ASSERT(piece >= 0 && piece < m_torrent_file->num_pieces());
		const int piece_size = m_torrent_file->piece_size(piece);
		const int blocks_in_piece = (piece_size + block_size() - 1) / block_size();

		TORRENT_ASSERT(blocks_in_piece > 0);
		TORRENT_ASSERT(piece_size > 0);

		if (blocks_in_piece == 0)
		{
			// this shouldn't actually happen
			boost::shared_array<char> buf;
			m_ses.alerts().emplace_alert<read_piece_alert>(
				get_handle(), piece, buf, 0);
			return;
		}

		boost::shared_ptr<read_piece_struct> rp = boost::make_shared<read_piece_struct>();
		rp->piece_data.reset(new (std::nothrow) char[piece_size]);
		rp->blocks_left = 0;
		rp->fail = false;

		peer_request r;
		r.piece = piece;
		r.start = 0;
		rp->blocks_left = blocks_in_piece;
		if (!need_loaded())
		{
			rp->piece_data.reset();
			m_ses.alerts().emplace_alert<read_piece_alert>(
				get_handle(), r.piece, rp->piece_data, 0);
			return;
		}
		for (int i = 0; i < blocks_in_piece; ++i, r.start += block_size())
		{
			r.length = (std::min)(piece_size - r.start, block_size());
			inc_refcount("read_piece");
			m_ses.disk_thread().async_read(&storage(), r
				, std::bind(&torrent::on_disk_read_complete
				, shared_from_this(), _1, r, rp), reinterpret_cast<void*>(1));
		}
	}

	void torrent::send_share_mode()
	{
#ifndef TORRENT_DISABLE_EXTENSIONS
		for (peer_iterator i = m_connections.begin()
			, end(m_connections.end()); i != end; ++i)
		{
			if ((*i)->type() != peer_connection::bittorrent_connection) continue;
			bt_peer_connection* p = static_cast<bt_peer_connection*>(*i);
			p->write_share_mode();
		}
#endif
	}

	void torrent::send_upload_only()
	{
#ifndef TORRENT_DISABLE_EXTENSIONS
		if (share_mode()) return;
		if (super_seeding()) return;

		int idx = 0;
		for (peer_iterator i = m_connections.begin();
			i != m_connections.end(); ++idx)
		{
			// since the call to disconnect_if_redundant() may
			// delete the entry from this container, make sure
			// to increment the iterator early
			bt_peer_connection* p = static_cast<bt_peer_connection*>(*i);
			if (p->type() == peer_connection::bittorrent_connection)
			{
				boost::shared_ptr<peer_connection> me(p->self());
				if (!p->is_disconnecting())
				{
					p->send_not_interested();
					p->write_upload_only();
				}
			}


			if (p->is_disconnecting())
			{
				i = m_connections.begin() + idx;
				--idx;
			}
			else
			{
				++i;
			}
		}
#endif
	}

	void torrent::set_share_mode(bool s)
	{
		if (s == m_share_mode) return;

		m_share_mode = s;
#ifndef TORRENT_DISABLE_LOGGING
		debug_log("*** set-share-mode: %d", s);
#endif

		// in share mode, all pieces have their priorities initialized to 0
		if (m_share_mode && valid_metadata())
		{
			m_file_priority.clear();
			m_file_priority.resize(m_torrent_file->num_files(), 0);
		}

		update_piece_priorities();

		if (m_share_mode) recalc_share_mode();
	}

	void torrent::set_upload_mode(bool b)
	{
		if (b == m_upload_mode) return;

		m_upload_mode = b;
#ifndef TORRENT_DISABLE_LOGGING
		debug_log("*** set-upload-mode: %d", b);
#endif

		update_gauge();
		state_updated();
		send_upload_only();

		if (m_upload_mode)
		{
			// clear request queues of all peers
			for (peer_iterator i = m_connections.begin()
				, end(m_connections.end()); i != end; ++i)
			{
				peer_connection* p = (*i);
				// we may want to disconnect other upload-only peers
				if (p->upload_only())
					p->update_interest();
				p->cancel_all_requests();
			}
			// this is used to try leaving upload only mode periodically
			m_upload_mode_time = m_ses.session_time();
		}
		else if (m_peer_list)
		{
			// reset last_connected, to force fast reconnect after leaving upload mode
			for (auto pe : *m_peer_list)
			{
				pe->last_connected = 0;
			}

			// send_block_requests on all peers
			for (peer_iterator i = m_connections.begin()
				, end(m_connections.end()); i != end; ++i)
			{
				peer_connection* p = (*i);
				// we may be interested now, or no longer interested
				p->update_interest();
				p->send_block_requests();
			}
		}
	}

	void torrent::need_peer_list()
	{
		if (m_peer_list) return;
		m_peer_list.reset(new peer_list);
	}

	void torrent::handle_disk_error(disk_io_job const* j, peer_connection* c)
	{
		TORRENT_ASSERT(is_single_thread());
		if (!j->error) return;

#ifndef TORRENT_DISABLE_LOGGING
		debug_log("disk error: (%d) %s in file: %s", j->error.ec.value(), j->error.ec.message().c_str()
			, resolve_filename(j->error.file).c_str());
#endif

		if (j->action == disk_io_job::write)
		{
			piece_block block_finished(j->piece, j->d.io.offset / block_size());

			// we failed to write j->piece to disk tell the piece picker
			// this will block any other peer from issuing requests
			// to this piece, until we've cleared it.
			if (j->error.ec == boost::asio::error::operation_aborted)
			{
				if (has_picker())
					picker().mark_as_canceled(block_finished, NULL);
			}
			else
			{
				// if any other peer has a busy request to this block, we need
				// to cancel it too
				cancel_block(block_finished);
				if (has_picker())
					picker().write_failed(block_finished);

				if (m_storage)
				{
					// when this returns, all outstanding jobs to the
					// piece are done, and we can restore it, allowing
					// new requests to it
					m_ses.disk_thread().async_clear_piece(m_storage.get(), j->piece
						, std::bind(&torrent::on_piece_fail_sync, shared_from_this(), _1, block_finished));
				}
				else
				{
					// is m_abort true? if so, we should probably just
					// exit this function early, no need to keep the picker
					// state up-to-date, right?
					disk_io_job sj;
					sj.piece = j->piece;
					on_piece_fail_sync(&sj, block_finished);
				}
			}
			update_gauge();
		}

		if (j->error.ec == boost::system::errc::not_enough_memory)
		{
			if (alerts().should_post<file_error_alert>())
				alerts().emplace_alert<file_error_alert>(j->error.ec
					, resolve_filename(j->error.file), j->error.operation_str(), get_handle());
			if (c) c->disconnect(errors::no_memory, op_file);
			return;
		}

		if (j->error.ec == boost::asio::error::operation_aborted) return;

		// notify the user of the error
		if (alerts().should_post<file_error_alert>())
			alerts().emplace_alert<file_error_alert>(j->error.ec
				, resolve_filename(j->error.file), j->error.operation_str(), get_handle());

		// if a write operation failed, and future writes are likely to
		// fail, while reads may succeed, just set the torrent to upload mode
		// if we make an incorrect assumption here, it's not the end of the
		// world, if we ever issue a read request and it fails as well, we
		// won't get in here and we'll actually end up pausing the torrent
		if (j->action == disk_io_job::write
			&& (j->error.ec == boost::system::errc::read_only_file_system
			|| j->error.ec == boost::system::errc::permission_denied
			|| j->error.ec == boost::system::errc::operation_not_permitted
			|| j->error.ec == boost::system::errc::no_space_on_device
			|| j->error.ec == boost::system::errc::file_too_large))
		{
			// if we failed to write, stop downloading and just
			// keep seeding.
			// TODO: 1 make this depend on the error and on the filesystem the
			// files are being downloaded to. If the error is no_space_left_on_device
			// and the filesystem doesn't support sparse files, only zero the priorities
			// of the pieces that are at the tails of all files, leaving everything
			// up to the highest written piece in each file
			set_upload_mode(true);
			return;
		}

		// put the torrent in an error-state
		set_error(j->error.ec, j->error.file);

		// if the error appears to be more serious than a full disk, just pause the torrent
		pause();
	}

	void torrent::on_piece_fail_sync(disk_io_job const* j, piece_block b)
	{
		TORRENT_UNUSED(j);
		TORRENT_UNUSED(b);

		if (m_abort) return;

		update_gauge();
		// some peers that previously was no longer interesting may
		// now have become interesting, since we lack this one piece now.
		for (peer_iterator i = begin(); i != end();)
		{
			peer_connection* p = *i;
			// update_interest may disconnect the peer and
			// invalidate the iterator
			++i;
			// no need to do anything with peers that
			// already are interested. Gaining a piece may
			// only make uninteresting peers interesting again.
			if (p->is_interesting()) continue;
			p->update_interest();
			if (!m_abort)
			{
				if (request_a_block(*this, *p))
					inc_stats_counter(counters::hash_fail_piece_picks);
				p->send_block_requests();
			}
		}
	}

	void torrent::on_disk_read_complete(disk_io_job const* j, peer_request r
		, boost::shared_ptr<read_piece_struct> rp)
	{
		// hold a reference until this function returns
		torrent_ref_holder h(this, "read_piece");

		dec_refcount("read_piece");
		TORRENT_ASSERT(is_single_thread());

		disk_buffer_holder buffer(m_ses, *j);

		--rp->blocks_left;
		if (j->ret != r.length)
		{
			rp->fail = true;
			rp->error = j->error.ec;
			handle_disk_error(j);
		}
		else
		{
			std::memcpy(rp->piece_data.get() + r.start, j->buffer.disk_block, r.length);
		}

		if (rp->blocks_left == 0)
		{
			int size = m_torrent_file->piece_size(r.piece);
			if (rp->fail)
			{
				m_ses.alerts().emplace_alert<read_piece_alert>(
					get_handle(), r.piece, rp->error);
			}
			else
			{
				m_ses.alerts().emplace_alert<read_piece_alert>(
					get_handle(), r.piece, rp->piece_data, size);
			}
		}
	}

	storage_mode_t torrent::storage_mode() const
	{ return storage_mode_t(m_storage_mode); }

	storage_interface* torrent::get_storage()
	{
		if (!m_storage) return 0;
		return m_storage->get_storage_impl();
	}

	void torrent::need_picker()
	{
		if (m_picker) return;

		TORRENT_ASSERT(valid_metadata());
		TORRENT_ASSERT(m_connections_initialized);

		INVARIANT_CHECK;

		// if we have all pieces we should not have a picker
		TORRENT_ASSERT(!m_have_all);

		m_picker.reset(new piece_picker());
		int blocks_per_piece = (m_torrent_file->piece_length() + block_size() - 1) / block_size();
		int blocks_in_last_piece = ((m_torrent_file->total_size() % m_torrent_file->piece_length())
			+ block_size() - 1) / block_size();
		m_picker->init(blocks_per_piece, blocks_in_last_piece, m_torrent_file->num_pieces());

		update_gauge();

		for (peer_iterator i = m_connections.begin()
			, end(m_connections.end()); i != end; ++i)
		{
			peer_has((*i)->get_bitfield(), *i);
		}
	}

	void torrent::add_piece(int piece, char const* data, int flags)
	{
		TORRENT_ASSERT(is_single_thread());
		TORRENT_ASSERT(piece >= 0 && piece < m_torrent_file->num_pieces());
		int piece_size = m_torrent_file->piece_size(piece);
		int blocks_in_piece = (piece_size + block_size() - 1) / block_size();

		if (m_deleted) return;

		// avoid crash trying to access the picker when there is none
		if (m_have_all && !has_picker()) return;

		need_picker();

		if (picker().have_piece(piece)
			&& (flags & torrent::overwrite_existing) == 0)
			return;

		peer_request p;
		p.piece = piece;
		p.start = 0;
		picker().inc_refcount(piece, 0);
		for (int i = 0; i < blocks_in_piece; ++i, p.start += block_size())
		{
			if (picker().is_finished(piece_block(piece, i))
				&& (flags & torrent::overwrite_existing) == 0)
				continue;

			p.length = (std::min)(piece_size - p.start, int(block_size()));
			char* buffer = m_ses.allocate_disk_buffer("add piece");
			// out of memory
			if (buffer == 0)
			{
				picker().dec_refcount(piece, 0);
				return;
			}
			disk_buffer_holder holder(m_ses, buffer);
			std::memcpy(buffer, data + p.start, p.length);

			if (!need_loaded())
			{
				// failed to load .torrent file
				picker().dec_refcount(piece, 0);
				return;
			}
			inc_refcount("add_piece");
			m_ses.disk_thread().async_write(&storage(), p, holder
				, std::bind(&torrent::on_disk_write_complete
				, shared_from_this(), _1, p));
			piece_block block(piece, i);
			picker().mark_as_downloading(block, 0);
			picker().mark_as_writing(block, 0);
		}
		verify_piece(piece);
		picker().dec_refcount(piece, 0);
	}

	void torrent::schedule_storage_tick()
	{
		// schedule a disk tick in 2 minutes or so
		if (m_storage_tick != 0) return;
		m_storage_tick = 120 + (random() % 60);
		update_want_tick();
	}

	void torrent::on_disk_write_complete(disk_io_job const* j
		, peer_request p)
	{
		// hold a reference until this function returns
		torrent_ref_holder h(this, "add_piece");

		dec_refcount("add_piece");
		TORRENT_ASSERT(is_single_thread());

		schedule_storage_tick();

//		std::fprintf(stderr, "torrent::on_disk_write_complete ret:%d piece:%d block:%d\n"
//			, j->ret, j->piece, j->offset/0x4000);

		INVARIANT_CHECK;

		if (m_abort)
		{
			return;
		}

		piece_block block_finished(p.piece, p.start / block_size());

		if (j->ret == -1)
		{
			handle_disk_error(j);
			return;
		}

		if (!has_picker()) return;

		// if we already have this block, just ignore it.
		// this can happen if the same block is passed in through
		// add_piece() multiple times
		if (picker().is_finished(block_finished)) return;

		picker().mark_as_finished(block_finished, 0);
		maybe_done_flushing();
	}

	void torrent::on_disk_cache_complete(disk_io_job const* j)
	{
		TORRENT_ASSERT(have_piece(j->piece));

		dec_refcount("cache_piece");

		if (j->ret < 0) return;

		// suggest this piece to all peers
		for (peer_iterator i = m_connections.begin();
			i != m_connections.end(); ++i)
			(*i)->send_suggest(j->piece);
	}

	void torrent::on_disk_tick_done(disk_io_job const* j)
	{
		if (j->ret && m_storage_tick == 0)
		{
			m_storage_tick = 120 + (random() % 20);
			update_want_tick();
		}
	}

	bool torrent::add_merkle_nodes(std::map<int, sha1_hash> const& nodes, int piece)
	{
		return m_torrent_file->add_merkle_nodes(nodes, piece);
	}

	peer_request torrent::to_req(piece_block const& p) const
	{
		int block_offset = p.block_index * block_size();
		int block = (std::min)(torrent_file().piece_size(
			p.piece_index) - block_offset, int(block_size()));
		TORRENT_ASSERT(block > 0);
		TORRENT_ASSERT(block <= block_size());

		peer_request r;
		r.piece = p.piece_index;
		r.start = block_offset;
		r.length = block;
		return r;
	}

	std::string torrent::name() const
	{
		if (valid_metadata()) return m_torrent_file->name();
		if (m_name) return *m_name;
		return "";
	}

#ifndef TORRENT_DISABLE_EXTENSIONS

	void torrent::add_extension(boost::shared_ptr<torrent_plugin> ext)
	{
		m_extensions.push_back(ext);
	}

	void torrent::remove_extension(boost::shared_ptr<torrent_plugin> ext)
	{
		auto i = std::find(m_extensions.begin(), m_extensions.end(), ext);
		if (i == m_extensions.end()) return;
		m_extensions.erase(i);
	}

	void torrent::add_extension_fun(boost::function<boost::shared_ptr<torrent_plugin>(torrent_handle const&, void*)> const& ext
		, void* userdata)
	{
		boost::shared_ptr<torrent_plugin> tp(ext(get_handle(), userdata));
		if (!tp) return;

		add_extension(tp);

		for (peer_iterator i = m_connections.begin();
			i != m_connections.end(); ++i)
		{
			peer_connection* p = *i;
			boost::shared_ptr<peer_plugin> pp(tp->new_connection(peer_connection_handle(p->self())));
			if (pp) p->add_extension(pp);
		}

		// if files are checked for this torrent, call the extension
		// to let it initialize itself
		if (m_connections_initialized)
			tp->on_files_checked();
	}

#endif

#ifdef TORRENT_USE_OPENSSL

#if BOOST_VERSION >= 104700
	bool torrent::verify_peer_cert(bool preverified, boost::asio::ssl::verify_context& ctx)
	{
		// if the cert wasn't signed by the correct CA, fail the verification
		if (!preverified) return false;

		// we're only interested in checking the certificate at the end of the chain.
		// TODO: is verify_peer_cert called once per certificate in the chain, and
		// this function just tells us which depth we're at right now? If so, the comment
		// makes sense.
		// any certificate that isn't the leaf (i.e. the one presented by the peer)
		// should be accepted automatically, given preverified is true. The leaf certificate
		// need to be verified to make sure its DN matches the info-hash
		int depth = X509_STORE_CTX_get_error_depth(ctx.native_handle());
		if (depth > 0) return true;

		X509* cert = X509_STORE_CTX_get_current_cert(ctx.native_handle());

		// Go through the alternate names in the certificate looking for matching DNS entries
		GENERAL_NAMES* gens = static_cast<GENERAL_NAMES*>(
			X509_get_ext_d2i(cert, NID_subject_alt_name, 0, 0));

#ifndef TORRENT_DISABLE_LOGGING
		std::string names;
		bool match = false;
#endif
		for (int i = 0; i < aux::openssl_num_general_names(gens); ++i)
		{
			GENERAL_NAME* gen = aux::openssl_general_name_value(gens, i);
			if (gen->type != GEN_DNS) continue;
			ASN1_IA5STRING* domain = gen->d.dNSName;
			if (domain->type != V_ASN1_IA5STRING || !domain->data || !domain->length) continue;
			const char* torrent_name = reinterpret_cast<const char*>(domain->data);
			std::size_t name_length = domain->length;

#ifndef TORRENT_DISABLE_LOGGING
			if (i > 1) names += " | n: ";
			names.append(torrent_name, name_length);
#endif
			if (strncmp(torrent_name, "*", name_length) == 0
				|| strncmp(torrent_name, m_torrent_file->name().c_str(), name_length) == 0)
			{
#ifndef TORRENT_DISABLE_LOGGING
				match = true;
				// if we're logging, keep looping over all names,
				// for completeness of the log
				continue;
#else
				return true;
#endif
			}
		}

		// no match in the alternate names, so try the common names. We should only
		// use the "most specific" common name, which is the last one in the list.
		X509_NAME* name = X509_get_subject_name(cert);
		int i = -1;
		ASN1_STRING* common_name = 0;
		while ((i = X509_NAME_get_index_by_NID(name, NID_commonName, i)) >= 0)
		{
			X509_NAME_ENTRY* name_entry = X509_NAME_get_entry(name, i);
			common_name = X509_NAME_ENTRY_get_data(name_entry);
		}
		if (common_name && common_name->data && common_name->length)
		{
			const char* torrent_name = reinterpret_cast<const char*>(common_name->data);
			std::size_t name_length = common_name->length;

#ifndef TORRENT_DISABLE_LOGGING
			if (!names.empty()) names += " | n: ";
			names.append(torrent_name, name_length);
#endif

			if (strncmp(torrent_name, "*", name_length) == 0
				|| strncmp(torrent_name, m_torrent_file->name().c_str(), name_length) == 0)
			{
#ifdef TORRENT_DISABLE_LOGGING
				return true;
#else
				match = true;
#endif
			}
		}

#ifndef TORRENT_DISABLE_LOGGING
		debug_log("<== incoming SSL CONNECTION [ n: %s | match: %s ]"
			, names.c_str(), match?"yes":"no");
		return match;
#else
		return false;
#endif
	}
#endif // BOOST_VERSION

	void torrent::init_ssl(std::string const& cert)
	{
		using boost::asio::ssl::context;

		// this is needed for openssl < 1.0 to decrypt keys created by openssl 1.0+
		OpenSSL_add_all_algorithms();

		boost::uint64_t now = clock_type::now().time_since_epoch().count();
		// assume 9 bits of entropy (i.e. about 1 millisecond)
		RAND_add(&now, 8, 1.125);
		RAND_add(&info_hash()[0], 20, 3);
		// entropy is also added on incoming and completed connection attempts

		TORRENT_ASSERT(RAND_status() == 1);

#if BOOST_VERSION >= 104700
		// create the SSL context for this torrent. We need to
		// inject the root certificate, and no other, to
		// verify other peers against
		boost::shared_ptr<context> ctx = boost::make_shared<context>(boost::ref(m_ses.get_io_service()), context::sslv23);

		if (!ctx)
		{
			error_code ec(::ERR_get_error(),
				boost::asio::error::get_ssl_category());
			set_error(ec, torrent_status::error_file_ssl_ctx);
			pause();
			return;
		}

		ctx->set_options(context::default_workarounds
			| boost::asio::ssl::context::no_sslv2
			| boost::asio::ssl::context::single_dh_use);

		error_code ec;
		ctx->set_verify_mode(context::verify_peer
			| context::verify_fail_if_no_peer_cert
			| context::verify_client_once, ec);
		if (ec)
		{
			set_error(ec, torrent_status::error_file_ssl_ctx);
			pause();
			return;
		}

		// the verification function verifies the distinguished name
		// of a peer certificate to make sure it matches the info-hash
		// of the torrent, or that it's a "star-cert"
		ctx->set_verify_callback(std::bind(&torrent::verify_peer_cert, this, _1, _2), ec);
		if (ec)
		{
			set_error(ec, torrent_status::error_file_ssl_ctx);
			pause();
			return;
		}

		SSL_CTX* ssl_ctx = ctx->impl();
		// create a new x.509 certificate store
		X509_STORE* cert_store = X509_STORE_new();
		if (!cert_store)
		{
			ec.assign(::ERR_get_error(),
				boost::asio::error::get_ssl_category());
			set_error(ec, torrent_status::error_file_ssl_ctx);
			pause();
			return;
		}

		// wrap the PEM certificate in a BIO, for openssl to read
		BIO* bp = BIO_new_mem_buf(
			const_cast<void*>(static_cast<void const*>(cert.c_str()))
			, int(cert.size()));

		// parse the certificate into OpenSSL's internal
		// representation
		X509* certificate = PEM_read_bio_X509_AUX(bp, 0, 0, 0);

		BIO_free(bp);

		if (!certificate)
		{
			ec.assign(::ERR_get_error(),
				boost::asio::error::get_ssl_category());
			X509_STORE_free(cert_store);
			set_error(ec, torrent_status::error_file_ssl_ctx);
			pause();
			return;
		}

		// add cert to cert_store
		X509_STORE_add_cert(cert_store, certificate);

		X509_free(certificate);

		// and lastly, replace the default cert store with ours
		SSL_CTX_set_cert_store(ssl_ctx, cert_store);
#if 0
		char filename[100];
		std::snprintf(filename, sizeof(filename), "/tmp/%u.pem", random());
		FILE* f = fopen(filename, "w+");
		fwrite(cert.c_str(), cert.size(), 1, f);
		fclose(f);
		ctx->load_verify_file(filename);
#endif
		// if all went well, set the torrent ssl context to this one
		m_ssl_ctx = ctx;
		// tell the client we need a cert for this torrent
		alerts().emplace_alert<torrent_need_cert_alert>(get_handle());
#else
		set_error(boost::asio::error::operation_not_supported, torrent_status::error_file_ssl_ctx);
		pause();
#endif
	}

#endif // TORRENT_OPENSSL

	void torrent::construct_storage()
	{
		storage_params params;

		if (&m_torrent_file->orig_files() != &m_torrent_file->files())
		{
			params.mapped_files = &m_torrent_file->files();
			params.files = &m_torrent_file->orig_files();
		}
		else
		{
			params.files = &m_torrent_file->files();
			params.mapped_files = 0;
		}
		params.path = m_save_path;
		params.pool = &m_ses.disk_thread().files();
		params.mode = static_cast<storage_mode_t>(m_storage_mode);
		params.priorities = &m_file_priority;
		params.info = m_torrent_file.get();

		TORRENT_ASSERT(m_storage_constructor);
		storage_interface* storage_impl = m_storage_constructor(params);

		// the shared_from_this() will create an intentional
		// cycle of ownership, se the hpp file for description.
		m_storage = boost::make_shared<piece_manager>(
			storage_impl, shared_from_this()
			, const_cast<file_storage*>(&m_torrent_file->files()));
	}

	peer_connection* torrent::find_lowest_ranking_peer() const
	{
		const_peer_iterator lowest_rank = end();
		for (const_peer_iterator i = begin(); i != end(); ++i)
		{
			// disconnecting peers don't count
			if ((*i)->is_disconnecting()) continue;
			if (lowest_rank == end() || (*lowest_rank)->peer_rank() > (*i)->peer_rank())
				lowest_rank = i;
		}

		if (lowest_rank == end()) return NULL;
		return *lowest_rank;
	}

	// this may not be called from a constructor because of the call to
	// shared_from_this(). It's either called when we start() the torrent, or at a
	// later time if it's a magnet link, once the metadata is downloaded
	void torrent::init()
	{
		INVARIANT_CHECK;

		TORRENT_ASSERT(is_single_thread());

#ifndef TORRENT_DISABLE_LOGGING
		debug_log("init torrent: %s", torrent_file().name().c_str());
#endif

		if (!need_loaded()) return;
		TORRENT_ASSERT(valid_metadata());
		TORRENT_ASSERT(m_torrent_file->num_files() > 0);
		TORRENT_ASSERT(m_torrent_file->total_size() >= 0);

		if (int(m_file_priority.size()) > m_torrent_file->num_files())
			m_file_priority.resize(m_torrent_file->num_files());

		std::string cert = m_torrent_file->ssl_cert();
		if (!cert.empty())
		{
			m_ssl_torrent = true;
#ifdef TORRENT_USE_OPENSSL
			init_ssl(cert);
#endif
		}

		m_block_size_shift = root2((std::min)(block_size(), m_torrent_file->piece_length()));

		if (m_torrent_file->num_pieces() > piece_picker::max_pieces)
		{
			set_error(errors::too_many_pieces_in_torrent, torrent_status::error_file_none);
			pause();
			return;
		}

		if (m_torrent_file->num_pieces() == 0)
		{
			set_error(errors::torrent_invalid_length, torrent_status::error_file_none);
			pause();
			return;
		}

		// --- MAPPED FILES ---
		if (m_add_torrent_params)
		{
			for (std::map<int, std::string>::const_iterator i
				= m_add_torrent_params->renamed_files.begin()
				, end(m_add_torrent_params->renamed_files.end());
				i != end; ++i)
			{
				if (i->first < 0 || i->first >= m_torrent_file->num_files()) continue;
				m_torrent_file->rename_file(i->first, i->second);
			}
		}

		construct_storage();

		if (m_share_mode && valid_metadata())
		{
			// in share mode, all pieces have their priorities initialized to 0
			m_file_priority.clear();
			m_file_priority.resize(m_torrent_file->num_files(), 0);
		}

		// it's important to initialize the peers early, because this is what will
		// fix up their have-bitmasks to have the correct size
		// TODO: 2 add a unit test where we don't have metadata, connect to a peer
		// that sends a bitfield that's too large, then we get the metadata
		if (!m_connections_initialized)
		{
			m_connections_initialized = true;
			// all peer connections have to initialize themselves now that the metadata
			// is available
			// copy the peer list since peers may disconnect and invalidate
			// m_connections as we initialize them
			std::vector<peer_connection*> peers = m_connections;
			for (torrent::peer_iterator i = peers.begin();
				i != peers.end(); ++i)
			{
				peer_connection* pc = *i;
				if (pc->is_disconnecting()) continue;
				pc->on_metadata_impl();
				if (pc->is_disconnecting()) continue;
				pc->init();
			}
		}

		// if we've already loaded file priorities, don't load piece priorities,
		// they will interfere.
		if (m_add_torrent_params && m_file_priority.empty())
		{
			for (int i = 0; i < int(m_add_torrent_params->piece_priorities.size()); ++i)
			{
				int const prio = m_add_torrent_params->piece_priorities[i];
				if (!has_picker() && prio == 4) continue;
				need_picker();
				m_picker->set_piece_priority(i, prio);
			}
			update_gauge();
		}

		// in case file priorities were passed in via the add_torrent_params
		// and also in the case of share mode, we need to update the priorities
		if (!m_file_priority.empty() && std::find(m_file_priority.begin()
				, m_file_priority.end(), 0) != m_file_priority.end())
		{
			update_piece_priorities();
		}

		if (m_seed_mode)
		{
			m_have_all = true;
			m_ses.get_io_service().post(std::bind(&torrent::files_checked, shared_from_this()));
			m_add_torrent_params.reset();
			update_gauge();
			update_state_list();
			return;
		}

		set_state(torrent_status::checking_resume_data);

		int num_pad_files = 0;
		TORRENT_ASSERT(block_size() > 0);
		file_storage const& fs = m_torrent_file->files();
		for (int i = 0; i < fs.num_files(); ++i)
		{
			if (fs.pad_file_at(i)) ++num_pad_files;

			if (!fs.pad_file_at(i) || fs.file_size(i) == 0) continue;
			m_padding += boost::uint32_t(fs.file_size(i));

			// TODO: instead of creating the picker up front here,
			// maybe this whole section should move to need_picker()
			need_picker();

			peer_request pr = m_torrent_file->map_file(i, 0, fs.file_size(i));
			int off = pr.start & (block_size()-1);
			if (off != 0) { pr.length -= block_size() - off; pr.start += block_size() - off; }
			TORRENT_ASSERT((pr.start & (block_size()-1)) == 0);

			int block = block_size();
			int blocks_per_piece = m_torrent_file->piece_length() / block;
			piece_block pb(pr.piece, pr.start / block);
			for (; pr.length >= block; pr.length -= block, ++pb.block_index)
			{
				if (int(pb.block_index) == blocks_per_piece) { pb.block_index = 0; ++pb.piece_index; }
				m_picker->mark_as_finished(pb, 0);
			}
			// ugly edge case where padfiles are not used they way they're
			// supposed to be. i.e. added back-to back or at the end
			if (pb.block_index == blocks_per_piece) { pb.block_index = 0; ++pb.piece_index; }
			if (pr.length > 0 && ((i+1 != fs.num_files() && fs.pad_file_at(i+1))
				|| i + 1 == fs.num_files()))
			{
				m_picker->mark_as_finished(pb, 0);
			}
		}

		if (m_padding > 0)
		{
			// if we marked an entire piece as finished, we actually
			// need to consider it finished

			std::vector<piece_picker::downloading_piece> dq
				= m_picker->get_download_queue();

			std::vector<int> have_pieces;

			for (std::vector<piece_picker::downloading_piece>::const_iterator i
				= dq.begin(); i != dq.end(); ++i)
			{
				int num_blocks = m_picker->blocks_in_piece(i->index);
				if (i->finished < num_blocks) continue;
				have_pieces.push_back(i->index);
			}

			for (std::vector<int>::iterator i = have_pieces.begin();
				i != have_pieces.end(); ++i)
			{
				picker().piece_passed(*i);
				TORRENT_ASSERT(picker().have_piece(*i));
				we_have(*i);
			}
		}

		if (!need_loaded()) return;

		if (num_pad_files > 0)
			m_picker->set_num_pad_files(num_pad_files);

		std::vector<std::string> links;
#ifndef TORRENT_DISABLE_MUTABLE_TORRENTS
		if (!m_torrent_file->similar_torrents().empty()
			|| !m_torrent_file->collections().empty())
		{
			resolve_links res(m_torrent_file);

			std::vector<sha1_hash> s = m_torrent_file->similar_torrents();
			for (std::vector<sha1_hash>::iterator i = s.begin(), end(s.end());
				i != end; ++i)
			{
				boost::shared_ptr<torrent> t = m_ses.find_torrent(*i).lock();
				if (!t) continue;

				// Only attempt to reuse files from torrents that are seeding.
				// TODO: this could be optimized by looking up which files are
				// complete and just look at those
				if (!t->is_seed()) continue;

				res.match(t->get_torrent_copy(), t->save_path());
			}
			std::vector<std::string> c = m_torrent_file->collections();
			for (std::vector<std::string>::iterator i = c.begin(), end(c.end());
				i != end; ++i)
			{
				std::vector<boost::shared_ptr<torrent> > ts = m_ses.find_collection(*i);

				for (std::vector<boost::shared_ptr<torrent> >::iterator k = ts.begin()
					, end2(ts.end()); k != end2; ++k)
				{
					// Only attempt to reuse files from torrents that are seeding.
					// TODO: this could be optimized by looking up which files are
					// complete and just look at those
					if (!(*k)->is_seed()) continue;

					res.match((*k)->get_torrent_copy(), (*k)->save_path());
				}
			}

			std::vector<resolve_links::link_t> const& l = res.get_links();
			if (!l.empty())
			{
				for (std::vector<resolve_links::link_t>::const_iterator i = l.begin()
					, end(l.end()); i != end; ++i)
				{
					if (!i->ti) continue;

					torrent_info const& ti = *i->ti;
					std::string const& save_path = i->save_path;
					links.push_back(combine_path(save_path
						, ti.files().file_path(i->file_idx)));
				}
			}
		}
#endif // TORRENT_DISABLE_MUTABLE_TORRENTS

		inc_refcount("check_fastresume");
		// async_check_files will gut links
		m_ses.disk_thread().async_check_files(
			m_storage.get(), m_add_torrent_params ? m_add_torrent_params.get() : NULL
			, links, std::bind(&torrent::on_resume_data_checked
			, shared_from_this(), _1));
#ifndef TORRENT_DISABLE_LOGGING
		debug_log("init, async_check_files");
#endif

		update_want_peers();

		maybe_done_flushing();
	}

	bool torrent::need_loaded()
	{
		m_should_be_loaded = true;

		// if we don't have the metadata yet, pretend the file is loaded
		if (!m_torrent_file->is_valid()
			|| m_torrent_file->is_loaded())
		{
			// bump this torrent to the top of the torrent LRU of
			// which torrents are most active
			m_ses.bump_torrent(this);

			return true;
		}

		// load the specified torrent and also evict one torrent,
		// except for the one specified. if we're not at our limit
		// yet, no torrent is evicted
		return m_ses.load_torrent(this);
	}

	void torrent::dec_refcount(char const* purpose)
	{
		TORRENT_UNUSED(purpose);

		TORRENT_ASSERT(is_single_thread());
		TORRENT_ASSERT(m_refcount > 0);
		--m_refcount;
		if (m_refcount == 0)
		{
			if (!m_pinned)
				inc_stats_counter(counters::num_pinned_torrents, -1);

			if (m_should_be_loaded == false)
				unload();
		}
	}

	void torrent::inc_refcount(char const* purpose)
	{
		TORRENT_UNUSED(purpose);

		TORRENT_ASSERT(is_single_thread());
		TORRENT_ASSERT(is_loaded());
		++m_refcount;
		if (!m_pinned && m_refcount == 1)
			inc_stats_counter(counters::num_pinned_torrents);
	}

	void torrent::set_pinned(bool p)
	{
		TORRENT_ASSERT(is_single_thread());
		if (m_pinned == p) return;
		m_pinned = p;

		if (m_refcount == 0)
			inc_stats_counter(counters::num_pinned_torrents, p ? 1 : -1);

		// if the torrent was just un-pinned, we need to insert
		// it into the LRU
		m_ses.bump_torrent(this, true);
	}

	bool torrent::load(std::vector<char>& buffer)
	{
		error_code ec;
		m_torrent_file->load(&buffer[0], int(buffer.size()), ec);
		if (ec)
		{
			set_error(ec, torrent_status::error_file_metadata);
			return false;
		}

		state_updated();
/*
#ifndef TORRENT_DISABLE_EXTENSIONS
		// create the extensions again

		// TOOD: should we store add_torrent_params::userdata
		// in torrent just to have it available here?
		m_ses.add_extensions_to_torrent(shared_from_this(), NULL);

		// and call on_load() on them
		for (extension_list_t::iterator i = m_extensions.begin()
			, end(m_extensions.end()); i != end; ++i)
		{
			TORRENT_TRY {
				(*i)->on_load();
			} TORRENT_CATCH (std::exception&) {}
		}
#endif
*/

		inc_stats_counter(counters::num_loaded_torrents);

		construct_storage();

		return true;
	}

	// this is called when this torrent hasn't been active in long enough
	// to warrant swapping it out, in favor of a more active torrent.
	void torrent::unload()
	{
		TORRENT_ASSERT(is_loaded());

		// pinned torrents are not allowed to be swapped out
		TORRENT_ASSERT(!m_pinned);

		m_should_be_loaded = false;

		// make sure it's not unloaded in the middle of some operation that uses it
		if (m_refcount > 0) return;

		// call on_unload() on extensions
#ifndef TORRENT_DISABLE_EXTENSIONS
		for (auto& ext : m_extensions)
		{
			TORRENT_TRY {
				ext->on_unload();
			} TORRENT_CATCH (std::exception&) {}
		}

		// also remove extensions and re-instantiate them when the torrent is loaded again
		// they end up using a significant amount of memory
		// TODO: there may be peer extensions relying on the torrent extension
		// still being alive. Only do this if there are no peers. And when the last peer
		// is disconnected, if the torrent is unloaded, clear the extensions
//		m_extensions.clear();
#endif

		// someone else holds a reference to the torrent_info
		// make the torrent release its reference to it,
		// after making a copy and then unloading that version
		// as soon as the user is done with its copy of torrent_info
		// it will be freed, and we'll have the unloaded version left
		if (!m_torrent_file.unique())
			m_torrent_file = boost::make_shared<torrent_info>(*m_torrent_file);

		m_torrent_file->unload();
		inc_stats_counter(counters::num_loaded_torrents, -1);

		m_storage.reset();

		state_updated();
	}

	bt_peer_connection* torrent::find_introducer(tcp::endpoint const& ep) const
	{
#ifndef TORRENT_DISABLE_EXTENSIONS
		for (auto pe : m_connections)
		{
			if (pe->type() != peer_connection::bittorrent_connection) continue;
			bt_peer_connection* p = static_cast<bt_peer_connection*>(pe);
			if (!p->supports_holepunch()) continue;
			peer_plugin const* pp = p->find_plugin("ut_pex");
			if (!pp) continue;
			if (was_introduced_by(pp, ep)) return p;
		}
#else
		TORRENT_UNUSED(ep);
#endif
		return nullptr;
	}

	bt_peer_connection* torrent::find_peer(tcp::endpoint const& ep) const
	{
		for (auto p : m_connections)
		{
			if (p->type() != peer_connection::bittorrent_connection) continue;
			if (p->remote() == ep) return static_cast<bt_peer_connection*>(p);
		}
		return NULL;
	}

	peer_connection* torrent::find_peer(sha1_hash const& pid)
	{
		for (auto p : m_connections)
		{
			if (p->pid() == pid) return p;
		}
		return 0;
	}

	void torrent::on_resume_data_checked(disk_io_job const* j)
	{
		// hold a reference until this function returns
		torrent_ref_holder h(this, "check_fastresume");

		// when applying some of the resume data to the torrent, we will
		// trigger calls that set m_need_save_resume_data, even though we're
		// just applying the state of the resume data we loaded with. We don't
		// want anything in this function to affect the state of
		// m_need_save_resume_data, so we save it in a local variable and reset
		// it at the end of the function.
		bool need_save_resume_data = m_need_save_resume_data;

		dec_refcount("check_fastresume");
		TORRENT_ASSERT(is_single_thread());

		if (j->ret == piece_manager::fatal_disk_error)
		{
			m_add_torrent_params.reset();
			handle_disk_error(j);
			auto_managed(false);
			pause();
			set_state(torrent_status::checking_files);
			if (should_check_files()) start_checking();
			return;
		}

		if (m_abort) return;

		state_updated();

		if (m_add_torrent_params)
		{
			// --- PEERS ---

			for (auto const& p : m_add_torrent_params->peers)
			{
				add_peer(p , peer_info::resume_data);
			}

			for (auto const& p : m_add_torrent_params->banned_peers)
			{
				torrent_peer* peer = add_peer(p, peer_info::resume_data);
				if (peer) ban_peer(peer);
			}

			if (!m_add_torrent_params->peers.empty()
				|| !m_add_torrent_params->banned_peers.empty())
			{
				update_want_peers();
			}

#ifndef TORRENT_DISABLE_LOGGING
			if (m_peer_list && m_peer_list->num_peers() > 0)
				debug_log("resume added peers (%d)", m_peer_list->num_peers());
#endif
		}

		// only report this error if the user actually provided resume data
		// (i.e. m_add_torrent_params->have_pieces)
		if ((j->error || j->ret != 0)
			&& m_add_torrent_params
			&& !m_add_torrent_params->have_pieces.empty()
			&& m_ses.alerts().should_post<fastresume_rejected_alert>())
		{
			m_ses.alerts().emplace_alert<fastresume_rejected_alert>(get_handle()
				, j->error.ec
				, resolve_filename(j->error.file)
				, j->error.operation_str());
		}

#ifndef TORRENT_DISABLE_LOGGING
		if (j->ret != 0)
		{
			debug_log("fastresume data rejected: ret: %d (%d) %s"
				, j->ret, j->error.ec.value(), j->error.ec.message().c_str());
		}
		else
		{
			debug_log("fastresume data accepted");
		}
#endif

		bool should_start_full_check = j->ret != 0;

		// if we got a partial pieces bitfield, it means we were in the middle of
		// checking this torrent. pick it up where we left off
		if (!should_start_full_check
			&& m_add_torrent_params
			&& m_add_torrent_params->have_pieces.size() > 0
			&& m_add_torrent_params->have_pieces.size() < m_torrent_file->num_pieces())
		{
			m_checking_piece = m_num_checked_pieces
				= m_add_torrent_params->have_pieces.size();
			should_start_full_check = true;
		}

		// if ret != 0, it means we need a full check. We don't necessarily need
		// that when the resume data check fails. For instance, if the resume data
		// is incorrect, but we don't have any files, we skip the check and initialize
		// the storage to not have anything.
		if (j->ret == 0)
		{
			// there are either no files for this torrent
			// or the resume_data was accepted

			if (!j->error && m_add_torrent_params)
			{
				// --- PIECES ---

				int const num_pieces = (std::min)(m_add_torrent_params->have_pieces.size()
					, torrent_file().num_pieces());
				for (int i = 0; i < num_pieces; ++i)
				{
					if (m_add_torrent_params->have_pieces[i] == false) continue;
						need_picker();
						m_picker->we_have(i);
						inc_stats_counter(counters::num_piece_passed);
						update_gauge();
						we_have(i);
				}

				if (m_seed_mode)
				{
					int const num_pieces2 = (std::min)(m_add_torrent_params->verified_pieces.size()
						, torrent_file().num_pieces());
					for (int i = 0; i < num_pieces2; ++i)
					{
						if (m_add_torrent_params->verified_pieces[i] == false) continue;
						m_verified.set_bit(i);
					}
				}

				// --- UNFINISHED PIECES ---

				int const num_blocks_per_piece = torrent_file().piece_length() / block_size();

				for (std::map<int, bitfield>::const_iterator i
					= m_add_torrent_params->unfinished_pieces.begin()
					, end(m_add_torrent_params->unfinished_pieces.end()); i != end; ++i)
				{
					int const piece = i->first;
					bitfield const& blocks = i->second;

					if (piece < 0 || piece > torrent_file().num_pieces()) continue;

					// being in seed mode and missing a piece is not compatible.
					// Leave seed mode if that happens
					if (m_seed_mode) leave_seed_mode(true);

					if (has_picker() && m_picker->have_piece(piece))
					{
						m_picker->we_dont_have(piece);
						update_gauge();
					}

					need_picker();

					const int num_bits = (std::min)(num_blocks_per_piece, blocks.size());
					for (int k = 0; k < num_bits; ++k)
					{
						if (blocks.get_bit(k))
						{
							m_picker->mark_as_finished(piece_block(piece, k), 0);
						}
					}
					if (m_picker->is_piece_finished(piece))
					{
						verify_piece(piece);
					}
				}
			}
		}

		if (should_start_full_check)
		{
			// either the fastresume data was rejected or there are
			// some files
			set_state(torrent_status::checking_files);
			if (should_check_files()) start_checking();

			// start the checking right away (potentially)
			m_ses.trigger_auto_manage();
		}
		else
		{
			files_checked();
		}

		maybe_done_flushing();
		m_add_torrent_params.reset();

		// restore m_need_save_resume_data to its state when we entered this
		// function.
		m_need_save_resume_data = need_save_resume_data;
	}

	void torrent::force_recheck()
	{
		INVARIANT_CHECK;

		if (!valid_metadata()) return;

		// if the torrent is already queued to check its files
		// don't do anything
		if (should_check_files()
			|| m_state == torrent_status::checking_resume_data)
			return;

		clear_error();

		if (!need_loaded()) return;

		disconnect_all(errors::stopping_torrent, op_bittorrent);
		stop_announcing();

		// we're checking everything anyway, no point in assuming we are a seed
		// now.
		leave_seed_mode(true);

		m_ses.disk_thread().async_release_files(m_storage.get()
			, boost::function<void(disk_io_job const*)>());

		// forget that we have any pieces
		m_have_all = false;

// removing the piece picker will clear the user priorities
// instead, just clear which pieces we have
//		m_picker.reset();
		if (m_picker)
		{
			int blocks_per_piece = (m_torrent_file->piece_length() + block_size() - 1) / block_size();
			int blocks_in_last_piece = ((m_torrent_file->total_size() % m_torrent_file->piece_length())
				+ block_size() - 1) / block_size();
			m_picker->init(blocks_per_piece, blocks_in_last_piece, m_torrent_file->num_pieces());
		}

		// file progress is allocated lazily, the first time the client
		// asks for it
		m_file_progress.clear();

		// assume that we don't have anything
		m_files_checked = false;

		update_gauge();
		update_want_tick();
		set_state(torrent_status::checking_resume_data);

		if (m_auto_managed && !is_finished())
			set_queue_position((std::numeric_limits<int>::max)());

		m_add_torrent_params.reset();

		std::vector<std::string> links;
		inc_refcount("force_recheck");
		m_ses.disk_thread().async_check_files(m_storage.get(), NULL
			, links, std::bind(&torrent::on_force_recheck
			, shared_from_this(), _1));
	}

	void torrent::on_force_recheck(disk_io_job const* j)
	{
		TORRENT_ASSERT(is_single_thread());

		// hold a reference until this function returns
		torrent_ref_holder h(this, "force_recheck");

		dec_refcount("force_recheck");
		state_updated();

		if (m_abort) return;

		if (j->ret == piece_manager::fatal_disk_error)
		{
			handle_disk_error(j);
			return;
		}
		if (j->ret == 0)
		{
			// if there are no files, just start
			files_checked();
		}
		else
		{
			m_progress_ppm = 0;
			m_checking_piece = 0;
			m_num_checked_pieces = 0;

			set_state(torrent_status::checking_files);
			if (m_auto_managed) pause(true);
			if (should_check_files()) start_checking();
			else m_ses.trigger_auto_manage();
		}
	}

	void torrent::start_checking()
	{
		TORRENT_ASSERT(should_check_files());

		int num_outstanding = settings().get_int(settings_pack::checking_mem_usage) * block_size()
			/ m_torrent_file->piece_length();
		// if we only keep a single read operation in-flight at a time, we suffer
		// significant performance degradation. Always keep at least two jobs
		// outstanding
		if (num_outstanding < 2) num_outstanding = 2;

		// we might already have some outstanding jobs, if we were paused and
		// resumed quickly, before the outstanding jobs completed
		if (m_checking_piece >= m_torrent_file->num_pieces())
		{
#ifndef TORRENT_DISABLE_LOGGING
			debug_log("start_checking, checking_piece >= num_pieces. %d >= %d"
				, m_checking_piece, m_torrent_file->num_pieces());
#endif
			return;
		}

		// subtract the number of pieces we already have outstanding
		num_outstanding -= (m_checking_piece - m_num_checked_pieces);
		if (num_outstanding < 0) num_outstanding = 0;

		if (!need_loaded())
		{
#ifndef TORRENT_DISABLE_LOGGING
			debug_log("start_checking, need_loaded() failed");
#endif
			return;
		}

		for (int i = 0; i < num_outstanding; ++i)
		{
			inc_refcount("start_checking");
			m_ses.disk_thread().async_hash(m_storage.get(), m_checking_piece++
				, disk_io_job::sequential_access | disk_io_job::volatile_read
				, std::bind(&torrent::on_piece_hashed
					, shared_from_this(), _1), reinterpret_cast<void*>(1));
			if (m_checking_piece >= m_torrent_file->num_pieces()) break;
		}
#ifndef TORRENT_DISABLE_LOGGING
		debug_log("start_checking, m_checking_piece: %d", m_checking_piece);
#endif
	}

	// This is only used for checking of torrents. i.e. force-recheck or initial checking
	// of existing files
	void torrent::on_piece_hashed(disk_io_job const* j)
	{
		// hold a reference until this function returns
		torrent_ref_holder h(this, "start_checking");

		TORRENT_ASSERT(is_single_thread());
		INVARIANT_CHECK;

		dec_refcount("start_checking");

		if (m_abort) return;

		if (j->ret == piece_manager::disk_check_aborted)
		{
			m_checking_piece = 0;
			m_num_checked_pieces = 0;
#ifndef TORRENT_DISABLE_LOGGING
			debug_log("on_piece_hashed, disk_check_aborted");
#endif
			pause();
			return;
		}

		state_updated();

		++m_num_checked_pieces;

		if (j->ret < 0)
		{
			if (j->error.ec == boost::system::errc::no_such_file_or_directory
				|| j->error.ec == boost::asio::error::eof
#ifdef TORRENT_WINDOWS
				|| j->error.ec == error_code(ERROR_HANDLE_EOF, system_category())
#endif
				)
			{
				TORRENT_ASSERT(j->error.file >= 0);

				// skip this file by updating m_checking_piece to the first piece following it
				file_storage const& st = m_torrent_file->files();
				boost::uint64_t file_size = st.file_size(j->error.file);
				int last = st.map_file(j->error.file, file_size, 0).piece;
				if (m_checking_piece < last)
				{
					int diff = last - m_checking_piece;
					m_num_checked_pieces += diff;
					m_checking_piece += diff;
				}
			}
			else
			{
				m_checking_piece = 0;
				m_num_checked_pieces = 0;
				if (m_ses.alerts().should_post<file_error_alert>())
					m_ses.alerts().emplace_alert<file_error_alert>(j->error.ec,
						resolve_filename(j->error.file), j->error.operation_str(), get_handle());

#ifndef TORRENT_DISABLE_LOGGING
				debug_log("on_piece_hashed, fatal disk error: (%d) %s", j->error.ec.value(), j->error.ec.message().c_str());
#endif
				auto_managed(false);
				pause();
				set_error(j->error.ec, j->error.file);

				// recalculate auto-managed torrents sooner
				// in order to start checking the next torrent
				m_ses.trigger_auto_manage();
				return;
			}
		}

		m_progress_ppm = boost::int64_t(m_num_checked_pieces) * 1000000 / torrent_file().num_pieces();

		// we're using the piece hashes here, we need the torrent to be loaded
		if (!need_loaded())
		{
#ifndef TORRENT_DISABLE_LOGGING
			debug_log("on_piece_hashed, need_loaded failed");
#endif
			return;
		}

		if (settings().get_bool(settings_pack::disable_hash_checks)
			|| sha1_hash(j->d.piece_hash) == m_torrent_file->hash_for_piece(j->piece))
		{
			if (has_picker() || !m_have_all)
			{
				need_picker();
				m_picker->we_have(j->piece);
				update_gauge();
			}
			we_have(j->piece);
		}
		else
		{
			// if the hash failed, remove it from the cache
			if (m_storage)
				m_ses.disk_thread().clear_piece(m_storage.get(), j->piece);
		}

		if (m_num_checked_pieces < m_torrent_file->num_pieces())
		{
			// we're not done yet, issue another job
			if (m_checking_piece >= m_torrent_file->num_pieces())
			{
				// actually, we already have outstanding jobs for
				// the remaining pieces. We just need to wait for them
				// to finish
				return;
			}

			// we paused the checking
			if (!should_check_files())
			{
#ifndef TORRENT_DISABLE_LOGGING
				debug_log("on_piece_hashed, checking paused");
#endif
				if (m_checking_piece == m_num_checked_pieces)
				{
					// we are paused, and we just completed the last outstanding job.
					// now we can be considered paused
					if (alerts().should_post<torrent_paused_alert>())
						alerts().emplace_alert<torrent_paused_alert>(get_handle());
				}
				return;
			}

			if (!need_loaded())
			{
#ifndef TORRENT_DISABLE_LOGGING
				debug_log("on_piece_hashed, need_loaded failed");
#endif
				return;
			}

			inc_refcount("start_checking");
			m_ses.disk_thread().async_hash(m_storage.get(), m_checking_piece++
				, disk_io_job::sequential_access | disk_io_job::volatile_read
				, std::bind(&torrent::on_piece_hashed
					, shared_from_this(), _1), reinterpret_cast<void*>(1));
#ifndef TORRENT_DISABLE_LOGGING
			debug_log("on_piece_hashed, m_checking_piece: %d", m_checking_piece);
#endif
			return;
		}

#ifndef TORRENT_DISABLE_LOGGING
		debug_log("on_piece_hashed, completed");
#endif
		if (m_auto_managed)
		{
			// if we're auto managed. assume we need to be paused until the auto
			// managed logic runs again (which is triggered further down)
			// setting flags to 0 prevents the disk cache from being evicted as a
			// result of this
			set_paused(true, 0);
		}

		// we're done checking! (this should cause a call to trigger_auto_manage)
		files_checked();

		// reset the checking state
		m_checking_piece = 0;
		m_num_checked_pieces = 0;
	}

#ifndef TORRENT_NO_DEPRECATE
	void torrent::use_interface(std::string net_interfaces)
	{
		boost::shared_ptr<settings_pack> p = boost::make_shared<settings_pack>();
		p->set_str(settings_pack::outgoing_interfaces, net_interfaces);
		m_ses.apply_settings_pack(p);
	}
#endif

	void torrent::on_tracker_announce_disp(boost::weak_ptr<torrent> p
		, error_code const& e)
	{
		COMPLETE_ASYNC("tracker::on_tracker_announce_disp");
		boost::shared_ptr<torrent> t = p.lock();
		if (!t) return;
		t->m_waiting_tracker = false;

		if (e) return;
		t->on_tracker_announce();
	}

	void torrent::on_tracker_announce()
	{
		TORRENT_ASSERT(is_single_thread());
		if (m_abort) return;
		announce_with_tracker();
	}

	void torrent::lsd_announce()
	{
		if (m_abort) return;

		// if the files haven't been checked yet, we're
		// not ready for peers. Except, if we don't have metadata,
		// we need peers to download from
		if (!m_files_checked && valid_metadata()) return;

		if (!m_announce_to_lsd) return;

		// private torrents are never announced on LSD
		if (m_torrent_file->is_valid() && m_torrent_file->priv()) return;

		// i2p torrents are also never announced on LSD
		// unless we allow mixed swarms
		if (m_torrent_file->is_valid()
			&& (torrent_file().is_i2p() && !settings().get_bool(settings_pack::allow_i2p_mixed)))
			return;

		if (is_paused()) return;

		if (!m_ses.has_lsd()) return;

		// TODO: this pattern is repeated in a few places. Factor this into
		// a function and generalize the concept of a torrent having a
		// dedicated listen port
#ifdef TORRENT_USE_OPENSSL
		int port = is_ssl_torrent() ? m_ses.ssl_listen_port() : m_ses.listen_port();
#else
		int port = m_ses.listen_port();
#endif

		// announce with the local discovery service
		m_ses.announce_lsd(m_torrent_file->info_hash(), port
			, settings().get_bool(settings_pack::broadcast_lsd) && m_lsd_seq == 0);
		++m_lsd_seq;
	}

#ifndef TORRENT_DISABLE_DHT

	void torrent::dht_announce()
	{
		TORRENT_ASSERT(is_single_thread());
		if (!m_ses.dht())
		{
#ifndef TORRENT_DISABLE_LOGGING
			debug_log("DHT: no dht initialized");
#endif
			return;
		}
		if (!should_announce_dht())
		{
#ifndef TORRENT_DISABLE_LOGGING
			if (!m_ses.announce_dht())
				debug_log("DHT: no listen sockets");

			if (m_torrent_file->is_valid() && !m_files_checked)
				debug_log("DHT: files not checked, skipping DHT announce");

			if (!m_announce_to_dht)
				debug_log("DHT: queueing disabled DHT announce");

			if (m_paused)
				debug_log("DHT: torrent paused, no DHT announce");

#ifndef TORRENT_NO_DEPRECATE
			// deprecated in 1.2
			if (!m_torrent_file->is_valid() && !m_url.empty())
				debug_log("DHT: no info-hash, waiting for \"%s\"", m_url.c_str());
#endif

			if (m_torrent_file->is_valid() && m_torrent_file->priv())
				debug_log("DHT: private torrent, no DHT announce");

			if (settings().get_bool(settings_pack::use_dht_as_fallback))
			{
				int verified_trackers = 0;
				for (std::vector<announce_entry>::const_iterator i = m_trackers.begin()
					, end(m_trackers.end()); i != end; ++i)
					if (i->verified) ++verified_trackers;

				if (verified_trackers > 0)
					debug_log("DHT: only using DHT as fallback, and there are %d working trackers", verified_trackers);
			}
#endif
			return;
		}

		TORRENT_ASSERT(!m_paused);

#ifdef TORRENT_USE_OPENSSL
		int port = is_ssl_torrent() ? m_ses.ssl_listen_port() : m_ses.listen_port();
#else
		int port = m_ses.listen_port();
#endif

#ifndef TORRENT_DISABLE_LOGGING
		debug_log("START DHT announce");
		m_dht_start_time = clock_type::now();
#endif

		// if we're a seed, we tell the DHT for better scrape stats
		int flags = is_seed() ? dht::dht_tracker::flag_seed : 0;
		// if we allow incoming uTP connections, set the implied_port
		// argument in the announce, this will make the DHT node use
		// our source port in the packet as our listen port, which is
		// likely more accurate when behind a NAT
		if (settings().get_bool(settings_pack::enable_incoming_utp))
			flags |= dht::dht_tracker::flag_implied_port;

		boost::weak_ptr<torrent> self(shared_from_this());
		m_ses.dht()->announce(m_torrent_file->info_hash()
			, port, flags
			, std::bind(&torrent::on_dht_announce_response_disp, self, _1));
	}

	void torrent::on_dht_announce_response_disp(boost::weak_ptr<libtorrent::torrent> t
		, std::vector<tcp::endpoint> const& peers)
	{
		boost::shared_ptr<libtorrent::torrent> tor = t.lock();
		if (!tor) return;
		tor->on_dht_announce_response(peers);
	}

	void torrent::on_dht_announce_response(std::vector<tcp::endpoint> const& peers)
	{
		TORRENT_ASSERT(is_single_thread());

#ifndef TORRENT_DISABLE_LOGGING
		debug_log("END DHT announce (%d ms) (%d peers)"
			, int(total_milliseconds(clock_type::now() - m_dht_start_time))
			, int(peers.size()));
#endif

		if (m_abort) return;
		if (peers.empty()) return;

		if (m_ses.alerts().should_post<dht_reply_alert>())
		{
			m_ses.alerts().emplace_alert<dht_reply_alert>(
				get_handle(), peers.size());
		}

		if (torrent_file().priv() || (torrent_file().is_i2p()
			&& !settings().get_bool(settings_pack::allow_i2p_mixed))) return;

		std::for_each(peers.begin(), peers.end(), std::bind(
			&torrent::add_peer, this, _1, peer_info::dht, 0));

		do_connect_boost();

		update_want_peers();
	}

#endif

	void torrent::announce_with_tracker(boost::uint8_t e)
	{
		TORRENT_ASSERT(is_single_thread());
		INVARIANT_CHECK;

		if (m_trackers.empty())
		{
#ifndef TORRENT_DISABLE_LOGGING
			debug_log("*** announce: no trackers");
#endif
			return;
		}

		if (m_abort) e = tracker_request::stopped;

		// if we're not announcing to trackers, only allow
		// stopping
		if (e != tracker_request::stopped && !m_announce_to_trackers)
		{
#ifndef TORRENT_DISABLE_LOGGING
			debug_log("*** announce: event != stopped && !m_announce_to_trackers");
#endif
			return;
		}

		// if we're not allowing peers, there's no point in announcing
		if (e != tracker_request::stopped && m_paused)
		{
#ifndef TORRENT_DISABLE_LOGGING
			debug_log("*** announce: event != stopped && m_paused");
#endif
			return;
		}

		TORRENT_ASSERT(!m_paused || e == tracker_request::stopped);

		if (e == tracker_request::none && is_finished() && !is_seed())
			e = tracker_request::paused;

		tracker_request req;
		if (settings().get_bool(settings_pack::apply_ip_filter_to_trackers)
			&& m_apply_ip_filter)
			req.filter = m_ip_filter;

		req.info_hash = m_torrent_file->info_hash();
		req.pid = m_ses.get_peer_id();
		req.downloaded = m_stat.total_payload_download() - m_total_failed_bytes;
		req.uploaded = m_stat.total_payload_upload();
		req.corrupt = m_total_failed_bytes;
		req.left = bytes_left();
		if (req.left == -1) req.left = 16*1024;
#ifdef TORRENT_USE_OPENSSL
		// if this torrent contains an SSL certificate, make sure
		// any SSL tracker presents a certificate signed by it
		req.ssl_ctx = m_ssl_ctx.get();
#endif

		// exclude redundant bytes if we should
		if (!settings().get_bool(settings_pack::report_true_downloaded))
			req.downloaded -= m_total_redundant_bytes;
		if (req.downloaded < 0) req.downloaded = 0;

		req.event = e;

#if TORRENT_USE_IPV6
		// since sending our IPv6 address to the tracker may be sensitive. Only
		// do that if we're not in anonymous mode and if it's a private torrent
		if (!settings().get_bool(settings_pack::anonymous_mode)
			&& m_torrent_file
			&& m_torrent_file->priv())
		{
			tcp::endpoint ep;
			ep = m_ses.get_ipv6_interface();
			if (ep != tcp::endpoint()) req.ipv6 = ep.address().to_v6();
		}
#endif

		// if we are aborting. we don't want any new peers
		req.num_want = (req.event == tracker_request::stopped)
			? 0 : settings().get_int(settings_pack::num_want);

		time_point now = clock_type::now();

		// the tier is kept as INT_MAX until we find the first
		// tracker that works, then it's set to that tracker's
		// tier.
		int tier = INT_MAX;

		// have we sent an announce in this tier yet?
		bool sent_announce = false;

		for (int i = 0; i < int(m_trackers.size()); ++i)
		{
			announce_entry& ae = m_trackers[i];
#ifndef TORRENT_DISABLE_LOGGING
			debug_log("*** tracker: \"%s\" "
				"[ tiers: %d trackers: %d"
				" i->tier: %d tier: %d"
				" working: %d fails: %d limit: %d upd: %d"
				" can: %d sent: %d ]"
				, ae.url.c_str(), settings().get_bool(settings_pack::announce_to_all_tiers)
				, settings().get_bool(settings_pack::announce_to_all_trackers)
				, ae.tier, tier, ae.is_working(), ae.fails, ae.fail_limit
				, ae.updating, ae.can_announce(now, is_seed()), sent_announce);
#endif
			if (settings().get_bool(settings_pack::announce_to_all_tiers)
				&& !settings().get_bool(settings_pack::announce_to_all_trackers)
				&& sent_announce
				&& ae.tier <= tier
				&& tier != INT_MAX)
				continue;

			// if trackerid is not specified for tracker use default one, probably set explicitly
			req.trackerid = ae.trackerid.empty() ? m_trackerid : ae.trackerid;

			if (ae.tier > tier && sent_announce
				&& !settings().get_bool(settings_pack::announce_to_all_tiers)) break;
			if (ae.is_working()) { tier = ae.tier; sent_announce = false; }
			if (!ae.can_announce(now, is_seed()))
			{
				// this counts
				if (ae.is_working()) sent_announce = true;
				continue;
			}

			req.url = ae.url;
			req.event = e;
			if (req.event == tracker_request::none)
			{
				if (!ae.start_sent) req.event = tracker_request::started;
				else if (!ae.complete_sent && is_seed()) req.event = tracker_request::completed;
			}

			req.triggered_manually = ae.triggered_manually;
			ae.triggered_manually = false;

			if (settings().get_bool(settings_pack::force_proxy))
			{
				// in force_proxy mode we don't talk directly to trackers
				// we only allow trackers if there is a proxy and issue
				// a warning if there isn't one
				std::string protocol = req.url.substr(0, req.url.find(':'));
				int proxy_type = settings().get_int(settings_pack::proxy_type);

				// http can run over any proxy, so as long as one is used
				// it's OK. If no proxy is configured, skip this tracker
				if ((protocol == "http" || protocol == "https")
					&& proxy_type == settings_pack::none)
				{
					ae.next_announce = now + minutes(10);
					if (m_ses.alerts().should_post<anonymous_mode_alert>()
						|| req.triggered_manually)
					{
						m_ses.alerts().emplace_alert<anonymous_mode_alert>(get_handle()
							, anonymous_mode_alert::tracker_not_anonymous, req.url);
					}
					continue;
				}

				// for UDP, only socks5 and i2p proxies will work.
				// if we're not using one of those proxues with a UDP
				// tracker, skip it
				if (protocol == "udp"
					&& proxy_type != settings_pack::socks5
					&& proxy_type != settings_pack::socks5_pw
					&& proxy_type != settings_pack::i2p_proxy)
				{
					ae.next_announce = now + minutes(10);
					if (m_ses.alerts().should_post<anonymous_mode_alert>()
						|| req.triggered_manually)
					{
						m_ses.alerts().emplace_alert<anonymous_mode_alert>(get_handle()
							, anonymous_mode_alert::tracker_not_anonymous, req.url);
					}
					continue;
				}
			}

#ifndef TORRENT_NO_DEPRECATE
			req.auth = tracker_login();
#endif
			req.key = tracker_key();

#ifdef TORRENT_USE_OPENSSL
			if (is_i2p())
			{
				req.kind |= tracker_request::i2p;
			}
#endif

#ifndef TORRENT_DISABLE_LOGGING
			debug_log("==> TRACKER REQUEST \"%s\" event: %s abort: %d"
				, req.url.c_str()
				, (req.event==tracker_request::stopped?"stopped"
					:req.event==tracker_request::started?"started":"")
				, m_abort);

			// if we're not logging session logs, don't bother creating an
			// observer object just for logging
			if (m_abort && alerts().should_post<log_alert>())
			{
				boost::shared_ptr<aux::tracker_logger> tl(new aux::tracker_logger(m_ses));
				m_ses.queue_tracker_request(req, tl);
			}
			else
#endif
			{
				m_ses.queue_tracker_request(req, shared_from_this());
			}

			ae.updating = true;
			ae.next_announce = now + seconds(20);
			ae.min_announce = now + seconds(10);

			if (m_ses.alerts().should_post<tracker_announce_alert>())
			{
				m_ses.alerts().emplace_alert<tracker_announce_alert>(
					get_handle(), req.url, req.event);
			}

			sent_announce = true;
			if (ae.is_working()
				&& !settings().get_bool(settings_pack::announce_to_all_trackers)
				&& !settings().get_bool(settings_pack::announce_to_all_tiers))
				break;
		}
		update_tracker_timer(now);
	}

	void torrent::scrape_tracker(int idx, bool user_triggered)
	{
		TORRENT_ASSERT(is_single_thread());
		m_last_scrape = m_ses.session_time();

		if (m_trackers.empty()) return;

		if (idx < 0 || idx >= int(m_trackers.size())) idx = m_last_working_tracker;
		if (idx < 0) idx = 0;

		tracker_request req;
		if (settings().get_bool(settings_pack::apply_ip_filter_to_trackers)
			&& m_apply_ip_filter)
			req.filter = m_ip_filter;

		req.info_hash = m_torrent_file->info_hash();
		req.kind |= tracker_request::scrape_request;
		req.url = m_trackers[idx].url;
#ifndef TORRENT_NO_DEPRECATE
		req.auth = tracker_login();
#endif
		req.key = tracker_key();
		req.triggered_manually = user_triggered;
		m_ses.queue_tracker_request(req, shared_from_this());
	}

	void torrent::tracker_warning(tracker_request const& req, std::string const& msg)
	{
		TORRENT_ASSERT(is_single_thread());

		INVARIANT_CHECK;

		announce_entry* ae = find_tracker(req);
		if (ae)
		{
			ae->message = msg;
		}

		if (m_ses.alerts().should_post<tracker_warning_alert>())
			m_ses.alerts().emplace_alert<tracker_warning_alert>(get_handle(), req.url, msg);
	}

	void torrent::tracker_scrape_response(tracker_request const& req
		, int complete, int incomplete, int downloaded, int /* downloaders */)
	{
		TORRENT_ASSERT(is_single_thread());

		INVARIANT_CHECK;
		TORRENT_ASSERT(0 != (req.kind & tracker_request::scrape_request));

		announce_entry* ae = find_tracker(req);
		if (ae)
		{
			if (incomplete >= 0) ae->scrape_incomplete = incomplete;
			if (complete >= 0) ae->scrape_complete = complete;
			if (downloaded >= 0) ae->scrape_downloaded = downloaded;

			update_scrape_state();
		}

		// if this was triggered manually we need to post this unconditionally,
		// since the client expects a response from its action, regardless of
		// whether all tracker events have been enabled by the alert mask
		if (m_ses.alerts().should_post<scrape_reply_alert>()
			|| req.triggered_manually)
		{
			m_ses.alerts().emplace_alert<scrape_reply_alert>(
				get_handle(), incomplete, complete, req.url);
		}
	}

	void torrent::update_scrape_state()
	{
		// loop over all trackers and find the largest numbers for each scrape field
		// then update the torrent-wide understanding of number of downloaders and seeds
		int complete = -1;
		int incomplete = -1;
		int downloaded = -1;
		for (std::vector<announce_entry>::iterator i = m_trackers.begin()
			, end(m_trackers.end()); i != end; ++i)
		{
			complete = (std::max)(i->scrape_complete, complete);
			incomplete = (std::max)(i->scrape_incomplete, incomplete);
			downloaded = (std::max)(i->scrape_downloaded, downloaded);
		}

		if ((complete >= 0 && m_complete != complete)
			|| (incomplete >= 0 && m_incomplete != incomplete)
			|| (downloaded >= 0 && m_downloaded != downloaded))
			state_updated();

		if (m_complete != complete
			|| m_incomplete != incomplete
			|| m_downloaded != downloaded)
		{
			m_complete = complete;
			m_incomplete = incomplete;
			m_downloaded = downloaded;

			update_auto_sequential();

			// these numbers are cached in the resume data
			set_need_save_resume();
		}
	}

	void torrent::tracker_response(
		tracker_request const& r
		, address const& tracker_ip // this is the IP we connected to
		, std::list<address> const& tracker_ips // these are all the IPs it resolved to
		, struct tracker_response const& resp)
	{
		TORRENT_ASSERT(is_single_thread());

		INVARIANT_CHECK;
		TORRENT_ASSERT(0 == (r.kind & tracker_request::scrape_request));

		// if the tracker told us what our external IP address is, record it with
		// out external IP counter (and pass along the IP of the tracker to know
		// who to attribute this vote to)
		if (resp.external_ip != address() && !is_any(tracker_ip))
			m_ses.set_external_address(resp.external_ip
				, aux::session_interface::source_tracker, tracker_ip);

		time_point now = aux::time_now();

		int interval = resp.interval;
		if (interval < settings().get_int(settings_pack::min_announce_interval))
			interval = settings().get_int(settings_pack::min_announce_interval);

		announce_entry* ae = find_tracker(r);
		if (ae)
		{
			if (resp.incomplete >= 0) ae->scrape_incomplete = resp.incomplete;
			if (resp.complete >= 0) ae->scrape_complete = resp.complete;
			if (resp.downloaded >= 0) ae->scrape_downloaded = resp.downloaded;
			if (!ae->start_sent && r.event == tracker_request::started)
				ae->start_sent = true;
			if (!ae->complete_sent && r.event == tracker_request::completed)
				ae->complete_sent = true;
			ae->verified = true;
			ae->updating = false;
			ae->fails = 0;
			ae->next_announce = now + seconds(interval);
			ae->min_announce = now + seconds(resp.min_interval);
			int tracker_index = ae - &m_trackers[0];
			m_last_working_tracker = prioritize_tracker(tracker_index);

			if ((!resp.trackerid.empty()) && (ae->trackerid != resp.trackerid))
			{
				ae->trackerid = resp.trackerid;
				if (m_ses.alerts().should_post<trackerid_alert>())
					m_ses.alerts().emplace_alert<trackerid_alert>(get_handle()
						, r.url, resp.trackerid);
			}

			update_scrape_state();
		}
		update_tracker_timer(now);

		if (resp.complete >= 0 && resp.incomplete >= 0)
			m_last_scrape = m_ses.session_time();

#ifndef TORRENT_DISABLE_LOGGING
		std::string resolved_to;
		for (std::list<address>::const_iterator i = tracker_ips.begin()
			, end(tracker_ips.end()); i != end; ++i)
		{
			resolved_to += i->to_string();
			resolved_to += ", ";
		}
		debug_log("TRACKER RESPONSE\n"
				"interval: %d\n"
				"external ip: %s\n"
				"resolved to: %s\n"
				"we connected to: %s\n"
				"peers:"
			, interval
			, print_address(resp.external_ip).c_str()
			, resolved_to.c_str()
			, print_address(tracker_ip).c_str());

		for (std::vector<peer_entry>::const_iterator i = resp.peers.begin();
			i != resp.peers.end(); ++i)
		{
			debug_log("  %16s %5d %s %s", i->hostname.c_str(), i->port
				, i->pid.is_all_zeros()?"":aux::to_hex(i->pid.to_string()).c_str()
				, identify_client(i->pid).c_str());
		}
		for (std::vector<ipv4_peer_entry>::const_iterator i = resp.peers4.begin();
			i != resp.peers4.end(); ++i)
		{
			debug_log("  %s:%d", print_address(address_v4(i->ip)).c_str(), i->port);
		}
#if TORRENT_USE_IPV6
		for (std::vector<ipv6_peer_entry>::const_iterator i = resp.peers6.begin();
			i != resp.peers6.end(); ++i)
		{
			debug_log("  [%s]:%d", print_address(address_v6(i->ip)).c_str(), i->port);
		}
#endif
#endif

		// for each of the peers we got from the tracker
		for (std::vector<peer_entry>::const_iterator i = resp.peers.begin();
			i != resp.peers.end(); ++i)
		{
			// don't make connections to ourself
			if (i->pid == m_ses.get_peer_id())
				continue;

#if TORRENT_USE_I2P
			if (r.i2pconn && boost::algorithm::ends_with(i->hostname, ".i2p"))
			{
				// this is an i2p name, we need to use the sam connection
				// to do the name lookup
				if (boost::algorithm::ends_with(i->hostname, ".b32.i2p"))
				{
					ADD_OUTSTANDING_ASYNC("torrent::on_i2p_resolve");
					r.i2pconn->async_name_lookup(i->hostname.c_str()
						, std::bind(&torrent::on_i2p_resolve
						, shared_from_this(), _1, _2));
				}
				else
				{
					torrent_state st = get_peer_list_state();
					need_peer_list();
					if (m_peer_list->add_i2p_peer(i->hostname.c_str (), peer_info::tracker, 0, &st))
						state_updated();
					peers_erased(st.erased);
				}
			}
			else
#endif
			{
				ADD_OUTSTANDING_ASYNC("torrent::on_peer_name_lookup");
				m_ses.async_resolve(i->hostname, resolver_interface::abort_on_shutdown
					, std::bind(&torrent::on_peer_name_lookup
						, shared_from_this(), _1, _2, i->port));
			}
		}

		// there are 2 reasons to allow local IPs to be returned from a
		// non-local tracker
		// 1. retrackers are popular in russia, where an ISP runs a tracker within
		//    the AS (but not on the local network) giving out peers only from the
		//    local network
		// 2. it might make sense to have a tracker extension in the future where
		//    trackers records a peer's internal and external IP, and match up
		//    peers on the same local network

		bool need_update = false;
		for (std::vector<ipv4_peer_entry>::const_iterator i = resp.peers4.begin();
			i != resp.peers4.end(); ++i)
		{
			tcp::endpoint a(address_v4(i->ip), i->port);
			need_update |= bool(add_peer(a, peer_info::tracker) != NULL);
		}

#if TORRENT_USE_IPV6
		for (std::vector<ipv6_peer_entry>::const_iterator i = resp.peers6.begin();
			i != resp.peers6.end(); ++i)
		{
			tcp::endpoint a(address_v6(i->ip), i->port);
			need_update |= bool(add_peer(a, peer_info::tracker) != NULL);
		}
#endif
		if (need_update) state_updated();

		update_want_peers();

		// post unconditionally if the announce was triggered manually
		if (m_ses.alerts().should_post<tracker_reply_alert>()
			|| r.triggered_manually)
		{
			m_ses.alerts().emplace_alert<tracker_reply_alert>(
				get_handle(), resp.peers.size() + resp.peers4.size()
#if TORRENT_USE_IPV6
				+ resp.peers6.size()
#endif
				, r.url);
		}

		// we're listening on an interface type that was not used
		// when talking to the tracker. If there is a matching interface
		// type in the tracker IP list, make another tracker request
		// using that interface
		// in order to avoid triggering this case over and over, don't
		// do it if the bind IP for the tracker request that just completed
		// matches one of the listen interfaces, since that means this
		// announce was the second one

		// TODO: 3 instead of announcing once per IP version, announce once per
		// listen interface (i.e. m_listen_sockets)
		if (((!is_any(m_ses.get_ipv6_interface().address()) && tracker_ip.is_v4())
			|| (!is_any(m_ses.get_ipv4_interface().address()) && tracker_ip.is_v6()))
			&& r.bind_ip != m_ses.get_ipv4_interface().address()
			&& r.bind_ip != m_ses.get_ipv6_interface().address())
		{
			auto i = std::find_if(tracker_ips.begin(), tracker_ips.end()
				, [&] (address const& a) { return a.is_v4() != tracker_ip.is_v4(); });
			if (i != tracker_ips.end())
			{
				// the tracker did resolve to a different type of address, so announce
				// to that as well

				// TODO 3: there's a bug when removing a torrent or shutting down the session,
				// where the second announce is skipped (in this case, the one to the IPv6
				// name). This should be fixed by generalizing the tracker list structure to
				// separate the IPv6 and IPv4 addresses as conceptually separate trackers,
				// and they should be announced to in parallel

				tracker_request req = r;
				// tell the tracker to bind to the opposite protocol type
				req.bind_ip = tracker_ip.is_v4()
					? m_ses.get_ipv6_interface().address()
					: m_ses.get_ipv4_interface().address();
#ifndef TORRENT_DISABLE_LOGGING
				debug_log("announce again using %s as the bind interface"
					, print_address(req.bind_ip).c_str());
#endif
				m_ses.queue_tracker_request(req, shared_from_this());
			}
		}

		do_connect_boost();

		state_updated();
	}

	void torrent::update_auto_sequential()
	{
		if (!settings().get_bool(settings_pack::auto_sequential))
		{
			m_auto_sequential = false;
			return;
		}

		if (int(m_connections.size()) - m_num_connecting < 10)
		{
			// there are too few peers. Be conservative and don't assume it's
			// well seeded until we can connect to more peers
			m_auto_sequential = false;
			return;
		}

		// if there are at least 10 seeds, and there are 10 times more
		// seeds than downloaders, enter sequential download mode
		// (for performance)
		int downloaders = num_downloaders();
		int seeds = num_seeds();
		m_auto_sequential = downloaders * 10 <= seeds
			&& seeds > 9;
	}

	void torrent::do_connect_boost()
	{
		if (!m_need_connect_boost) return;

		// this is the first tracker response for this torrent
		// instead of waiting one second for session_impl::on_tick()
		// to be called, connect to a few peers immediately
		int conns = (std::min)(
			settings().get_int(settings_pack::torrent_connect_boost)
			, settings().get_int(settings_pack::connections_limit) - m_ses.num_connections());

		if (conns > 0) m_need_connect_boost = false;

		// if we don't know of any peers
		if (!m_peer_list) return;

		while (want_peers() && conns > 0)
		{
			--conns;
			torrent_state st = get_peer_list_state();
			torrent_peer* p = m_peer_list->connect_one_peer(m_ses.session_time(), &st);
			peers_erased(st.erased);
			inc_stats_counter(counters::connection_attempt_loops, st.loop_counter);
			if (p == NULL)
			{
				update_want_peers();
				continue;
			}

#ifndef TORRENT_DISABLE_LOGGING
			external_ip const& external = m_ses.external_address();
			debug_log(" *** FOUND CONNECTION CANDIDATE ["
				" ip: %s rank: %u external: %s t: %d ]"
				, print_endpoint(p->ip()).c_str()
				, p->rank(external, m_ses.listen_port())
				, print_address(external.external_address(p->address())).c_str()
				, int(m_ses.session_time() - p->last_connected));
#endif

			if (!connect_to_peer(p))
			{
				m_peer_list->inc_failcount(p);
				update_want_peers();
			}
			else
			{
				// increase m_ses.m_boost_connections for each connection
				// attempt. This will be deducted from the connect speed
				// the next time session_impl::on_tick() is triggered
				m_ses.inc_boost_connections();
				update_want_peers();
			}
		}

		if (want_peers()) m_ses.prioritize_connections(shared_from_this());
	}

	time_point torrent::next_announce() const
	{
		return m_waiting_tracker?m_tracker_timer.expires_at():min_time();
	}

	// this is the entry point for the client to force a re-announce. It's
	// considered a client-initiated announce (as opposed to the regular ones,
	// issued by libtorrent)
	void torrent::force_tracker_request(time_point t, int tracker_idx)
	{
		if (is_paused()) return;
		if (tracker_idx == -1)
		{
			for (std::vector<announce_entry>::iterator i = m_trackers.begin()
				, end(m_trackers.end()); i != end; ++i)
			{
				i->next_announce = (std::max)(t, i->min_announce) + seconds(1);
				i->triggered_manually = true;
			}
		}
		else
		{
			TORRENT_ASSERT(tracker_idx >= 0 && tracker_idx < int(m_trackers.size()));
			if (tracker_idx < 0 || tracker_idx >= int(m_trackers.size()))
				return;
			announce_entry& e = m_trackers[tracker_idx];
			e.next_announce = (std::max)(t, e.min_announce) + seconds(1);
			e.triggered_manually = true;
		}
		update_tracker_timer(clock_type::now());
	}

#ifndef TORRENT_NO_DEPRECATE
	void torrent::set_tracker_login(
		std::string const& name
		, std::string const& pw)
	{
		m_username = name;
		m_password = pw;
	}
#endif

#if TORRENT_USE_I2P
	void torrent::on_i2p_resolve(error_code const& ec, char const* dest)
	{
		TORRENT_ASSERT(is_single_thread());

		INVARIANT_CHECK;

		COMPLETE_ASYNC("torrent::on_i2p_resolve");
#ifndef TORRENT_DISABLE_LOGGING
		if (ec)
			debug_log("i2p_resolve error: %s", ec.message().c_str());
#endif
		if (ec || m_abort || m_ses.is_aborted()) return;

		need_peer_list();
		torrent_state st = get_peer_list_state();
		if (m_peer_list->add_i2p_peer(dest, peer_info::tracker, 0, &st))
			state_updated();
		peers_erased(st.erased);
	}
#endif

	void torrent::on_peer_name_lookup(error_code const& e
		, std::vector<address> const& host_list, int port)
	{
		TORRENT_ASSERT(is_single_thread());

		INVARIANT_CHECK;

		COMPLETE_ASYNC("torrent::on_peer_name_lookup");

#ifndef TORRENT_DISABLE_LOGGING
		if (e)
			debug_log("peer name lookup error: %s", e.message().c_str());
#endif

		if (e || m_abort || host_list.empty() || m_ses.is_aborted()) return;

		// TODO: add one peer per IP the hostname resolves to
		tcp::endpoint host(host_list.front(), port);

		if (m_ip_filter && m_ip_filter->access(host.address()) & ip_filter::blocked)
		{
#ifndef TORRENT_DISABLE_LOGGING
			error_code ec;
			debug_log("blocked ip from tracker: %s", host.address().to_string(ec).c_str());
#endif
			if (m_ses.alerts().should_post<peer_blocked_alert>())
				m_ses.alerts().emplace_alert<peer_blocked_alert>(get_handle()
					, host, peer_blocked_alert::ip_filter);
			return;
		}

		if (add_peer(host, peer_info::tracker))
			state_updated();
		update_want_peers();
	}

	boost::int64_t torrent::bytes_left() const
	{
		// if we don't have the metadata yet, we
		// cannot tell how big the torrent is.
		if (!valid_metadata()) return -1;
		return m_torrent_file->total_size()
			- quantized_bytes_done();
	}

	boost::int64_t torrent::quantized_bytes_done() const
	{
//		INVARIANT_CHECK;

		if (!valid_metadata()) return 0;

		if (m_torrent_file->num_pieces() == 0)
			return 0;

		// if any piece hash fails, we'll be taken out of seed mode
		// and m_seed_mode will be false
		if (m_seed_mode) return m_torrent_file->total_size();

		if (!has_picker()) return m_have_all ? m_torrent_file->total_size() : 0;

		const int last_piece = m_torrent_file->num_pieces() - 1;

		boost::int64_t total_done
			= boost::uint64_t(m_picker->num_passed()) * m_torrent_file->piece_length();

		// if we have the last piece, we have to correct
		// the amount we have, since the first calculation
		// assumed all pieces were of equal size
		if (m_picker->has_piece_passed(last_piece))
		{
			int corr = m_torrent_file->piece_size(last_piece)
				- m_torrent_file->piece_length();
			total_done += corr;
		}
		return total_done;
	}

	// returns the number of bytes we are interested
	// in for the given block. This returns block_size()
	// for all blocks except the last one (if it's smaller
	// than block_size()) and blocks that overlap a padding
	// file
	int torrent::block_bytes_wanted(piece_block const& p) const
	{
		file_storage const& fs = m_torrent_file->files();
		int piece_size = m_torrent_file->piece_size(p.piece_index);
		int offset = p.block_index * block_size();
		if (m_padding == 0) return (std::min)(piece_size - offset, block_size());

		std::vector<file_slice> files = fs.map_block(
			p.piece_index, offset, (std::min)(piece_size - offset, block_size()));
		int ret = 0;
		for (std::vector<file_slice>::iterator i = files.begin()
			, end(files.end()); i != end; ++i)
		{
			if (fs.pad_file_at(i->file_index)) continue;
			ret += i->size;
		}
		TORRENT_ASSERT(ret <= (std::min)(piece_size - offset, block_size()));
		return ret;
	}

	// fills in total_wanted, total_wanted_done and total_done
	void torrent::bytes_done(torrent_status& st, bool accurate) const
	{
		INVARIANT_CHECK;

		st.total_done = 0;
		st.total_wanted_done = 0;
		st.total_wanted = m_torrent_file->total_size();

		TORRENT_ASSERT(st.total_wanted >= m_padding);
		TORRENT_ASSERT(st.total_wanted >= 0);

		if (!valid_metadata() || m_torrent_file->num_pieces() == 0)
			return;

		TORRENT_ASSERT(st.total_wanted >= boost::int64_t(m_torrent_file->piece_length())
			* (m_torrent_file->num_pieces() - 1));

		const int last_piece = m_torrent_file->num_pieces() - 1;
		const int piece_size = m_torrent_file->piece_length();

		// if any piece hash fails, we'll be taken out of seed mode
		// and m_seed_mode will be false
		if (m_seed_mode || is_seed())
		{
			st.total_done = m_torrent_file->total_size() - m_padding;
			st.total_wanted_done = st.total_done;
			st.total_wanted = st.total_done;
			return;
		}
		else if (!has_picker())
		{
			st.total_done = 0;
			st.total_wanted_done = 0;
			st.total_wanted = m_torrent_file->total_size() - m_padding;
			return;
		}

		TORRENT_ASSERT(num_have() >= m_picker->num_have_filtered());
		st.total_wanted_done = boost::int64_t(num_passed() - m_picker->num_have_filtered())
			* piece_size;
		TORRENT_ASSERT(st.total_wanted_done >= 0);

		st.total_done = boost::int64_t(num_passed()) * piece_size;
		// if num_passed() == num_pieces(), we should be a seed, and taken the
		// branch above
		TORRENT_ASSERT(num_passed() <= m_torrent_file->num_pieces());

		int num_filtered_pieces = m_picker->num_filtered()
			+ m_picker->num_have_filtered();
		int last_piece_index = m_torrent_file->num_pieces() - 1;
		if (m_picker->piece_priority(last_piece_index) == 0)
		{
			st.total_wanted -= m_torrent_file->piece_size(last_piece_index);
			TORRENT_ASSERT(st.total_wanted >= 0);
			--num_filtered_pieces;
		}
		st.total_wanted -= boost::int64_t(num_filtered_pieces) * piece_size;
		TORRENT_ASSERT(st.total_wanted >= 0);

		// if we have the last piece, we have to correct
		// the amount we have, since the first calculation
		// assumed all pieces were of equal size
		if (m_picker->has_piece_passed(last_piece))
		{
			TORRENT_ASSERT(st.total_done >= piece_size);
			int corr = m_torrent_file->piece_size(last_piece)
				- piece_size;
			TORRENT_ASSERT(corr <= 0);
			TORRENT_ASSERT(corr > -piece_size);
			st.total_done += corr;
			if (m_picker->piece_priority(last_piece) != 0)
			{
				TORRENT_ASSERT(st.total_wanted_done >= piece_size);
				st.total_wanted_done += corr;
			}
		}
		TORRENT_ASSERT(st.total_wanted >= st.total_wanted_done);

		// this is expensive, we might not want to do it all the time
		if (!accurate) return;

		// subtract padding files
		if (m_padding > 0)
		{
			// this is a bit unfortunate
			// (both the const cast and the requirement to load the torrent)
			if (!const_cast<torrent*>(this)->need_loaded()) return;

			file_storage const& files = m_torrent_file->files();
			for (int i = 0; i < files.num_files(); ++i)
			{
				if (!files.pad_file_at(i)) continue;
				peer_request p = files.map_file(i, 0, files.file_size(i));
				for (int j = p.piece; p.length > 0; ++j)
				{
					int deduction = (std::min)(p.length, piece_size - p.start);
					bool done = m_picker->has_piece_passed(j);
					bool wanted = m_picker->piece_priority(j) > 0;
					if (done) st.total_done -= deduction;
					if (wanted) st.total_wanted -= deduction;
					if (wanted && done) st.total_wanted_done -= deduction;
					TORRENT_ASSERT(st.total_done >= 0);
					TORRENT_ASSERT(st.total_wanted >= 0);
					TORRENT_ASSERT(st.total_wanted_done >= 0);
					p.length -= piece_size - p.start;
					p.start = 0;
					++p.piece;
				}
			}
		}

		TORRENT_ASSERT(!accurate || st.total_done <= m_torrent_file->total_size() - m_padding);
		TORRENT_ASSERT(st.total_wanted_done >= 0);
		TORRENT_ASSERT(st.total_done >= st.total_wanted_done);

		std::vector<piece_picker::downloading_piece> dl_queue
			= m_picker->get_download_queue();

		const int blocks_per_piece = (piece_size + block_size() - 1) / block_size();

		// look at all unfinished pieces and add the completed
		// blocks to our 'done' counter
		for (std::vector<piece_picker::downloading_piece>::const_iterator i =
			dl_queue.begin(); i != dl_queue.end(); ++i)
		{
			int corr = 0;
			int index = i->index;
			// completed pieces are already accounted for
			if (m_picker->has_piece_passed(index)) continue;
			TORRENT_ASSERT(i->finished <= m_picker->blocks_in_piece(index));

#if TORRENT_USE_ASSERTS
			for (std::vector<piece_picker::downloading_piece>::const_iterator j = boost::next(i);
				j != dl_queue.end(); ++j)
			{
				TORRENT_ASSERT(j->index != index);
			}
#endif

			piece_picker::block_info* info = m_picker->blocks_for_piece(*i);
			for (int j = 0; j < blocks_per_piece; ++j)
			{
#ifdef TORRENT_EXPENSIVE_INVARIANT_CHECKS
				TORRENT_ASSERT(m_picker->is_finished(piece_block(index, j))
					== (info[j].state == piece_picker::block_info::state_finished));
#endif
				if (info[j].state == piece_picker::block_info::state_finished)
				{
					corr += block_bytes_wanted(piece_block(index, j));
				}
				TORRENT_ASSERT(corr >= 0);
				TORRENT_ASSERT(index != last_piece || j < m_picker->blocks_in_last_piece()
					|| info[j].state != piece_picker::block_info::state_finished);
			}

			st.total_done += corr;
			if (m_picker->piece_priority(index) > 0)
				st.total_wanted_done += corr;
		}

		TORRENT_ASSERT(st.total_wanted <= m_torrent_file->total_size() - m_padding);
		TORRENT_ASSERT(st.total_done <= m_torrent_file->total_size() - m_padding);
		TORRENT_ASSERT(st.total_wanted_done <= m_torrent_file->total_size() - m_padding);
		TORRENT_ASSERT(st.total_wanted_done >= 0);
		TORRENT_ASSERT(st.total_done >= st.total_wanted_done);

		std::map<piece_block, int> downloading_piece;
		for (const_peer_iterator i = begin(); i != end(); ++i)
		{
			peer_connection* pc = *i;
			boost::optional<piece_block_progress> p
				= pc->downloading_piece_progress();
			if (!p) continue;

			if (m_picker->has_piece_passed(p->piece_index))
				continue;

			piece_block block(p->piece_index, p->block_index);
			if (m_picker->is_finished(block))
				continue;

			std::map<piece_block, int>::iterator dp
				= downloading_piece.find(block);
			if (dp != downloading_piece.end())
			{
				if (dp->second < p->bytes_downloaded)
					dp->second = p->bytes_downloaded;
			}
			else
			{
				downloading_piece[block] = p->bytes_downloaded;
			}
#ifdef TORRENT_DEBUG
			TORRENT_ASSERT(p->bytes_downloaded <= p->full_block_bytes);
			TORRENT_ASSERT(p->full_block_bytes == to_req(piece_block(
				p->piece_index, p->block_index)).length);
#endif
		}
		for (std::map<piece_block, int>::iterator i = downloading_piece.begin();
			i != downloading_piece.end(); ++i)
		{
			int done = (std::min)(block_bytes_wanted(i->first), i->second);
			st.total_done += done;
			if (m_picker->piece_priority(i->first.piece_index) != 0)
				st.total_wanted_done += done;
		}

		TORRENT_ASSERT(st.total_done <= m_torrent_file->total_size() - m_padding);
		TORRENT_ASSERT(st.total_wanted_done <= m_torrent_file->total_size() - m_padding);

#ifdef TORRENT_DEBUG

		if (st.total_done >= m_torrent_file->total_size())
		{
			// Thist happens when a piece has been downloaded completely
			// but not yet verified against the hash
			std::fprintf(stderr, "num_have: %d\nunfinished:\n", num_have());
			for (std::vector<piece_picker::downloading_piece>::const_iterator i =
				dl_queue.begin(); i != dl_queue.end(); ++i)
			{
				std::fprintf(stderr, "  %d ", i->index);
				piece_picker::block_info* info = m_picker->blocks_for_piece(*i);
				for (int j = 0; j < blocks_per_piece; ++j)
				{
					char const* state = info[j].state
						== piece_picker::block_info::state_finished ? "1" : "0";
					fputs(state, stderr);
				}
				fputs("\n", stderr);
			}

			fputs("downloading pieces:\n", stderr);

			for (std::map<piece_block, int>::iterator i = downloading_piece.begin();
				i != downloading_piece.end(); ++i)
			{
				std::fprintf(stderr, "   %d:%d  %d\n", int(i->first.piece_index), int(i->first.block_index), i->second);
			}

		}

		TORRENT_ASSERT(st.total_done <= m_torrent_file->total_size());
		TORRENT_ASSERT(st.total_wanted_done <= m_torrent_file->total_size());

#endif

		TORRENT_ASSERT(st.total_done >= st.total_wanted_done);
	}

	void torrent::on_piece_verified(disk_io_job const* j)
	{
		TORRENT_ASSERT(is_single_thread());

		torrent_ref_holder h(this, "verify_piece");

		dec_refcount("verify_piece");

		if (m_abort) return;

		int ret = j->ret;
		if (settings().get_bool(settings_pack::disable_hash_checks))
		{
			ret = 0;
		}
		else if (ret == -1)
		{
			handle_disk_error(j);
		}
		// we're using the piece hashes here, we need the torrent to be loaded
		else if (need_loaded())
		{
			if (sha1_hash(j->d.piece_hash) != m_torrent_file->hash_for_piece(j->piece))
				ret = -2;
		}
		else
		{
			// failing to load the .torrent file counts as disk failure
			ret = -1;
		}

		// 0: success, piece passed check
		// -1: disk failure
		// -2: piece failed check

#ifndef TORRENT_DISABLE_LOGGING
		debug_log("*** PIECE_FINISHED [ p: %d | chk: %s | size: %d ]"
			, j->piece, ((ret == 0)
				?"passed":ret == -1
				?"disk failed":"failed")
			, m_torrent_file->piece_size(j->piece));
#endif
		TORRENT_ASSERT(valid_metadata());

		// if we're a seed we don't have a picker
		// and we also don't have to do anything because
		// we already have this piece
		if (!has_picker() && m_have_all) return;

		need_picker();

		TORRENT_ASSERT(!m_picker->have_piece(j->piece));

//		picker().mark_as_done_checking(j->piece);

		state_updated();

		// even though the piece passed the hash-check
		// it might still have failed being written to disk
		// if so, piece_picker::write_failed() has been
		// called, and the piece is no longer finished.
		// in this case, we have to ignore the fact that
		// it passed the check
		if (!m_picker->is_piece_finished(j->piece)) return;

		if (ret == 0)
		{
			// the following call may cause picker to become invalid
			// in case we just became a seed
			piece_passed(j->piece);
			// if we're in seed mode, we just acquired this piece
			// mark it as verified
			if (m_seed_mode) verified(j->piece);
		}
		else if (ret == -2)
		{
			// piece_failed() will restore the piece
			piece_failed(j->piece);
		}
		else
		{
			TORRENT_ASSERT(ret == -1);
			update_gauge();
		}

	}

	// this is called once we have completely downloaded piece
	// 'index', its hash has been verified. It's also called
	// during initial file check when we find a piece whose hash
	// is correct
	void torrent::we_have(int index)
	{
		TORRENT_ASSERT(is_single_thread());
		TORRENT_ASSERT(!has_picker() || m_picker->has_piece_passed(index));

		inc_stats_counter(counters::num_have_pieces);

		// at this point, we have the piece for sure. It has been
		// successfully written to disk. We may announce it to peers
		// (unless it has already been announced through predictive_piece_announce
		// feature).
		bool announce_piece = true;
		std::vector<int>::iterator it = std::lower_bound(m_predictive_pieces.begin()
			, m_predictive_pieces.end(), index);
		if (it != m_predictive_pieces.end() && *it == index)
		{
			// this means we've already announced the piece
			announce_piece = false;
			m_predictive_pieces.erase(it);
		}

		// make a copy of the peer list since peers
		// may disconnect while looping
		std::vector<peer_connection*> peers = m_connections;

		for (peer_iterator i = peers.begin(); i != peers.end(); ++i)
		{
			boost::shared_ptr<peer_connection> p = (*i)->self();

			// received_piece will check to see if we're still interested
			// in this peer, and if neither of us is interested in the other,
			// disconnect it.
			p->received_piece(index);
			if (p->is_disconnecting()) continue;

			// if we're not announcing the piece, it means we
			// already have, and that we might have received
			// a request for it, and not sending it because
			// we were waiting to receive the piece, now that
			// we have received it, try to send stuff (fill_send_buffer)
			if (announce_piece) p->announce_piece(index);
			else p->fill_send_buffer();
		}

#ifndef TORRENT_DISABLE_EXTENSIONS
		for (auto& ext : m_extensions)
		{
			TORRENT_TRY {
				ext->on_piece_pass(index);
			} TORRENT_CATCH (std::exception&) {}
		}
#endif

		// since this piece just passed, we might have
		// become uninterested in some peers where this
		// was the last piece we were interested in
		for (peer_iterator i = m_connections.begin();
			i != m_connections.end();)
		{
			peer_connection* p = *i;
			// update_interest may disconnect the peer and
			// invalidate the iterator
			++i;
			// if we're not interested already, no need to check
			if (!p->is_interesting()) continue;
			// if the peer doesn't have the piece we just got, it
			// shouldn't affect our interest
			if (!p->has_piece(index)) continue;
			p->update_interest();
		}

		if (settings().get_int(settings_pack::suggest_mode) == settings_pack::suggest_read_cache)
		{
			// we just got a new piece. Chances are that it's actually the
			// rarest piece (since we're likely to download pieces rarest first)
			// if it's rarer than any other piece that we currently suggest, insert
			// it in the suggest set and pop the last one out
			add_suggest_piece(index);
		}

		set_need_save_resume();
		state_updated();

		if (m_ses.alerts().should_post<piece_finished_alert>())
			m_ses.alerts().emplace_alert<piece_finished_alert>(get_handle(), index);

		// update m_file_progress (if we have one)
		m_file_progress.update(m_torrent_file->files(), index
			, &m_ses.alerts(), get_handle());

		remove_time_critical_piece(index, true);

		if (is_finished()
			&& m_state != torrent_status::finished
			&& m_state != torrent_status::seeding)
		{
			// torrent finished
			// i.e. all the pieces we're interested in have
			// been downloaded. Release the files (they will open
			// in read only mode if needed)
			finished();
			// if we just became a seed, picker is now invalid, since it
			// is deallocated by the torrent once it starts seeding
		}

		m_last_download = m_ses.session_time();

		if (m_share_mode)
			recalc_share_mode();
	}

	// this is called when the piece hash is checked as correct. Note
	// that the piece picker and the torrent won't necessarily consider
	// us to have this piece yet, since it might not have been flushed
	// to disk yet. Only if we have predictive_piece_announce on will
	// we announce this piece to peers at this point.
	void torrent::piece_passed(int index)
	{
//		INVARIANT_CHECK;
		TORRENT_ASSERT(is_single_thread());
		TORRENT_ASSERT(!m_picker->has_piece_passed(index));

#ifndef TORRENT_DISABLE_LOGGING
		debug_log("PIECE_PASSED (%d)", num_passed());
#endif

//		std::fprintf(stderr, "torrent::piece_passed piece:%d\n", index);

		TORRENT_ASSERT(index >= 0);
		TORRENT_ASSERT(index < m_torrent_file->num_pieces());

		set_need_save_resume();

		inc_stats_counter(counters::num_piece_passed);

		remove_time_critical_piece(index, true);

		std::vector<torrent_peer*> downloaders;
		m_picker->get_downloaders(downloaders, index);

		// increase the trust point of all peers that sent
		// parts of this piece.
		std::set<torrent_peer*> peers;

		// these torrent_peer pointers are owned by m_peer_list and they may be
		// invalidated if a peer disconnects. We cannot keep them across any
		// significant operations, but we should use them right away
		// ignore NULL pointers
		std::remove_copy(downloaders.begin(), downloaders.end()
			, std::inserter(peers, peers.begin()), static_cast<torrent_peer*>(0));

		for (std::set<torrent_peer*>::iterator i = peers.begin()
			, end(peers.end()); i != end; ++i)
		{
			torrent_peer* p = static_cast<torrent_peer*>(*i);
			TORRENT_ASSERT(p != 0);
			if (p == 0) continue;
			TORRENT_ASSERT(p->in_use);
			p->on_parole = false;
			int trust_points = p->trust_points;
			++trust_points;
			if (trust_points > 8) trust_points = 8;
			p->trust_points = trust_points;
			if (p->connection)
			{
				peer_connection* peer = static_cast<peer_connection*>(p->connection);
				TORRENT_ASSERT(peer->m_in_use == 1337);
				peer->received_valid_data(index);
			}
		}
		// announcing a piece may invalidate the torrent_peer pointers
		// so we can't use them anymore

		downloaders.clear();
		peers.clear();

		// make the disk cache flush the piece to disk
		if (m_storage)
			m_ses.disk_thread().async_flush_piece(m_storage.get(), index);
		m_picker->piece_passed(index);
		update_gauge();
		we_have(index);
	}

	// we believe we will complete this piece very soon
	// announce it to peers ahead of time to eliminate the
	// round-trip times involved in announcing it, requesting it
	// and sending it
	void torrent::predicted_have_piece(int index, int milliseconds)
	{
		std::vector<int>::iterator i = std::lower_bound(m_predictive_pieces.begin()
			, m_predictive_pieces.end(), index);
		if (i != m_predictive_pieces.end() && *i == index) return;

		for (peer_iterator p = m_connections.begin()
			, end(m_connections.end()); p != end; ++p)
		{
#ifndef TORRENT_DISABLE_LOGGING
			(*p)->peer_log(peer_log_alert::outgoing, "PREDICTIVE_HAVE", "piece: %d expected in %d ms"
				, index, milliseconds);
#else
			TORRENT_UNUSED(milliseconds);
#endif
			(*p)->announce_piece(index);
		}

		m_predictive_pieces.insert(i, index);
	}

	void torrent::piece_failed(int index)
	{
		// if the last piece fails the peer connection will still
		// think that it has received all of it until this function
		// resets the download queue. So, we cannot do the
		// invariant check here since it assumes:
		// (total_done == m_torrent_file->total_size()) => is_seed()
		INVARIANT_CHECK;
		TORRENT_ASSERT(is_single_thread());

		TORRENT_ASSERT(m_picker.get());
		TORRENT_ASSERT(index >= 0);
		TORRENT_ASSERT(index < m_torrent_file->num_pieces());

		inc_stats_counter(counters::num_piece_failed);

		if (m_ses.alerts().should_post<hash_failed_alert>())
			m_ses.alerts().emplace_alert<hash_failed_alert>(get_handle(), index);

		std::vector<int>::iterator it = std::lower_bound(m_predictive_pieces.begin()
			, m_predictive_pieces.end(), index);
		if (it != m_predictive_pieces.end() && *it == index)
		{
			for (peer_iterator p = m_connections.begin()
				, end(m_connections.end()); p != end; ++p)
			{
				// send reject messages for
				// potential outstanding requests to this piece
				(*p)->reject_piece(index);
				// let peers that support the dont-have message
				// know that we don't actually have this piece
				(*p)->write_dont_have(index);
			}
			m_predictive_pieces.erase(it);
		}
		// increase the total amount of failed bytes
		add_failed_bytes(m_torrent_file->piece_size(index));

#ifndef TORRENT_DISABLE_EXTENSIONS
		for (auto& ext : m_extensions)
		{
			TORRENT_TRY {
				ext->on_piece_failed(index);
			} TORRENT_CATCH (std::exception&) {}
		}
#endif

		std::vector<torrent_peer*> downloaders;
		if (m_picker)
			m_picker->get_downloaders(downloaders, index);

		// decrease the trust point of all peers that sent
		// parts of this piece.
		// first, build a set of all peers that participated
		std::set<torrent_peer*> peers;
		std::copy(downloaders.begin(), downloaders.end(), std::inserter(peers, peers.begin()));

#ifdef TORRENT_DEBUG
		for (std::vector<torrent_peer*>::iterator i = downloaders.begin()
			, end(downloaders.end()); i != end; ++i)
		{
			torrent_peer* p = static_cast<torrent_peer*>(*i);
			if (p && p->connection)
			{
				peer_connection* peer = static_cast<peer_connection*>(p->connection);
				peer->piece_failed = true;
			}
		}
#endif

		// did we receive this piece from a single peer?
		bool single_peer = peers.size() == 1;

		for (std::set<torrent_peer*>::iterator i = peers.begin()
			, end(peers.end()); i != end; ++i)
		{
			torrent_peer* p = static_cast<torrent_peer*>(*i);
			if (p == 0) continue;
			TORRENT_ASSERT(p->in_use);
			bool allow_disconnect = true;
			if (p->connection)
			{
				peer_connection* peer = static_cast<peer_connection*>(p->connection);
				TORRENT_ASSERT(peer->m_in_use == 1337);

				// the peer implementation can ask not to be disconnected.
				// this is used for web seeds for instance, to instead of
				// disconnecting, mark the file as not being haved.
				allow_disconnect = peer->received_invalid_data(index, single_peer);
			}

			if (settings().get_bool(settings_pack::use_parole_mode))
				p->on_parole = true;

			int hashfails = p->hashfails;
			int trust_points = p->trust_points;

			// we decrease more than we increase, to keep the
			// allowed failed/passed ratio low.
			trust_points -= 2;
			++hashfails;
			if (trust_points < -7) trust_points = -7;
			p->trust_points = trust_points;
			if (hashfails > 255) hashfails = 255;
			p->hashfails = hashfails;

			// either, we have received too many failed hashes
			// or this was the only peer that sent us this piece.
			// if we have failed more than 3 pieces from this peer,
			// don't trust it regardless.
			if (p->trust_points <= -7
				|| (single_peer && allow_disconnect))
			{
				// we don't trust this peer anymore
				// ban it.
				if (m_ses.alerts().should_post<peer_ban_alert>())
				{
					peer_id pid(0);
					if (p->connection) pid = p->connection->pid();
					m_ses.alerts().emplace_alert<peer_ban_alert>(
						get_handle(), p->ip(), pid);
				}

				// mark the peer as banned
				ban_peer(p);
				update_want_peers();
				inc_stats_counter(counters::banned_for_hash_failure);

				if (p->connection)
				{
					peer_connection* peer = static_cast<peer_connection*>(p->connection);
#ifndef TORRENT_DISABLE_LOGGING
					debug_log("*** BANNING PEER: \"%s\" Too many corrupt pieces"
						, print_endpoint(p->ip()).c_str());
#endif
#ifndef TORRENT_DISABLE_LOGGING
					peer->peer_log(peer_log_alert::info, "BANNING_PEER", "Too many corrupt pieces");
#endif
					peer->disconnect(errors::too_many_corrupt_pieces, op_bittorrent);
				}
			}
		}

		// If m_storage isn't set here, it means we're shutting down
		if (m_storage)
		{
			// it doesn't make much sense to fail to hash a piece
			// without having a storage associated with the torrent.
			// restoring the piece in the piece picker without calling
			// clear piece on the disk thread will make them out of
			// sync, and if we try to write more blocks to this piece
			// the disk thread will barf, because it hasn't been cleared
			TORRENT_ASSERT(m_storage);

			// don't allow picking any blocks from this piece
			// until we're done synchronizing with the disk threads.
			m_picker->lock_piece(index);

			// don't do this until after the plugins have had a chance
			// to read back the blocks that failed, for blame purposes
			// this way they have a chance to hit the cache
			m_ses.disk_thread().async_clear_piece(m_storage.get(), index
				, std::bind(&torrent::on_piece_sync, shared_from_this(), _1));
		}
		else
		{
			TORRENT_ASSERT(m_abort);
			// it doesn't really matter what we do
			// here, since we're about to destruct the
			// torrent anyway.
			disk_io_job j;
			j.piece = index;
			on_piece_sync(&j);
		}

#ifdef TORRENT_DEBUG
		for (std::vector<torrent_peer*>::iterator i = downloaders.begin()
			, end(downloaders.end()); i != end; ++i)
		{
			torrent_peer* p = *i;
			if (p && p->connection)
			{
				peer_connection* peer = static_cast<peer_connection*>(p->connection);
				peer->piece_failed = false;
			}
		}
#endif
	}

	void torrent::peer_is_interesting(peer_connection& c)
	{
		INVARIANT_CHECK;

		// no peer should be interesting if we're finished
		TORRENT_ASSERT(!is_finished());

		if (c.in_handshake()) return;
		c.send_interested();
		if (c.has_peer_choked()
			&& c.allowed_fast().empty())
			return;

		if (request_a_block(*this, c))
			inc_stats_counter(counters::interesting_piece_picks);
		c.send_block_requests();
	}

	void torrent::on_piece_sync(disk_io_job const* j)
	{
		// the user may have called force_recheck, which clears
		// the piece picker
		if (!has_picker()) return;

		// unlock the piece and restore it, as if no block was
		// ever downloaded for it.
		m_picker->restore_piece(j->piece);

		// we have to let the piece_picker know that
		// this piece failed the check as it can restore it
		// and mark it as being interesting for download
		TORRENT_ASSERT(m_picker->have_piece(j->piece) == false);

		// loop over all peers and re-request potential duplicate
		// blocks to this piece
		for (std::vector<peer_connection*>::iterator i = m_connections.begin()
			, end(m_connections.end()); i != end; ++i)
		{
			peer_connection* p = *i;
			std::vector<pending_block> const& dq = p->download_queue();
			std::vector<pending_block> const& rq = p->request_queue();
			for (std::vector<pending_block>::const_iterator k = dq.begin()
				, end2(dq.end()); k != end2; ++k)
			{
				if (k->timed_out || k->not_wanted) continue;
				if (int(k->block.piece_index) != j->piece) continue;
				m_picker->mark_as_downloading(k->block, p->peer_info_struct()
					, p->picker_options());
			}
			for (std::vector<pending_block>::const_iterator k = rq.begin()
				, end2(rq.end()); k != end2; ++k)
			{
				if (int(k->block.piece_index) != j->piece) continue;
				m_picker->mark_as_downloading(k->block, p->peer_info_struct()
					, p->picker_options());
			}
		}
	}

	void torrent::peer_has(int index, peer_connection const* peer)
	{
		if (has_picker())
		{
			torrent_peer* pp = peer->peer_info_struct();
			m_picker->inc_refcount(index, pp);
			update_suggest_piece(index, 1);
		}
#ifdef TORRENT_DEBUG
		else
		{
			TORRENT_ASSERT(is_seed() || !m_have_all);
		}
#endif
	}

	// when we get a bitfield message, this is called for that piece
	void torrent::peer_has(bitfield const& bits, peer_connection const* peer)
	{
		if (has_picker())
		{
			TORRENT_ASSERT(bits.size() == torrent_file().num_pieces());
			torrent_peer* pp = peer->peer_info_struct();
			m_picker->inc_refcount(bits, pp);
			refresh_suggest_pieces();
		}
#ifdef TORRENT_DEBUG
		else
		{
			TORRENT_ASSERT(is_seed() || !m_have_all);
		}
#endif
	}

	void torrent::peer_has_all(peer_connection const* peer)
	{
		if (has_picker())
		{
			torrent_peer* pp = peer->peer_info_struct();
			m_picker->inc_refcount_all(pp);
		}
#ifdef TORRENT_DEBUG
		else
		{
			TORRENT_ASSERT(is_seed() || !m_have_all);
		}
#endif
	}

	void torrent::peer_lost(bitfield const& bits, peer_connection const* peer)
	{
		if (has_picker())
		{
			TORRENT_ASSERT(bits.size() == torrent_file().num_pieces());
			torrent_peer* pp = peer->peer_info_struct();
			m_picker->dec_refcount(bits, pp);
			// TODO: update suggest_piece?
		}
#ifdef TORRENT_DEBUG
		else
		{
			TORRENT_ASSERT(is_seed() || !m_have_all);
		}
#endif
	}

	void torrent::peer_lost(int index, peer_connection const* peer)
	{
		if (m_picker.get())
		{
			torrent_peer* pp = peer->peer_info_struct();
			m_picker->dec_refcount(index, pp);
			update_suggest_piece(index, -1);
		}
#ifdef TORRENT_DEBUG
		else
		{
			TORRENT_ASSERT(is_seed() || !m_have_all);
		}
#endif
	}

	void torrent::add_suggest_piece(int index)
	{
		// it would be nice if we would keep track of piece
		// availability even when we're a seed, for
		// the suggest piece feature
		if (!has_picker()) return;

		int num_peers = m_picker->get_availability(index);

		TORRENT_ASSERT(has_piece_passed(index));

		// in order to avoid unnecessary churn in the suggested pieces
		// the new piece has to beat the existing piece by at least one
		// peer in availability.
		// m_suggested_pieces is sorted by rarity, the last element
		// should have the most peers (num_peers).
		if (m_suggested_pieces.empty()
			|| num_peers < m_suggested_pieces[m_suggested_pieces.size()-1].num_peers - 1)
		{
			suggest_piece_t sp;
			sp.piece_index = index;
			sp.num_peers = num_peers;

			auto range = std::equal_range(m_suggested_pieces.begin(), m_suggested_pieces.end(), sp);

			// make sure this piece isn't already in the suggested set.
			// if it is, just ignore it
			auto i = std::find_if(range.first, range.second
				, [index] (suggest_piece_t const& p) { return p.piece_index == index; });
			if (i != range.second) return;

			m_suggested_pieces.insert(range.second, sp);
			if (m_suggested_pieces.size() > 0)
				m_suggested_pieces.pop_back();

			// tell all peers about this new suggested piece
			for (peer_iterator p = m_connections.begin()
				, end(m_connections.end()); p != end; ++p)
			{
				(*p)->send_suggest(index);
			}

			refresh_suggest_pieces();
		}
	}

	void torrent::update_suggest_piece(int index, int change)
	{
		for (std::vector<suggest_piece_t>::iterator i = m_suggested_pieces.begin()
			, end(m_suggested_pieces.end()); i != end; ++i)
		{
			if (i->piece_index != index) continue;

			i->num_peers += change;
			if (change > 0)
				std::stable_sort(i, end);
			else if (change < 0)
				std::stable_sort(m_suggested_pieces.begin(), i + 1);
		}

		if (!m_suggested_pieces.empty() && m_suggested_pieces[0].num_peers > m_connections.size() * 2 / 3)
		{
			// the rarest piece we have in the suggest set is not very
			// rare anymore. at least 2/3 of the peers has it now. Refresh
			refresh_suggest_pieces();
		}
	}

	void torrent::refresh_suggest_pieces()
	{
		m_need_suggest_pieces_refresh = true;
	}

	void torrent::do_refresh_suggest_pieces()
	{
		m_need_suggest_pieces_refresh = false;

		if (settings().get_int(settings_pack::suggest_mode)
			== settings_pack::no_piece_suggestions)
			return;

		if (!valid_metadata()) return;

		boost::shared_ptr<torrent> t = shared_from_this();
		TORRENT_ASSERT(t);
		cache_status cs;
		m_ses.disk_thread().get_cache_info(&cs, m_storage.get() == NULL, m_storage.get());

		// remove write cache entries
		cs.pieces.erase(std::remove_if(cs.pieces.begin(), cs.pieces.end()
			, [] (cached_piece_info const& cp) { return cp.kind == cached_piece_info::write_cache; } )
			, cs.pieces.end());

		std::vector<suggest_piece_t>& pieces = m_suggested_pieces;
		pieces.clear();
		pieces.reserve(cs.pieces.size());

		// sort in decending order, to get most recently used first
		std::sort(cs.pieces.begin(), cs.pieces.end()
			, [] (cached_piece_info const& lhs, cached_piece_info const& rhs)
			{ return lhs.last_use >= rhs.last_use; });

		for (std::vector<cached_piece_info>::iterator i = cs.pieces.begin()
			, end(cs.pieces.end()); i != end; ++i)
		{
			TORRENT_ASSERT(i->storage == m_storage.get());
			if (!has_piece_passed(i->piece)) continue;
			suggest_piece_t p;
			p.piece_index = i->piece;
			if (has_picker())
			{
				p.num_peers = m_picker->get_availability(i->piece);
			}
			else
			{
				// TODO: really, we should just keep the picker around
				// in this case to maintain the availability counters
				p.num_peers = 0;
				for (const_peer_iterator j = m_connections.begin()
					, end2(m_connections.end()); j != end2; ++j)
				{
					peer_connection* peer = *j;
					if (peer->has_piece(p.piece_index)) ++p.num_peers;
				}
			}
			pieces.push_back(p);
		}

		// sort by rarity (stable, to maintain sort
		// by last use)
		std::stable_sort(pieces.begin(), pieces.end());

		// only suggest half of the pieces
		pieces.resize(pieces.size() / 2);

		// send new suggests to peers
		// the peers will filter out pieces we've
		// already suggested to them
		for (std::vector<suggest_piece_t>::iterator i = pieces.begin()
			, end(pieces.end()); i != end; ++i)
		{
			for (peer_iterator p = m_connections.begin();
				p != m_connections.end(); ++p)
				(*p)->send_suggest(i->piece_index);
		}
	}

	void torrent::abort()
	{
		TORRENT_ASSERT(is_single_thread());
		INVARIANT_CHECK;

		if (m_abort) return;

		m_abort = true;
		update_want_peers();
		update_want_tick();
		update_want_scrape();
		update_gauge();
		stop_announcing();

		if (m_peer_class > 0)
		{
			m_ses.peer_classes().decref(m_peer_class);
			m_peer_class = 0;
		}

		error_code ec;
		m_inactivity_timer.cancel(ec);

#ifndef TORRENT_DISABLE_LOGGING
		log_to_all_peers("aborting");
#endif

		// disconnect all peers and close all
		// files belonging to the torrents
		disconnect_all(errors::torrent_aborted, op_bittorrent);

		// post a message to the main thread to destruct
		// the torrent object from there
		if (m_storage.get())
		{
			inc_refcount("release_files");
			m_ses.disk_thread().async_stop_torrent(m_storage.get()
				, std::bind(&torrent::on_cache_flushed, shared_from_this(), _1));
		}
		else
		{
			TORRENT_ASSERT(m_abort);
			if (alerts().should_post<cache_flushed_alert>())
				alerts().emplace_alert<cache_flushed_alert>(get_handle());
		}

		m_storage.reset();

		// TODO: 2 abort lookups this torrent has made via the
		// session host resolver interface

		if (!m_apply_ip_filter)
		{
			inc_stats_counter(counters::non_filter_torrents, -1);
			m_apply_ip_filter = true;
		}

		m_paused = false;
		m_auto_managed = false;
		update_state_list();
		for (int i = 0; i < aux::session_interface::num_torrent_lists; ++i)
		{
			if (!m_links[i].in_list()) continue;
			m_links[i].unlink(m_ses.torrent_list(i), i);
		}
		// don't re-add this torrent to the state-update list
		m_state_subscription = false;
	}

	void torrent::set_super_seeding(bool on)
	{
		if (on == m_super_seeding) return;

		m_super_seeding = on;
		set_need_save_resume();

		if (m_super_seeding) return;

		// disable super seeding for all peers
		for (peer_iterator i = begin(); i != end(); ++i)
		{
			(*i)->superseed_piece(-1, -1);
		}
	}

	int torrent::get_piece_to_super_seed(bitfield const& bits)
	{
		// return a piece with low availability that is not in
		// the bitfield and that is not currently being super
		// seeded by any peer
		TORRENT_ASSERT(m_super_seeding);

		if (!need_loaded())
			return -1;

		// do a linear search from the first piece
		int min_availability = 9999;
		std::vector<int> avail_vec;
		for (int i = 0; i < m_torrent_file->num_pieces(); ++i)
		{
			if (bits[i]) continue;

			int availability = 0;
			for (const_peer_iterator j = begin(); j != end(); ++j)
			{
				if ((*j)->super_seeded_piece(i))
				{
					// avoid superseeding the same piece to more than one
					// peer if we can avoid it. Do this by artificially
					// increase the availability
					availability = 999;
					break;
				}
				if ((*j)->has_piece(i)) ++availability;
			}
			if (availability > min_availability) continue;
			if (availability == min_availability)
			{
				avail_vec.push_back(i);
				continue;
			}
			TORRENT_ASSERT(availability < min_availability);
			min_availability = availability;
			avail_vec.clear();
			avail_vec.push_back(i);
		}

		if (avail_vec.empty()) return -1;
		return avail_vec[random() % avail_vec.size()];
	}

	void torrent::on_files_deleted(disk_io_job const* j)
	{
		TORRENT_ASSERT(is_single_thread());

		dec_refcount("delete_files");
		if (j->ret != 0)
		{
			if (alerts().should_post<torrent_delete_failed_alert>())
				alerts().emplace_alert<torrent_delete_failed_alert>(get_handle()
					, j->error.ec, m_torrent_file->info_hash());
		}
		else
		{
			alerts().emplace_alert<torrent_deleted_alert>(get_handle(), m_torrent_file->info_hash());
		}
	}

	void torrent::on_file_renamed(disk_io_job const* j)
	{
		TORRENT_ASSERT(is_single_thread());
		dec_refcount("rename_file");

		if (j->ret == 0)
		{
			if (alerts().should_post<file_renamed_alert>())
				alerts().emplace_alert<file_renamed_alert>(get_handle()
					, j->buffer.string, j->piece);
			m_torrent_file->rename_file(j->piece, j->buffer.string);
		}
		else
		{
			if (alerts().should_post<file_rename_failed_alert>())
				alerts().emplace_alert<file_rename_failed_alert>(get_handle()
					, j->piece, j->error.ec);
		}
	}

	void torrent::on_torrent_paused(disk_io_job const*)
	{
		TORRENT_ASSERT(is_single_thread());

		if (alerts().should_post<torrent_paused_alert>())
			alerts().emplace_alert<torrent_paused_alert>(get_handle());
	}

#ifndef TORRENT_NO_DEPRECATE
	std::string torrent::tracker_login() const
	{
		if (m_username.empty() && m_password.empty()) return "";
		return m_username + ":" + m_password;
	}
#endif

	boost::uint32_t torrent::tracker_key() const
	{
		uintptr_t self = reinterpret_cast<uintptr_t>(this);
		uintptr_t ses = reinterpret_cast<uintptr_t>(&m_ses);
		uintptr_t storage = reinterpret_cast<uintptr_t>(m_storage.get());
		sha1_hash h = hasher(reinterpret_cast<char const*>(&self), sizeof(self))
			.update(reinterpret_cast<char const*>(&storage), sizeof(storage))
			.update(reinterpret_cast<char const*>(&ses), sizeof(ses))
			.final();
		unsigned char const* ptr = &h[0];
		return detail::read_uint32(ptr);
	}

	void torrent::cancel_non_critical()
	{
		std::set<int> time_critical;
		for (std::vector<time_critical_piece>::iterator i = m_time_critical_pieces.begin()
			, end(m_time_critical_pieces.end()); i != end; ++i)
		{
			time_critical.insert(i->piece);
		}

		for (std::vector<peer_connection*>::iterator i
			= m_connections.begin(), end(m_connections.end()); i != end; ++i)
		{
			// for each peer, go through its download and request queue
			// and cancel everything, except pieces that are time critical
			peer_connection* p = *i;

			std::vector<pending_block> dq = p->download_queue();
			for (std::vector<pending_block>::iterator k = dq.begin()
				, end2(dq.end()); k != end2; ++k)
			{
				if (time_critical.count(k->block.piece_index)) continue;
				if (k->not_wanted || k->timed_out) continue;
				p->cancel_request(k->block, true);
			}

			std::vector<pending_block> rq = p->request_queue();
			for (std::vector<pending_block>::const_iterator k = rq.begin()
				, end2(rq.end()); k != end2; ++k)
			{
				if (time_critical.count(k->block.piece_index)) continue;
				p->cancel_request(k->block, true);
			}
		}
	}

	void torrent::set_piece_deadline(int piece, int t, int flags)
	{
		INVARIANT_CHECK;

		if (m_abort)
		{
			// failed
			if (flags & torrent_handle::alert_when_available)
			{
				m_ses.alerts().emplace_alert<read_piece_alert>(
					get_handle(), piece, error_code(boost::system::errc::operation_canceled, generic_category()));
			}
			return;
		}

		time_point deadline = aux::time_now() + milliseconds(t);

		// if we already have the piece, no need to set the deadline.
		// however, if the user asked to get the piece data back, we still
		// need to read it and post it back to the user
		if (is_seed() || (has_picker() && m_picker->has_piece_passed(piece)))
		{
			if (flags & torrent_handle::alert_when_available)
				read_piece(piece);
			return;
		}

		// if this is the first time critical piece we add. in order to make it
		// react quickly, cancel all the currently outstanding requests
		if (m_time_critical_pieces.empty())
		{
			// defer this by posting it to the end of the message queue.
			// this gives the client a chance to specify multiple time critical
			// pieces before libtorrent cancels requests
			m_ses.get_io_service().post(std::bind(&torrent::cancel_non_critical, this));
		}

		for (std::vector<time_critical_piece>::iterator i = m_time_critical_pieces.begin()
			, end(m_time_critical_pieces.end()); i != end; ++i)
		{
			if (i->piece != piece) continue;
			i->deadline = deadline;
			i->flags = flags;

			// resort i since deadline might have changed
			while (boost::next(i) != m_time_critical_pieces.end() && i->deadline > boost::next(i)->deadline)
			{
				std::iter_swap(i, boost::next(i));
				++i;
			}
			while (i != m_time_critical_pieces.begin() && i->deadline < boost::prior(i)->deadline)
			{
				std::iter_swap(i, boost::prior(i));
				--i;
			}
			// just in case this piece had priority 0
			int prev_prio = m_picker->piece_priority(piece);
			m_picker->set_piece_priority(piece, 7);
			if (prev_prio == 0) update_gauge();
			return;
		}

		need_picker();

		time_critical_piece p;
		p.first_requested = min_time();
		p.last_requested = min_time();
		p.flags = flags;
		p.deadline = deadline;
		p.peers = 0;
		p.piece = piece;
		std::vector<time_critical_piece>::iterator critical_piece_it
			= std::upper_bound(m_time_critical_pieces.begin()
			, m_time_critical_pieces.end(), p);
		m_time_critical_pieces.insert(critical_piece_it, p);

		// just in case this piece had priority 0
		int prev_prio = m_picker->piece_priority(piece);
		m_picker->set_piece_priority(piece, 7);
		if (prev_prio == 0) update_gauge();

		piece_picker::downloading_piece pi;
		m_picker->piece_info(piece, pi);
		if (pi.requested == 0) return;
		// this means we have outstanding requests (or queued
		// up requests that haven't been sent yet). Promote them
		// to deadline pieces immediately
		std::vector<torrent_peer*> downloaders;
		m_picker->get_downloaders(downloaders, piece);

		int block = 0;
		for (std::vector<torrent_peer*>::iterator i = downloaders.begin()
			, end(downloaders.end()); i != end; ++i, ++block)
		{
			torrent_peer* tp = *i;
			if (tp == 0 || tp->connection == 0) continue;
			peer_connection* peer = static_cast<peer_connection*>(tp->connection);
			peer->make_time_critical(piece_block(piece, block));
		}
	}

	void torrent::reset_piece_deadline(int piece)
	{
		remove_time_critical_piece(piece);
	}

	void torrent::remove_time_critical_piece(int piece, bool finished)
	{
		for (std::vector<time_critical_piece>::iterator i
			= m_time_critical_pieces.begin(), end(m_time_critical_pieces.end());
			i != end; ++i)
		{
			if (i->piece != piece) continue;
			if (finished)
			{
				if (i->flags & torrent_handle::alert_when_available)
				{
					read_piece(i->piece);
				}

				// if first_requested is min_time(), it wasn't requested as a critical piece
				// and we shouldn't adjust any average download times
				if (i->first_requested != min_time())
				{
					// update the average download time and average
					// download time deviation
					int dl_time = total_milliseconds(aux::time_now() - i->first_requested);

					if (m_average_piece_time == 0)
					{
						m_average_piece_time = dl_time;
					}
					else
					{
						int diff = abs(int(dl_time - m_average_piece_time));
						if (m_piece_time_deviation == 0) m_piece_time_deviation = diff;
						else m_piece_time_deviation = (m_piece_time_deviation * 9 + diff) / 10;

						m_average_piece_time = (m_average_piece_time * 9 + dl_time) / 10;
					}
				}
			}
			else if (i->flags & torrent_handle::alert_when_available)
			{
				// post an empty read_piece_alert to indicate it failed
				alerts().emplace_alert<read_piece_alert>(
					get_handle(), piece, error_code(boost::system::errc::operation_canceled, generic_category()));
			}
			if (has_picker()) m_picker->set_piece_priority(piece, 1);
			m_time_critical_pieces.erase(i);
			return;
		}
	}

	void torrent::clear_time_critical()
	{
		for (std::vector<time_critical_piece>::iterator i = m_time_critical_pieces.begin();
			i != m_time_critical_pieces.end();)
		{
			if (i->flags & torrent_handle::alert_when_available)
			{
				// post an empty read_piece_alert to indicate it failed
				m_ses.alerts().emplace_alert<read_piece_alert>(
					get_handle(), i->piece, error_code(boost::system::errc::operation_canceled, generic_category()));
			}
			if (has_picker()) m_picker->set_piece_priority(i->piece, 1);
			i = m_time_critical_pieces.erase(i);
		}
	}

	// remove time critical pieces where priority is 0
	void torrent::remove_time_critical_pieces(std::vector<int> const& priority)
	{
		for (std::vector<time_critical_piece>::iterator i = m_time_critical_pieces.begin();
			i != m_time_critical_pieces.end();)
		{
			if (priority[i->piece] == 0)
			{
				if (i->flags & torrent_handle::alert_when_available)
				{
					// post an empty read_piece_alert to indicate it failed
					alerts().emplace_alert<read_piece_alert>(
						get_handle(), i->piece, error_code(boost::system::errc::operation_canceled, generic_category()));
				}
				i = m_time_critical_pieces.erase(i);
				continue;
			}
			++i;
		}
	}

	void torrent::piece_availability(std::vector<int>& avail) const
	{
		INVARIANT_CHECK;

		TORRENT_ASSERT(valid_metadata());
		if (!has_picker())
		{
			avail.clear();
			return;
		}

		m_picker->get_availability(avail);
	}

	void torrent::set_piece_priority(int index, int priority)
	{
//		INVARIANT_CHECK;

#ifndef TORRENT_DISABLE_LOGGING
		if (!valid_metadata())
		{
			debug_log("*** SET_PIECE_PRIORITY [ idx: %d prio: %d ignored. "
				"no metadata yet ]", index, priority);
		}
#endif
		if (!valid_metadata() || is_seed()) return;

		// this call is only valid on torrents with metadata
		TORRENT_ASSERT(index >= 0);
		TORRENT_ASSERT(index < m_torrent_file->num_pieces());
		if (index < 0 || index >= m_torrent_file->num_pieces()) return;

		need_picker();

		bool was_finished = is_finished();
		bool filter_updated = m_picker->set_piece_priority(index, priority);
		TORRENT_ASSERT(num_have() >= m_picker->num_have_filtered());

		update_gauge();

		if (filter_updated)
		{
			update_peer_interest(was_finished);
			if (priority == 0) remove_time_critical_piece(index);
		}

	}

	int torrent::piece_priority(int index) const
	{
//		INVARIANT_CHECK;

		if (!has_picker()) return 4;

		// this call is only valid on torrents with metadata
		TORRENT_ASSERT(valid_metadata());
		TORRENT_ASSERT(index >= 0);
		TORRENT_ASSERT(index < m_torrent_file->num_pieces());
		if (index < 0 || index >= m_torrent_file->num_pieces()) return 0;

		return m_picker->piece_priority(index);
	}

	void torrent::prioritize_piece_list(std::vector<std::pair<int, int> > const& pieces)
	{
		INVARIANT_CHECK;

		// this call is only valid on torrents with metadata
		TORRENT_ASSERT(valid_metadata());
		if (is_seed()) return;

		need_picker();

		bool filter_updated = false;
		bool was_finished = is_finished();
		for (std::vector<std::pair<int, int> >::const_iterator i = pieces.begin()
			, end(pieces.end()); i != end; ++i)
		{
			TORRENT_ASSERT(i->second >= 0);
			TORRENT_ASSERT(i->second <= 7);
			TORRENT_ASSERT(i->first >= 0);
			TORRENT_ASSERT(i->first < m_torrent_file->num_pieces());

			if (i->first < 0 || i->first >= m_torrent_file->num_pieces() || i->second < 0 || i->second > 7)
				continue;

			filter_updated |= m_picker->set_piece_priority(i->first, i->second);
			TORRENT_ASSERT(num_have() >= m_picker->num_have_filtered());
		}
		update_gauge();
		if (filter_updated)
		{
			// we need to save this new state
			set_need_save_resume();

			update_peer_interest(was_finished);
		}

		state_updated();
	}

	void torrent::prioritize_pieces(std::vector<int> const& pieces)
	{
		INVARIANT_CHECK;

		// this call is only valid on torrents with metadata
		TORRENT_ASSERT(valid_metadata());
		if (is_seed()) return;

		if (!valid_metadata())
		{
#ifndef TORRENT_DISABLE_LOGGING
			debug_log("*** PRIORITIZE_PIECES [ ignored. no metadata yet ]");
#endif
			return;
		}

		need_picker();

		int index = 0;
		bool filter_updated = false;
		bool was_finished = is_finished();
		for (std::vector<int>::const_iterator i = pieces.begin()
			, end(pieces.end()); i != end; ++i, ++index)
		{
			TORRENT_ASSERT(*i >= 0);
			TORRENT_ASSERT(*i <= 7);
			filter_updated |= m_picker->set_piece_priority(index, *i);
			TORRENT_ASSERT(num_have() >= m_picker->num_have_filtered());
		}
		update_gauge();
		update_want_tick();

		if (filter_updated)
		{
			// we need to save this new state
			set_need_save_resume();

			update_peer_interest(was_finished);
			remove_time_critical_pieces(pieces);
		}

		state_updated();
		update_state_list();
	}

	void torrent::piece_priorities(std::vector<int>* pieces) const
	{
		INVARIANT_CHECK;

		// this call is only valid on torrents with metadata
		TORRENT_ASSERT(valid_metadata());
		if (!has_picker())
		{
			pieces->clear();
			pieces->resize(m_torrent_file->num_pieces(), 1);
			return;
		}

		TORRENT_ASSERT(m_picker.get());
		m_picker->piece_priorities(*pieces);
	}

	namespace
	{
		void set_if_greater(int& piece_prio, int file_prio)
		{
			if (file_prio > piece_prio) piece_prio = file_prio;
		}
	}

	void torrent::on_file_priority()
	{
		dec_refcount("file_priority");
	}

	void torrent::prioritize_files(std::vector<int> const& files)
	{
		INVARIANT_CHECK;

		// this call is only valid on torrents with metadata
		if (!valid_metadata() || is_seed()) return;

		int limit = int(files.size());
		if (valid_metadata() && limit > m_torrent_file->num_files())
			limit = m_torrent_file->num_files();

		if (int(m_file_priority.size()) < limit)
			m_file_priority.resize(limit, 4);

		std::copy(files.begin(), files.begin() + limit, m_file_priority.begin());

		if (valid_metadata() && m_torrent_file->num_files() > int(m_file_priority.size()))
			m_file_priority.resize(m_torrent_file->num_files(), 1);

		// initialize pad files to priority 0
		file_storage const& fs = m_torrent_file->files();
		for (int i = 0; i < (std::min)(fs.num_files(), limit); ++i)
		{
			if (!fs.pad_file_at(i)) continue;
			m_file_priority[i] = 0;
		}

		// storage may be NULL during construction and shutdown
		if (m_torrent_file->num_pieces() > 0 && m_storage)
		{
			inc_refcount("file_priority");
			m_ses.disk_thread().async_set_file_priority(m_storage.get()
				, m_file_priority, std::bind(&torrent::on_file_priority, this));
		}

		update_piece_priorities();
	}

	void torrent::set_file_priority(int index, int prio)
	{
		INVARIANT_CHECK;

		if (is_seed()) return;

		// setting file priority on a torrent that doesn't have metadata yet is
		// similar to having passed in file priorities through add_torrent_params.
		// we store the priorities in m_file_priority until we get the metadata
		if (index < 0 || (valid_metadata() && index >= m_torrent_file->num_files()))
		{
			return;
		}

		if (prio < 0) prio = 0;
		else if (prio > 7) prio = 7;
		if (int(m_file_priority.size()) <= index)
		{
			// any unallocated slot is assumed to be 1
			if (prio == 1) return;
			m_file_priority.resize(index+1, 4);
		}

		if (m_file_priority[index] == prio) return;
		m_file_priority[index] = prio;

		if (!valid_metadata()) return;

		// stoage may be NULL during shutdown
		if (m_storage)
		{
			inc_refcount("file_priority");
			m_ses.disk_thread().async_set_file_priority(m_storage.get()
				, m_file_priority, std::bind(&torrent::on_file_priority, this));
		}
		update_piece_priorities();
	}

	int torrent::file_priority(int index) const
	{
		TORRENT_ASSERT_PRECOND(index >= 0);
		if (index < 0) return 0;

		// if we have metadata, perform additional checks
		if (valid_metadata())
		{
			TORRENT_ASSERT_PRECOND(index < m_torrent_file->num_files());
			if (index >= m_torrent_file->num_files()) return 0;

			// pad files always have priority 0
			if (m_torrent_file->files().pad_file_at(index)) return 0;
		}

		// any unallocated slot is assumed to be 4 (normal priority)
		if (int(m_file_priority.size()) <= index) return 4;

		return m_file_priority[index];
	}

	void torrent::file_priorities(std::vector<int>* files) const
	{
		INVARIANT_CHECK;

		if (!valid_metadata())
		{
			files->resize(m_file_priority.size());
			std::copy(m_file_priority.begin(), m_file_priority.end(), files->begin());
			return;
		}

		files->clear();
		files->resize(m_torrent_file->num_files(), 4);
		TORRENT_ASSERT(int(m_file_priority.size()) <= m_torrent_file->num_files());
		std::copy(m_file_priority.begin(), m_file_priority.end(), files->begin());
	}

	void torrent::update_piece_priorities()
	{
		INVARIANT_CHECK;

		if (m_torrent_file->num_pieces() == 0) return;

		bool need_update = false;
		boost::int64_t position = 0;
		int piece_length = m_torrent_file->piece_length();
		// initialize the piece priorities to 0, then only allow
		// setting higher priorities
		std::vector<int> pieces(m_torrent_file->num_pieces(), 0);
		file_storage const& fs = m_torrent_file->files();
		for (int i = 0; i < fs.num_files(); ++i)
		{
			if (i >= fs.num_files()) break;

			boost::int64_t start = position;
			boost::int64_t size = m_torrent_file->files().file_size(i);
			if (size == 0) continue;
			position += size;
			int file_prio;

			// pad files always have priority 0
			if (fs.pad_file_at(i))
				file_prio = 0;
			else if (m_file_priority.size() <= i)
				file_prio = 4;
			else
				file_prio = m_file_priority[i];

			if (file_prio == 0)
			{
				need_update = true;
				continue;
			}

			// mark all pieces of the file with this file's priority
			// but only if the priority is higher than the pieces
			// already set (to avoid problems with overlapping pieces)
			int start_piece = int(start / piece_length);
			int last_piece = int((position - 1) / piece_length);
			TORRENT_ASSERT(last_piece < int(pieces.size()));
			// if one piece spans several files, we might
			// come here several times with the same start_piece, end_piece
			std::for_each(pieces.begin() + start_piece
				, pieces.begin() + last_piece + 1
				, std::bind(&set_if_greater, _1, file_prio));

			if (has_picker() || file_prio != 1)
				need_update = true;
		}
		if (need_update) prioritize_pieces(pieces);
	}

	// this is called when piece priorities have been updated
	// updates the interested flag in peers
	void torrent::update_peer_interest(bool was_finished)
	{
		for (peer_iterator i = begin(); i != end();)
		{
			peer_connection* p = *i;
			// update_interest may disconnect the peer and
			// invalidate the iterator
			++i;
			p->update_interest();
		}

#ifndef TORRENT_DISABLE_LOGGING
		debug_log("*** UPDATE_PEER_INTEREST [ finished: %d was_finished %d ]"
			, is_finished(), was_finished);
#endif

		// the torrent just became finished
		if (is_finished() && !was_finished)
		{
			finished();
		}
		else if (!is_finished() && was_finished)
		{
			// if we used to be finished, but we aren't anymore
			// we may need to connect to peers again
			resume_download();
		}
	}

	void torrent::filter_piece(int index, bool filter)
	{
		INVARIANT_CHECK;

		TORRENT_ASSERT(valid_metadata());
		if (is_seed()) return;
		need_picker();

		// this call is only valid on torrents with metadata
		TORRENT_ASSERT(index >= 0);
		TORRENT_ASSERT(index < m_torrent_file->num_pieces());

		if (index < 0 || index >= m_torrent_file->num_pieces()) return;

		bool was_finished = is_finished();
		m_picker->set_piece_priority(index, filter ? 1 : 0);
		update_peer_interest(was_finished);
		update_gauge();
	}

	void torrent::filter_pieces(std::vector<bool> const& bitmask)
	{
		INVARIANT_CHECK;

		// this call is only valid on torrents with metadata
		TORRENT_ASSERT(valid_metadata());
		if (is_seed()) return;

		need_picker();

		bool was_finished = is_finished();
		int index = 0;
		for (std::vector<bool>::const_iterator i = bitmask.begin()
			, end(bitmask.end()); i != end; ++i, ++index)
		{
			if ((m_picker->piece_priority(index) == 0) == *i) continue;
			if (*i)
				m_picker->set_piece_priority(index, 0);
			else
				m_picker->set_piece_priority(index, 1);
		}
		update_peer_interest(was_finished);
		update_gauge();
	}

	bool torrent::is_piece_filtered(int index) const
	{
		// this call is only valid on torrents with metadata
		TORRENT_ASSERT(valid_metadata());
		if (!has_picker()) return false;

		TORRENT_ASSERT(m_picker.get());
		TORRENT_ASSERT(index >= 0);
		TORRENT_ASSERT(index < m_torrent_file->num_pieces());

		if (index < 0 || index >= m_torrent_file->num_pieces()) return true;

		return m_picker->piece_priority(index) == 0;
	}

	void torrent::filtered_pieces(std::vector<bool>& bitmask) const
	{
		INVARIANT_CHECK;

		// this call is only valid on torrents with metadata
		TORRENT_ASSERT(valid_metadata());
		if (!has_picker())
		{
			bitmask.clear();
			bitmask.resize(m_torrent_file->num_pieces(), false);
			return;
		}

		TORRENT_ASSERT(m_picker.get());
		m_picker->filtered_pieces(bitmask);
	}

	void torrent::filter_files(std::vector<bool> const& bitmask)
	{
		INVARIANT_CHECK;

		// this call is only valid on torrents with metadata
		if (!valid_metadata() || is_seed()) return;

		// the bitmask need to have exactly one bit for every file
		// in the torrent
		TORRENT_ASSERT(int(bitmask.size()) == m_torrent_file->num_files());

		if (int(bitmask.size()) != m_torrent_file->num_files()) return;

		boost::int64_t position = 0;

		if (m_torrent_file->num_pieces())
		{
			int piece_length = m_torrent_file->piece_length();
			// mark all pieces as filtered, then clear the bits for files
			// that should be downloaded
			std::vector<bool> piece_filter(m_torrent_file->num_pieces(), true);
			for (int i = 0; i < int(bitmask.size()); ++i)
			{
				boost::int64_t start = position;
				position += m_torrent_file->files().file_size(i);
				// is the file selected for download?
				if (!bitmask[i])
				{
					// mark all pieces of the file as downloadable
					int start_piece = int(start / piece_length);
					int last_piece = int(position / piece_length);
					// if one piece spans several files, we might
					// come here several times with the same start_piece, end_piece
					std::fill(piece_filter.begin() + start_piece, piece_filter.begin()
						+ last_piece + 1, false);
				}
			}
			filter_pieces(piece_filter);
		}
	}

	namespace {

	bool has_empty_url(announce_entry const& e) { return e.url.empty(); }

	}

	void torrent::replace_trackers(std::vector<announce_entry> const& urls)
	{
		m_trackers.clear();
		std::remove_copy_if(urls.begin(), urls.end(), back_inserter(m_trackers)
			, &has_empty_url);

		m_last_working_tracker = -1;
		for (std::vector<announce_entry>::iterator i = m_trackers.begin()
			, end(m_trackers.end()); i != end; ++i)
		{
			if (i->source == 0) i->source = announce_entry::source_client;
			i->complete_sent = is_seed();
		}

		if (settings().get_bool(settings_pack::prefer_udp_trackers))
			prioritize_udp_trackers();

		if (!m_trackers.empty()) announce_with_tracker();

		set_need_save_resume();
	}

	void torrent::prioritize_udp_trackers()
	{
		// look for udp-trackers
		for (std::vector<announce_entry>::iterator i = m_trackers.begin()
			, end(m_trackers.end()); i != end; ++i)
		{
			if (i->url.substr(0, 6) != "udp://") continue;
			// now, look for trackers with the same hostname
			// that is has higher priority than this one
			// if we find one, swap with the udp-tracker
			error_code ec;
			std::string udp_hostname;
			using boost::tuples::ignore;
			boost::tie(ignore, ignore, udp_hostname, ignore, ignore)
				= parse_url_components(i->url, ec);
			for (std::vector<announce_entry>::iterator j = m_trackers.begin();
				j != i; ++j)
			{
				std::string hostname;
				boost::tie(ignore, ignore, hostname, ignore, ignore)
					= parse_url_components(j->url, ec);
				if (hostname != udp_hostname) continue;
				if (j->url.substr(0, 6) == "udp://") continue;
				using std::swap;
				using std::iter_swap;
				swap(i->tier, j->tier);
				iter_swap(i, j);
				break;
			}
		}
	}

	bool torrent::add_tracker(announce_entry const& url)
	{
		std::vector<announce_entry>::iterator k = std::find_if(m_trackers.begin()
			, m_trackers.end(), [&url] (announce_entry const& u) { return u.url == url.url; });
		if (k != m_trackers.end())
		{
			k->source |= url.source;
			return false;
		}
		k = std::upper_bound(m_trackers.begin(), m_trackers.end(), url
			, [] (announce_entry const& lhs, announce_entry const& rhs)
			{ return lhs.tier < rhs.tier; });
		if (k - m_trackers.begin() < m_last_working_tracker) ++m_last_working_tracker;
		k = m_trackers.insert(k, url);
		if (k->source == 0) k->source = announce_entry::source_client;
		if (!m_paused && !m_trackers.empty()) announce_with_tracker();
		return true;
	}

	bool torrent::choke_peer(peer_connection& c)
	{
		INVARIANT_CHECK;

		TORRENT_ASSERT(!c.is_choked());
		TORRENT_ASSERT(!c.ignore_unchoke_slots());
		TORRENT_ASSERT(m_num_uploads > 0);
		if (!c.send_choke()) return false;
		--m_num_uploads;
		state_updated();
		return true;
	}

	bool torrent::unchoke_peer(peer_connection& c, bool optimistic)
	{
		INVARIANT_CHECK;

		TORRENT_ASSERT(!m_graceful_pause_mode);
		TORRENT_ASSERT(c.is_choked());
		TORRENT_ASSERT(!c.ignore_unchoke_slots());
		// when we're unchoking the optimistic slots, we might
		// exceed the limit temporarily while we're iterating
		// over the peers
		if (m_num_uploads >= m_max_uploads && !optimistic) return false;
		if (!c.send_unchoke()) return false;
		++m_num_uploads;
		state_updated();
		return true;
	}

	void torrent::trigger_unchoke()
	{
		m_ses.get_io_service().dispatch(std::bind(
			&aux::session_interface::trigger_unchoke, std::ref(m_ses)));
	}

	void torrent::trigger_optimistic_unchoke()
	{
		m_ses.get_io_service().dispatch(std::bind(
			&aux::session_interface::trigger_optimistic_unchoke, std::ref(m_ses)));
	}

	void torrent::cancel_block(piece_block block)
	{
		INVARIANT_CHECK;

		for (auto p : m_connections)
		{
			p->cancel_request(block);
		}
	}

#ifdef TORRENT_USE_OPENSSL
	namespace {
		std::string password_callback(int length, boost::asio::ssl::context::password_purpose p
			, std::string pw)
		{
			TORRENT_UNUSED(length);

			if (p != boost::asio::ssl::context::for_reading) return "";
			return pw;
		}
	}

	// certificate is a filename to a .pem file which is our
	// certificate. The certificate must be signed by the root
	// cert of the torrent file. any peer we connect to or that
	// connect to use must present a valid certificate signed
	// by the torrent root cert as well
	void torrent::set_ssl_cert(std::string const& certificate
		, std::string const& private_key
		, std::string const& dh_params
		, std::string const& passphrase)
	{
		if (!m_ssl_ctx)
		{
			if (alerts().should_post<torrent_error_alert>())
				alerts().emplace_alert<torrent_error_alert>(get_handle()
					, error_code(errors::not_an_ssl_torrent), "");
			return;
		}

		using boost::asio::ssl::context;
		error_code ec;
		m_ssl_ctx->set_password_callback(std::bind(&password_callback, _1, _2, passphrase), ec);
		if (ec)
		{
			if (alerts().should_post<torrent_error_alert>())
				alerts().emplace_alert<torrent_error_alert>(get_handle(), ec, "");
		}
		m_ssl_ctx->use_certificate_file(certificate, context::pem, ec);
		if (ec)
		{
			if (alerts().should_post<torrent_error_alert>())
				alerts().emplace_alert<torrent_error_alert>(get_handle(), ec, certificate);
		}
#ifndef TORRENT_DISABLE_LOGGING
		debug_log("*** use certificate file: %s", ec.message().c_str());
#endif
		m_ssl_ctx->use_private_key_file(private_key, context::pem, ec);
		if (ec)
		{
			if (alerts().should_post<torrent_error_alert>())
				alerts().emplace_alert<torrent_error_alert>(get_handle(), ec, private_key);
		}
#ifndef TORRENT_DISABLE_LOGGING
		debug_log("*** use private key file: %s", ec.message().c_str());
#endif
		m_ssl_ctx->use_tmp_dh_file(dh_params, ec);
		if (ec)
		{
			if (alerts().should_post<torrent_error_alert>())
				alerts().emplace_alert<torrent_error_alert>(get_handle(), ec, dh_params);
		}
#ifndef TORRENT_DISABLE_LOGGING
		debug_log("*** use DH file: %s", ec.message().c_str());
#endif
	}

	void torrent::set_ssl_cert_buffer(std::string const& certificate
		, std::string const& private_key
		, std::string const& dh_params)
	{
		if (!m_ssl_ctx) return;

#if BOOST_VERSION < 105400
		if (alerts().should_post<torrent_error_alert>())
			alerts().emplace_alert<torrent_error_alert>(get_handle()
				, error_code(boost::system::errc::not_supported, generic_category()), "[certificate]");
#else
		boost::asio::const_buffer certificate_buf(certificate.c_str(), certificate.size());

		using boost::asio::ssl::context;
		error_code ec;
		m_ssl_ctx->use_certificate(certificate_buf, context::pem, ec);
		if (ec)
		{
			if (alerts().should_post<torrent_error_alert>())
				alerts().emplace_alert<torrent_error_alert>(get_handle(), ec, "[certificate]");
		}

		boost::asio::const_buffer private_key_buf(private_key.c_str(), private_key.size());
		m_ssl_ctx->use_private_key(private_key_buf, context::pem, ec);
		if (ec)
		{
			if (alerts().should_post<torrent_error_alert>())
				alerts().emplace_alert<torrent_error_alert>(get_handle(), ec, "[private key]");
		}

		boost::asio::const_buffer dh_params_buf(dh_params.c_str(), dh_params.size());
		m_ssl_ctx->use_tmp_dh(dh_params_buf, ec);
		if (ec)
		{
			if (alerts().should_post<torrent_error_alert>())
				alerts().emplace_alert<torrent_error_alert>(get_handle(), ec, "[dh params]");
		}
#endif // BOOST_VERSION
	}

#endif

	void torrent::remove_peer(peer_connection* p)
	{
		TORRENT_ASSERT(p != 0);
		TORRENT_ASSERT(is_single_thread());

		peer_iterator i = sorted_find(m_connections, p);
		if (i == m_connections.end())
		{
			TORRENT_ASSERT_FAIL();
			return;
		}

		torrent_peer* pp = p->peer_info_struct();
		if (ready_for_connections())
		{
			TORRENT_ASSERT(p->associated_torrent().lock().get() == NULL
				|| p->associated_torrent().lock().get() == this);

			if (p->is_seed())
			{
				if (has_picker())
				{
					m_picker->dec_refcount_all(pp);
				}
			}
			else
			{
				if (has_picker())
				{
					bitfield const& pieces = p->get_bitfield();
					TORRENT_ASSERT(pieces.count() <= int(pieces.size()));
					m_picker->dec_refcount(pieces, pp);
				}
			}
		}

		if (!p->is_choked() && !p->ignore_unchoke_slots())
		{
			--m_num_uploads;
			trigger_unchoke();
		}

		if (pp)
		{
			if (pp->optimistically_unchoked)
			{
				pp->optimistically_unchoked = false;
				m_stats_counters.inc_stats_counter(
					counters::num_peers_up_unchoked_optimistic, -1);
				trigger_optimistic_unchoke();
			}

			TORRENT_ASSERT(pp->prev_amount_upload == 0);
			TORRENT_ASSERT(pp->prev_amount_download == 0);
			pp->prev_amount_download += p->statistics().total_payload_download() >> 10;
			pp->prev_amount_upload += p->statistics().total_payload_upload() >> 10;

			if (pp->seed)
			{
				TORRENT_ASSERT(m_num_seeds > 0);
				--m_num_seeds;
			}
		}

		torrent_state st = get_peer_list_state();
		if (m_peer_list) m_peer_list->connection_closed(*p, m_ses.session_time(), &st);
		peers_erased(st.erased);

		p->set_peer_info(0);
		TORRENT_ASSERT(i != m_connections.end());
		m_connections.erase(i);

		if (m_graceful_pause_mode && m_connections.empty())
		{
			// we're in graceful pause mode and this was the last peer we
			// disconnected. This will clear the graceful_pause_mode and post the
			// torrent_paused_alert.
			TORRENT_ASSERT(is_paused());

			// this will post torrent_paused alert
			set_paused(true);
		}

		update_want_peers();
		update_want_tick();
	}

	void torrent::remove_web_seed_iter(std::list<web_seed_t>::iterator web)
	{
		if (web->resolving)
		{
			web->removed = true;
		}
		else
		{
#ifndef TORRENT_DISABLE_LOGGING
			debug_log("removing web seed: \"%s\"", web->url.c_str());
#endif

			peer_connection* peer = static_cast<peer_connection*>(web->peer_info.connection);
			if (peer)
			{
				// if we have a connection for this web seed, we also need to
				// disconnect it and clear its reference to the peer_info object
				// that's part of the web_seed_t we're about to remove
				TORRENT_ASSERT(peer->m_in_use == 1337);
				peer->disconnect(boost::asio::error::operation_aborted, op_bittorrent);
				peer->set_peer_info(0);
			}
			if (has_picker()) picker().clear_peer(&web->peer_info);

			m_web_seeds.erase(web);
		}

		update_want_tick();
	}

	void torrent::connect_to_url_seed(std::list<web_seed_t>::iterator web)
	{
		TORRENT_ASSERT(is_single_thread());
		INVARIANT_CHECK;

		TORRENT_ASSERT(!web->resolving);
		if (web->resolving) return;

		if (int(m_connections.size()) >= m_max_connections
			|| m_ses.num_connections() >= settings().get_int(settings_pack::connections_limit))
			return;

		std::string protocol;
		std::string auth;
		std::string hostname;
		int port;
		std::string path;
		error_code ec;
		boost::tie(protocol, auth, hostname, port, path)
			= parse_url_components(web->url, ec);
		if (port == -1)
		{
			port = protocol == "http" ? 80 : 443;
		}

		if (ec)
		{
#ifndef TORRENT_DISABLE_LOGGING
			debug_log("failed to parse web seed url: %s", ec.message().c_str());
#endif
			if (m_ses.alerts().should_post<url_seed_alert>())
			{
				m_ses.alerts().emplace_alert<url_seed_alert>(get_handle()
					, web->url, ec);
			}
			// never try it again
			remove_web_seed_iter(web);
			return;
		}

		if (web->peer_info.banned)
		{
#ifndef TORRENT_DISABLE_LOGGING
			debug_log("banned web seed: %s", web->url.c_str());
#endif
			if (m_ses.alerts().should_post<url_seed_alert>())
			{
				m_ses.alerts().emplace_alert<url_seed_alert>(get_handle(), web->url
					, error_code(libtorrent::errors::peer_banned, get_libtorrent_category()));
			}
			// never try it again
			remove_web_seed_iter(web);
			return;
		}

#ifdef TORRENT_USE_OPENSSL
		if (protocol != "http" && protocol != "https")
#else
		if (protocol != "http")
#endif
		{
			if (m_ses.alerts().should_post<url_seed_alert>())
			{
				m_ses.alerts().emplace_alert<url_seed_alert>(get_handle(), web->url, errors::unsupported_url_protocol);
			}
			// never try it again
			remove_web_seed_iter(web);
			return;
		}

		if (hostname.empty())
		{
			if (m_ses.alerts().should_post<url_seed_alert>())
			{
				m_ses.alerts().emplace_alert<url_seed_alert>(get_handle(), web->url
					, errors::invalid_hostname);
			}
			// never try it again
			remove_web_seed_iter(web);
			return;
		}

		if (port == 0)
		{
			if (m_ses.alerts().should_post<url_seed_alert>())
			{
				m_ses.alerts().emplace_alert<url_seed_alert>(get_handle(), web->url
					, errors::invalid_port);
			}
			// never try it again
			remove_web_seed_iter(web);
			return;
		}

		if (m_ses.get_port_filter().access(port) & port_filter::blocked)
		{
			if (m_ses.alerts().should_post<url_seed_alert>())
			{
				m_ses.alerts().emplace_alert<url_seed_alert>(get_handle()
					, web->url, errors::port_blocked);
			}
			// never try it again
			remove_web_seed_iter(web);
			return;
		}

		if (!web->endpoints.empty())
		{
			connect_web_seed(web, web->endpoints.front());
			return;
		}

		aux::proxy_settings const& ps = m_ses.proxy();
		if ((ps.type == settings_pack::http
			|| ps.type == settings_pack::http_pw)
			&& ps.proxy_peer_connections)
		{
#ifndef TORRENT_DISABLE_LOGGING
			debug_log("resolving proxy for web seed: %s", web->url.c_str());
#endif

			// use proxy
			web->resolving = true;
			m_ses.async_resolve(ps.hostname, resolver_interface::abort_on_shutdown
				, std::bind(&torrent::on_proxy_name_lookup, shared_from_this()
					, _1, _2, web, ps.port));
		}
		else if (ps.proxy_hostnames
			&& (ps.type == settings_pack::socks5
				|| ps.type == settings_pack::socks5_pw)
			&& ps.proxy_peer_connections)
		{
			connect_web_seed(web, tcp::endpoint(address(), port));
		}
		else
		{
#ifndef TORRENT_DISABLE_LOGGING
			debug_log("resolving web seed: \"%s\" %s", hostname.c_str(), web->url.c_str());
#endif

			web->resolving = true;
			m_ses.async_resolve(hostname, resolver_interface::abort_on_shutdown
				, std::bind(&torrent::on_name_lookup, shared_from_this(), _1, _2
				, port, web));
		}
	}

	void torrent::on_proxy_name_lookup(error_code const& e
		, std::vector<address> const& addrs
		, std::list<web_seed_t>::iterator web, int port)
	{
		TORRENT_ASSERT(is_single_thread());

		INVARIANT_CHECK;

		TORRENT_ASSERT(web->resolving == true);
#ifndef TORRENT_DISABLE_LOGGING
		debug_log("completed resolve proxy hostname for: %s", web->url.c_str());
		if (e)
			debug_log("proxy name lookup error: %s", e.message().c_str());
#endif
		web->resolving = false;

		if (web->removed)
		{
#ifndef TORRENT_DISABLE_LOGGING
			debug_log("removed web seed");
#endif
			remove_web_seed_iter(web);
			return;
		}

		if (m_abort) return;

		if (e || addrs.empty())
		{
			if (m_ses.alerts().should_post<url_seed_alert>())
			{
				m_ses.alerts().emplace_alert<url_seed_alert>(get_handle()
					, web->url, e);
			}

			// the name lookup failed for the http host. Don't try
			// this host again
			remove_web_seed_iter(web);
			return;
		}

		if (m_ses.is_aborted()) return;

		if (int(m_connections.size()) >= m_max_connections
			|| m_ses.num_connections() >= settings().get_int(settings_pack::connections_limit))
			return;

		tcp::endpoint a(addrs[0], port);

		using boost::tuples::ignore;
		std::string hostname;
		error_code ec;
		std::string protocol;
		boost::tie(protocol, ignore, hostname, port, ignore)
			= parse_url_components(web->url, ec);
		if (port == -1) port = protocol == "http" ? 80 : 443;

		if (ec)
		{
			if (m_ses.alerts().should_post<url_seed_alert>())
			{
				m_ses.alerts().emplace_alert<url_seed_alert>(get_handle()
					, web->url, ec);
			}
			remove_web_seed_iter(web);
			return;
		}

		if (m_ip_filter && m_ip_filter->access(a.address()) & ip_filter::blocked)
		{
			if (m_ses.alerts().should_post<peer_blocked_alert>())
				m_ses.alerts().emplace_alert<peer_blocked_alert>(get_handle()
					, a, peer_blocked_alert::ip_filter);
			return;
		}

		web->resolving = true;
		m_ses.async_resolve(hostname, resolver_interface::abort_on_shutdown
			, std::bind(&torrent::on_name_lookup, shared_from_this(), _1, _2
			, port, web));
	}

	void torrent::on_name_lookup(error_code const& e
		, std::vector<address> const& addrs
		, int port
		, std::list<web_seed_t>::iterator web)
	{
		TORRENT_ASSERT(is_single_thread());

		INVARIANT_CHECK;

		TORRENT_ASSERT(web->resolving == true);
#ifndef TORRENT_DISABLE_LOGGING
		debug_log("completed resolve: %s", web->url.c_str());
#endif
		web->resolving = false;
		if (web->removed)
		{
#ifndef TORRENT_DISABLE_LOGGING
			debug_log("removed web seed");
#endif
			remove_web_seed_iter(web);
			return;
		}

		if (m_abort) return;

		if (e || addrs.empty())
		{
			if (m_ses.alerts().should_post<url_seed_alert>())
				m_ses.alerts().emplace_alert<url_seed_alert>(get_handle(), web->url, e);
#ifndef TORRENT_DISABLE_LOGGING
			debug_log("*** HOSTNAME LOOKUP FAILED: %s: (%d) %s"
				, web->url.c_str(), e.value(), e.message().c_str());
#endif

			// unavailable, retry in 30 minutes
			web->retry = aux::time_now() + minutes(30);
			return;
		}

		for (std::vector<address>::const_iterator i = addrs.begin()
			, end(addrs.end()); i != end; ++i)
		{
			// fill in the peer struct's address field
			web->endpoints.push_back(tcp::endpoint(*i, port));

#ifndef TORRENT_DISABLE_LOGGING
			debug_log("  -> %s", print_endpoint(tcp::endpoint(*i, port)).c_str());
#endif
		}

		if (int(m_connections.size()) >= m_max_connections
			|| m_ses.num_connections() >= settings().get_int(settings_pack::connections_limit))
			return;

		connect_web_seed(web, web->endpoints.front());
	}

	void torrent::connect_web_seed(std::list<web_seed_t>::iterator web, tcp::endpoint a)
	{
		INVARIANT_CHECK;

		TORRENT_ASSERT(is_single_thread());
		if (m_abort) return;

		if (m_ip_filter && m_ip_filter->access(a.address()) & ip_filter::blocked)
		{
			if (m_ses.alerts().should_post<peer_blocked_alert>())
				m_ses.alerts().emplace_alert<peer_blocked_alert>(get_handle()
					, a, peer_blocked_alert::ip_filter);
			return;
		}

		TORRENT_ASSERT(web->resolving == false);
		TORRENT_ASSERT(web->peer_info.connection == 0);

		if (a.address().is_v4())
		{
			web->peer_info.addr = a.address().to_v4();
			web->peer_info.port = a.port();
		}

		if (is_paused()) return;
		if (m_ses.is_aborted()) return;

		boost::shared_ptr<socket_type> s
			= boost::make_shared<socket_type>(boost::ref(m_ses.get_io_service()));
		if (!s) return;

		void* userdata = 0;
#ifdef TORRENT_USE_OPENSSL
		const bool ssl = string_begins_no_case("https://", web->url.c_str());
		if (ssl)
		{
			userdata = m_ssl_ctx.get();
			if (!userdata) userdata = m_ses.ssl_ctx();
		}
#endif
		bool ret = instantiate_connection(m_ses.get_io_service(), m_ses.proxy()
			, *s, userdata, 0, true, false);
		(void)ret;
		TORRENT_ASSERT(ret);

		if (s->get<http_stream>())
		{
			// the web seed connection will talk immediately to
			// the proxy, without requiring CONNECT support
			s->get<http_stream>()->set_no_connect(true);
		}

		using boost::tuples::ignore;
		std::string hostname;
		error_code ec;
		boost::tie(ignore, ignore, hostname, ignore, ignore)
			= parse_url_components(web->url, ec);
		if (ec)
		{
			if (m_ses.alerts().should_post<url_seed_alert>())
				m_ses.alerts().emplace_alert<url_seed_alert>(get_handle(), web->url, ec);
			return;
		}

		bool const is_ip = is_ip_address(hostname.c_str());
		if (is_ip) a.address(address::from_string(hostname.c_str(), ec));
		bool const proxy_hostnames = settings().get_bool(settings_pack::proxy_hostnames)
			&& !is_ip;

		if (proxy_hostnames
			&& (s->get<socks5_stream>()
#ifdef TORRENT_USE_OPENSSL
				|| s->get<ssl_stream<socks5_stream> >()
#endif
				))
		{
			// we're using a socks proxy and we're resolving
			// hostnames through it
			socks5_stream* str =
#ifdef TORRENT_USE_OPENSSL
				ssl ? &s->get<ssl_stream<socks5_stream> >()->next_layer() :
#endif
				s->get<socks5_stream>();
			TORRENT_ASSERT_VAL(str, s->type_name());

			str->set_dst_name(hostname);
		}

		setup_ssl_hostname(*s, hostname, ec);
		if (ec)
		{
			if (m_ses.alerts().should_post<url_seed_alert>())
				m_ses.alerts().emplace_alert<url_seed_alert>(get_handle(), web->url, ec);
			return;
		}

		boost::shared_ptr<peer_connection> c;
		peer_connection_args pack;
		pack.ses = &m_ses;
		pack.sett = &settings();
		pack.stats_counters = &m_ses.stats_counters();
		pack.allocator = &m_ses;
		pack.disk_thread = &m_ses.disk_thread();
		pack.ios = &m_ses.get_io_service();
		pack.tor = shared_from_this();
		pack.s = s;
		pack.endp = a;
		pack.peerinfo = &web->peer_info;
		if (web->type == web_seed_entry::url_seed)
		{
			c = boost::make_shared<web_peer_connection>(
				boost::cref(pack), boost::ref(*web));
		}
		else if (web->type == web_seed_entry::http_seed)
		{
			c = boost::make_shared<http_seed_connection>(
				boost::cref(pack), boost::ref(*web));
		}
		if (!c) return;

#if TORRENT_USE_ASSERTS
		c->m_in_constructor = false;
#endif

#ifndef TORRENT_DISABLE_EXTENSIONS
		for (auto& ext : m_extensions)
		{
			boost::shared_ptr<peer_plugin>
				pp(ext->new_connection(peer_connection_handle(c.get()->self())));
			if (pp) c->add_extension(pp);
		}
#endif

		TORRENT_TRY
		{
<<<<<<< HEAD
			TORRENT_ASSERT(!c->m_in_constructor);
			// add the newly connected peer to this torrent's peer list
			sorted_insert(m_connections, boost::get_pointer(c));
			update_want_peers();
			update_want_tick();
			m_ses.insert_peer(c);
=======
			// some sanity checking. Maybe we shouldn't be in seed mode anymore
			bdecode_node pieces = rd.dict_find("pieces");
			if (pieces && pieces.type() == bdecode_node::string_t
				&& pieces.string_length() == m_torrent_file->num_pieces())
			{
				char const* pieces_str = pieces.string_ptr();
				for (int i = 0, end(pieces.string_length()); i < end; ++i)
				{
					// being in seed mode and missing a piece is not compatible.
					// Leave seed mode if that happens
					if ((pieces_str[i] & 1)) continue;
					m_seed_mode = false;
					break;
				}
			}
>>>>>>> 42c6376d

			if (web->peer_info.seed)
			{
				TORRENT_ASSERT(m_num_seeds < 0xffff);
				++m_num_seeds;
			}

			TORRENT_ASSERT(!web->peer_info.connection);
			web->peer_info.connection = c.get();
#if TORRENT_USE_ASSERTS
			web->peer_info.in_use = true;
#endif

			c->add_stat(boost::int64_t(web->peer_info.prev_amount_download) << 10
				, boost::int64_t(web->peer_info.prev_amount_upload) << 10);
			web->peer_info.prev_amount_download = 0;
			web->peer_info.prev_amount_upload = 0;
#ifndef TORRENT_DISABLE_LOGGING
			debug_log("web seed connection started: [%s] %s"
				, print_endpoint(a).c_str(), web->url.c_str());
#endif

			c->start();

			if (c->is_disconnecting()) return;

#ifndef TORRENT_DISABLE_LOGGING
			debug_log("START queue peer [%p] (%d)", static_cast<void*>(c.get())
				, num_peers());
#endif
		}
		TORRENT_CATCH (std::exception& e)
		{
			TORRENT_DECLARE_DUMMY(std::exception, e);
			(void)e;
#ifndef TORRENT_DISABLE_LOGGING
			debug_log("*** PEER_ERROR: %s", e.what());
#endif
			c->disconnect(errors::no_error, op_bittorrent, 1);
		}
	}

	boost::shared_ptr<const torrent_info> torrent::get_torrent_copy()
	{
		if (!m_torrent_file->is_valid()) return boost::shared_ptr<const torrent_info>();
		if (!need_loaded()) return boost::shared_ptr<const torrent_info>();

		return m_torrent_file;
	}

	void torrent::write_resume_data(entry& ret) const
	{
		using namespace libtorrent::detail; // for write_*_endpoint()
		ret["file-format"] = "libtorrent resume file";
		ret["file-version"] = 1;
		ret["libtorrent-version"] = LIBTORRENT_VERSION;
		ret["allocation"] = m_storage_mode == storage_mode_allocate
			? "allocate" : "sparse";

		ret["total_uploaded"] = m_total_uploaded;
		ret["total_downloaded"] = m_total_downloaded;

		ret["active_time"] = active_time();
		ret["finished_time"] = finished_time();
		ret["seeding_time"] = seeding_time();
		ret["last_seen_complete"] = m_last_seen_complete;

		ret["num_complete"] = m_complete;
		ret["num_incomplete"] = m_incomplete;
		ret["num_downloaded"] = m_downloaded;

		ret["sequential_download"] = m_sequential_download;

		ret["seed_mode"] = m_seed_mode;
		ret["super_seeding"] = m_super_seeding;

		ret["added_time"] = m_added_time;
		ret["completed_time"] = m_completed_time;

		ret["save_path"] = m_save_path;

#ifndef TORRENT_NO_DEPRECATE
		// deprecated in 1.2
		if (!m_url.empty()) ret["url"] = m_url;
		if (!m_uuid.empty()) ret["uuid"] = m_uuid;
#endif

		const sha1_hash& info_hash = torrent_file().info_hash();
		ret["info-hash"] = info_hash.to_string();

		if (valid_metadata())
		{
			if (m_magnet_link || (m_save_resume_flags & torrent_handle::save_info_dict))
			{
				boost::shared_array<char> const info = torrent_file().metadata();
				int const size = torrent_file().metadata_size();
				ret["info"].preformatted().assign(&info[0], &info[0] + size);
			}
		}

		// blocks per piece
		int num_blocks_per_piece =
			static_cast<int>(torrent_file().piece_length()) / block_size();
		ret["blocks per piece"] = num_blocks_per_piece;

		if (m_torrent_file->is_merkle_torrent())
		{
			// we need to save the whole merkle hash tree
			// in order to resume
			std::string& tree_str = ret["merkle tree"].string();
			std::vector<sha1_hash> const& tree = m_torrent_file->merkle_tree();
			tree_str.resize(tree.size() * 20);
			std::memcpy(&tree_str[0], &tree[0], tree.size() * 20);
		}

		// if this torrent is a seed, we won't have a piece picker
		// if we don't have anything, we may also not have a picker
		// in either case; there will be no half-finished pieces.
		if (has_picker())
		{
			std::vector<piece_picker::downloading_piece> q
				= m_picker->get_download_queue();

			// unfinished pieces
			ret["unfinished"] = entry::list_type();
			entry::list_type& up = ret["unfinished"].list();

			// info for each unfinished piece
			for (std::vector<piece_picker::downloading_piece>::const_iterator i
				= q.begin(); i != q.end(); ++i)
			{
				if (i->finished == 0) continue;

				entry piece_struct(entry::dictionary_t);

				// the unfinished piece's index
				piece_struct["piece"] = i->index;

				std::string bitmask;
				const int num_bitmask_bytes
					= (std::max)(num_blocks_per_piece / 8, 1);

				piece_picker::block_info const* info = m_picker->blocks_for_piece(*i);
				for (int j = 0; j < num_bitmask_bytes; ++j)
				{
					unsigned char v = 0;
					int bits = (std::min)(num_blocks_per_piece - j*8, 8);
					for (int k = 0; k < bits; ++k)
						v |= (info[j*8+k].state == piece_picker::block_info::state_finished)
						? (1 << k) : 0;
					bitmask.append(1, v);
					TORRENT_ASSERT(bits == 8 || j == num_bitmask_bytes - 1);
				}
				piece_struct["bitmask"] = bitmask;
				// push the struct onto the unfinished-piece list
				up.push_back(piece_struct);
			}
		}

		// save trackers
		entry::list_type& tr_list = ret["trackers"].list();
		tr_list.push_back(entry::list_type());
		int tier = 0;
		for (std::vector<announce_entry>::const_iterator i = m_trackers.begin()
			, end(m_trackers.end()); i != end; ++i)
		{
			// don't save trackers we can't trust
			// TODO: 1 save the send_stats state instead of throwing them away
			// it may pose an issue when downgrading though
			if (i->send_stats == false) continue;
			if (i->tier == tier)
			{
				tr_list.back().list().push_back(i->url);
			}
			else
			{
				tr_list.push_back(entry::list_t);
				tr_list.back().list().push_back(i->url);
				tier = i->tier;
			}
		}

		// save web seeds
		if (!m_web_seeds.empty())
		{
			entry::list_type& url_list = ret["url-list"].list();
			entry::list_type& httpseed_list = ret["httpseeds"].list();
			for (std::list<web_seed_t>::const_iterator i = m_web_seeds.begin()
				, end(m_web_seeds.end()); i != end; ++i)
			{
				if (i->removed) continue;
				if (i->type == web_seed_entry::url_seed)
					url_list.push_back(i->url);
				else if (i->type == web_seed_entry::http_seed)
					httpseed_list.push_back(i->url);
			}
		}

		// write have bitmask
		// the pieces string has one byte per piece. Each
		// byte is a bitmask representing different properties
		// for the piece
		// bit 0: set if we have the piece
		// bit 1: set if we have verified the piece (in seed mode)
		bool const is_checking = state() == torrent_status::checking_files;

		// if we are checking, only save the have_pieces bitfield up to the piece
		// we have actually checked. This allows us to resume the checking when we
		// load this torrent up again. If we have not completed checking nor is
		// currently checking, don't save any pieces from the have_pieces
		// bitfield.
		int const max_piece
			= is_checking ? m_num_checked_pieces
			: m_files_checked ? m_torrent_file->num_pieces()
			: 0;

		if (max_piece > 0)
		{
			entry::string_type& pieces = ret["pieces"].string();
			pieces.resize(max_piece);
			if (!has_picker())
			{
				std::memset(&pieces[0], m_have_all, pieces.size());
			}
			else if (has_picker())
			{
				for (int i = 0, end(int(pieces.size())); i < end; ++i)
					pieces[i] = m_picker->have_piece(i) ? 1 : 0;
			}

			if (m_seed_mode)
			{
				TORRENT_ASSERT(m_verified.size() == pieces.size());
				TORRENT_ASSERT(m_verifying.size() == pieces.size());
				for (int i = 0, end(int(pieces.size())); i < end; ++i)
					pieces[i] |= m_verified[i] ? 2 : 0;
			}
		}

		// write renamed files
		if (&m_torrent_file->files() != &m_torrent_file->orig_files()
			&& m_torrent_file->files().num_files() == m_torrent_file->orig_files().num_files())
		{
			entry::list_type& fl = ret["mapped_files"].list();
			file_storage const& fs = m_torrent_file->files();
			for (int i = 0; i < fs.num_files(); ++i)
			{
				fl.push_back(fs.file_path(i));
			}
		}

		// write local peers

		std::back_insert_iterator<entry::string_type> peers(ret["peers"].string());
		std::back_insert_iterator<entry::string_type> banned_peers(ret["banned_peers"].string());
#if TORRENT_USE_IPV6
		std::back_insert_iterator<entry::string_type> peers6(ret["peers6"].string());
		std::back_insert_iterator<entry::string_type> banned_peers6(ret["banned_peers6"].string());
#endif

		int num_saved_peers = 0;

		std::vector<torrent_peer const*> deferred_peers;

		if (m_peer_list)
		{
			for (auto p : *m_peer_list)
			{
				error_code ec;
				address addr = p->address();
				if (p->is_i2p_addr)
					continue;
				if (p->banned)
				{
#if TORRENT_USE_IPV6
					if (addr.is_v6())
					{
						write_address(addr, banned_peers6);
						write_uint16(p->port, banned_peers6);
					}
					else
#endif
					{
						write_address(addr, banned_peers);
						write_uint16(p->port, banned_peers);
					}
					continue;
				}

				// we cannot save remote connection
				// since we don't know their listen port
				// unless they gave us their listen port
				// through the extension handshake
				// so, if the peer is not connectable (i.e. we
				// don't know its listen port) or if it has
				// been banned, don't save it.
				if (!p->connectable) continue;

				// don't save peers that don't work
				if (int(p->failcount) > 0) continue;

				// don't save peers that appear to send corrupt data
				if (int(p->trust_points) < 0) continue;

				if (p->last_connected == 0)
				{
					// we haven't connected to this peer. It might still
					// be useful to save it, but only save it if we
					// don't have enough peers that we actually did connect to
					deferred_peers.push_back(p);
					continue;
				}

#if TORRENT_USE_IPV6
				if (addr.is_v6())
				{
					write_address(addr, peers6);
					write_uint16(p->port, peers6);
				}
				else
#endif
				{
					write_address(addr, peers);
					write_uint16(p->port, peers);
				}
				++num_saved_peers;
			}
		}

		// if we didn't save 100 peers, fill in with second choice peers
		if (num_saved_peers < 100)
		{
			std::random_shuffle(deferred_peers.begin(), deferred_peers.end(), randint);
			for (std::vector<torrent_peer const*>::const_iterator i = deferred_peers.begin()
				, end(deferred_peers.end()); i != end && num_saved_peers < 100; ++i)
			{
				torrent_peer const* p = *i;
				address addr = p->address();

#if TORRENT_USE_IPV6
				if (addr.is_v6())
				{
					write_address(addr, peers6);
					write_uint16(p->port, peers6);
				}
				else
#endif
				{
					write_address(addr, peers);
					write_uint16(p->port, peers);
				}
				++num_saved_peers;
			}
		}

		ret["upload_rate_limit"] = upload_limit();
		ret["download_rate_limit"] = download_limit();
		ret["max_connections"] = max_connections();
		ret["max_uploads"] = max_uploads();
		ret["paused"] = is_torrent_paused();
		ret["auto_managed"] = m_auto_managed;

		// piece priorities and file priorities are mutually exclusive. If there
		// are file priorities set, don't save piece priorities.
		if (!m_file_priority.empty())
		{

			// when in seed mode (i.e. the client promises that we have all files)
			// it does not make sense to save file priorities.
			if (!m_seed_mode)
			{
				// write file priorities
				entry::list_type& file_priority = ret["file_priority"].list();
				file_priority.clear();
				for (int i = 0, end(int(m_file_priority.size())); i < end; ++i)
					file_priority.push_back(m_file_priority[i]);
			}
		}
		else if (has_picker())
		{
			// write piece priorities
			// but only if they are not set to the default
			bool default_prio = true;
			for (int i = 0, end(m_torrent_file->num_pieces()); i < end; ++i)
			{
				if (m_picker->piece_priority(i) == 4) continue;
				default_prio = false;
				break;
			}

			if (!default_prio)
			{
				entry::string_type& piece_priority = ret["piece_priority"].string();
				piece_priority.resize(m_torrent_file->num_pieces());

				for (int i = 0, end(int(piece_priority.size())); i < end; ++i)
					piece_priority[i] = m_picker->piece_priority(i);
			}
		}
	}

	void torrent::get_full_peer_list(std::vector<peer_list_entry>* v) const
	{
		v->clear();
		if (!m_peer_list) return;

		v->reserve(m_peer_list->num_peers());
		for (auto p : *m_peer_list)
		{
			peer_list_entry e;
			e.ip = p->ip();
			e.flags = p->banned ? peer_list_entry::banned : 0;
			e.failcount = p->failcount;
			e.source = p->source;
			v->push_back(e);
		}
	}

	void torrent::get_peer_info(std::vector<peer_info>* v)
	{
		v->clear();
		for (peer_iterator i = begin();
			i != end(); ++i)
		{
			peer_connection* peer = *i;
			TORRENT_ASSERT(peer->m_in_use == 1337);

			// incoming peers that haven't finished the handshake should
			// not be included in this list
			if (peer->associated_torrent().expired()) continue;

			v->push_back(peer_info());
			peer_info& p = v->back();

			peer->get_peer_info(p);
		}
	}

	void torrent::get_download_queue(std::vector<partial_piece_info>* queue) const
	{
		TORRENT_ASSERT(is_single_thread());
		queue->clear();
		std::vector<block_info>& blk = m_ses.block_info_storage();
		blk.clear();

		if (!valid_metadata() || !has_picker()) return;
		piece_picker const& p = picker();
		std::vector<piece_picker::downloading_piece> q
			= p.get_download_queue();
		if (q.empty()) return;

		const int blocks_per_piece = m_picker->blocks_in_piece(0);
		blk.resize(q.size() * blocks_per_piece);
		// for some weird reason valgrind claims these are uninitialized
		// unless it's zeroed out here (block_info has a construct that's
		// supposed to initialize it)
		if (!blk.empty())
			memset(&blk[0], 0, sizeof(blk[0]) * blk.size());

		int counter = 0;
		for (std::vector<piece_picker::downloading_piece>::const_iterator i
			= q.begin(); i != q.end(); ++i, ++counter)
		{
			partial_piece_info pi;
			pi.blocks_in_piece = p.blocks_in_piece(i->index);
			pi.finished = int(i->finished);
			pi.writing = int(i->writing);
			pi.requested = int(i->requested);
			TORRENT_ASSERT(counter * blocks_per_piece + pi.blocks_in_piece <= int(blk.size()));
			pi.blocks = &blk[counter * blocks_per_piece];
			int piece_size = int(torrent_file().piece_size(i->index));
			piece_picker::block_info const* info = m_picker->blocks_for_piece(*i);
			for (int j = 0; j < pi.blocks_in_piece; ++j)
			{
				block_info& bi = pi.blocks[j];
				bi.state = info[j].state;
				bi.block_size = j < pi.blocks_in_piece - 1 ? block_size()
					: piece_size - (j * block_size());
				bool complete = bi.state == block_info::writing
					|| bi.state == block_info::finished;
				if (info[j].peer == 0)
				{
					bi.set_peer(tcp::endpoint());
					bi.bytes_progress = complete ? bi.block_size : 0;
				}
				else
				{
					torrent_peer* tp = static_cast<torrent_peer*>(info[j].peer);
					TORRENT_ASSERT(tp->in_use);
					if (tp->connection)
					{
						peer_connection* peer = static_cast<peer_connection*>(tp->connection);
						TORRENT_ASSERT(peer->m_in_use);
						bi.set_peer(peer->remote());
						if (bi.state == block_info::requested)
						{
							boost::optional<piece_block_progress> pbp
								= peer->downloading_piece_progress();
							if (pbp && pbp->piece_index == i->index && pbp->block_index == j)
							{
								bi.bytes_progress = pbp->bytes_downloaded;
								TORRENT_ASSERT(bi.bytes_progress <= bi.block_size);
							}
							else
							{
								bi.bytes_progress = 0;
							}
						}
						else
						{
							bi.bytes_progress = complete ? bi.block_size : 0;
						}
					}
					else
					{
						bi.set_peer(tp->ip());
						bi.bytes_progress = complete ? bi.block_size : 0;
					}
				}

				pi.blocks[j].num_peers = info[j].num_peers;
			}
			pi.piece_index = i->index;
			queue->push_back(pi);
		}

	}

	bool torrent::connect_to_peer(torrent_peer* peerinfo, bool ignore_limit)
	{
		TORRENT_ASSERT(is_single_thread());
		INVARIANT_CHECK;
		TORRENT_UNUSED(ignore_limit);

		TORRENT_ASSERT(peerinfo);
		TORRENT_ASSERT(peerinfo->connection == 0);

		if (m_abort) return false;

		peerinfo->last_connected = m_ses.session_time();
#if TORRENT_USE_ASSERTS
		if (!settings().get_bool(settings_pack::allow_multiple_connections_per_ip))
		{
			// this asserts that we don't have duplicates in the peer_list's peer list
			peer_iterator i_ = std::find_if(m_connections.begin(), m_connections.end()
				, [peerinfo] (peer_connection const* p) { return p->remote() == peerinfo->ip(); });
#if TORRENT_USE_I2P
			TORRENT_ASSERT(i_ == m_connections.end()
				|| (*i_)->type() != peer_connection::bittorrent_connection
				|| peerinfo->is_i2p_addr);
#else
			TORRENT_ASSERT(i_ == m_connections.end()
				|| (*i_)->type() != peer_connection::bittorrent_connection);
#endif
		}
#endif // TORRENT_USE_ASSERTS

		TORRENT_ASSERT(want_peers() || ignore_limit);
		TORRENT_ASSERT(m_ses.num_connections()
			< settings().get_int(settings_pack::connections_limit) || ignore_limit);

		tcp::endpoint a(peerinfo->ip());
		TORRENT_ASSERT(!m_apply_ip_filter
			|| !m_ip_filter
			|| (m_ip_filter->access(peerinfo->address()) & ip_filter::blocked) == 0);

		boost::shared_ptr<socket_type> s(new socket_type(m_ses.get_io_service()));

#if TORRENT_USE_I2P
		bool i2p = peerinfo->is_i2p_addr;
		if (i2p)
		{
			if (m_ses.i2p_proxy().hostname.empty())
			{
				// we have an i2p torrent, but we're not connected to an i2p
				// SAM proxy.
				if (alerts().should_post<i2p_alert>())
					alerts().emplace_alert<i2p_alert>(error_code(errors::no_i2p_router
						, get_libtorrent_category()));
				return false;
			}

			// It's not entirely obvious why this peer connection is not marked as
			// one. The main feature of a peer connection is that whether or not we
			// proxy it is configurable. When we use i2p, we want to always prox
			// everything via i2p.
			bool ret = instantiate_connection(m_ses.get_io_service()
				, m_ses.i2p_proxy(), *s, NULL, NULL, false, false);
			(void)ret;
			TORRENT_ASSERT(ret);
			s->get<i2p_stream>()->set_destination(static_cast<i2p_peer*>(peerinfo)->destination);
			s->get<i2p_stream>()->set_command(i2p_stream::cmd_connect);
			s->get<i2p_stream>()->set_session_id(m_ses.i2p_session());
		}
		else
#endif
		{
			// this is where we determine if we open a regular TCP connection
			// or a uTP connection. If the utp_socket_manager pointer is not passed in
			// we'll instantiate a TCP connection
			utp_socket_manager* sm = 0;

			if (settings().get_bool(settings_pack::enable_outgoing_utp)
				&& (!settings().get_bool(settings_pack::enable_outgoing_tcp)
					|| peerinfo->supports_utp
					|| peerinfo->confirmed_supports_utp))
				sm = m_ses.utp_socket_manager();

			// don't make a TCP connection if it's disabled
			if (sm == 0 && !settings().get_bool(settings_pack::enable_outgoing_tcp))
			{
#ifndef TORRENT_DISABLE_LOGGING
				debug_log("discarding peer \"%s\": TCP connections disabled "
					"[ supports-utp: %d ]", peerinfo->to_string().c_str()
					, peerinfo->supports_utp);
#endif
				return false;
			}

			void* userdata = 0;
#ifdef TORRENT_USE_OPENSSL
			if (is_ssl_torrent())
			{
				userdata = m_ssl_ctx.get();
				// if we're creating a uTP socket, since this is SSL now, make sure
				// to pass in the corresponding utp socket manager
				if (sm) sm = m_ses.ssl_utp_socket_manager();
			}
#endif

			bool ret = instantiate_connection(m_ses.get_io_service()
				, m_ses.proxy(), *s, userdata, sm, true, false);
			(void)ret;
			TORRENT_ASSERT(ret);

#if defined TORRENT_USE_OPENSSL && BOOST_VERSION >= 104700
			if (is_ssl_torrent())
			{
				// for ssl sockets, set the hostname
				std::string host_name = aux::to_hex(m_torrent_file->info_hash().to_string());

#define CASE(t) case socket_type_int_impl<ssl_stream<t> >::value: \
	s->get<ssl_stream<t> >()->set_host_name(host_name); break;

				switch (s->type())
				{
					CASE(tcp::socket)
					CASE(socks5_stream)
					CASE(http_stream)
					CASE(utp_stream)
					default: break;
				};
			}
#undef CASE
#endif
		}

		m_ses.setup_socket_buffers(*s);

		peer_connection_args pack;
		pack.ses = &m_ses;
		pack.sett = &settings();
		pack.stats_counters = &m_ses.stats_counters();
		pack.allocator = &m_ses;
		pack.disk_thread = &m_ses.disk_thread();
		pack.ios = &m_ses.get_io_service();
		pack.tor = shared_from_this();
		pack.s = s;
		pack.endp = a;
		pack.peerinfo = peerinfo;

		boost::shared_ptr<peer_connection> c = boost::make_shared<bt_peer_connection>(
			boost::cref(pack), m_ses.get_peer_id());

		TORRENT_TRY
		{
#if TORRENT_USE_ASSERTS
			c->m_in_constructor = false;
#endif

			c->add_stat(boost::int64_t(peerinfo->prev_amount_download) << 10
				, boost::int64_t(peerinfo->prev_amount_upload) << 10);
			peerinfo->prev_amount_download = 0;
			peerinfo->prev_amount_upload = 0;

#ifndef TORRENT_DISABLE_EXTENSIONS
			for (auto& ext : m_extensions)
			{
				TORRENT_TRY {
					boost::shared_ptr<peer_plugin> pp(ext->new_connection(
						peer_connection_handle(c.get()->self())));
					if (pp) c->add_extension(pp);
				} TORRENT_CATCH (std::exception&) {}
			}
#endif

			// add the newly connected peer to this torrent's peer list
			sorted_insert(m_connections, boost::get_pointer(c));
			m_ses.insert_peer(c);
			need_peer_list();
			m_peer_list->set_connection(peerinfo, c.get());
			if (peerinfo->seed)
			{
				TORRENT_ASSERT(m_num_seeds < 0xffff);
				++m_num_seeds;
			}
			update_want_peers();
			update_want_tick();
			c->start();

			if (c->is_disconnecting()) return false;
		}
		TORRENT_CATCH (std::exception&)
		{
			peer_iterator i = sorted_find(m_connections, boost::get_pointer(c));
			if (i != m_connections.end())
			{
				m_connections.erase(i);
				update_want_peers();
				update_want_tick();
			}
			c->disconnect(errors::no_error, op_bittorrent, 1);
			return false;
		}

		if (m_share_mode)
			recalc_share_mode();

		return peerinfo->connection != NULL;
	}

	bool torrent::set_metadata(char const* metadata_buf, int metadata_size)
	{
		TORRENT_ASSERT(is_single_thread());
		INVARIANT_CHECK;

		if (m_torrent_file->is_valid()) return false;

		hasher h;
		h.update(metadata_buf, metadata_size);
		sha1_hash info_hash = h.final();

		if (info_hash != m_torrent_file->info_hash())
		{
			if (alerts().should_post<metadata_failed_alert>())
			{
				alerts().emplace_alert<metadata_failed_alert>(get_handle()
					, error_code(errors::mismatching_info_hash, get_libtorrent_category()));
			}
			return false;
		}

		bdecode_node metadata;
		error_code ec;
		int ret = bdecode(metadata_buf, metadata_buf + metadata_size, metadata, ec);
		if (ret != 0 || !m_torrent_file->parse_info_section(metadata, ec, 0))
		{
			update_gauge();
			// this means the metadata is correct, since we
			// verified it against the info-hash, but we
			// failed to parse it. Pause the torrent
			if (alerts().should_post<metadata_failed_alert>())
			{
				alerts().emplace_alert<metadata_failed_alert>(get_handle(), ec);
			}
			set_error(errors::invalid_swarm_metadata, torrent_status::error_file_none);
			pause();
			return false;
		}

		update_gauge();

		if (m_ses.alerts().should_post<metadata_received_alert>())
		{
			m_ses.alerts().emplace_alert<metadata_received_alert>(
				get_handle());
		}

		// we have to initialize the torrent before we start
		// disconnecting redundant peers, otherwise we'll think
		// we're a seed, because we have all 0 pieces
		init();

		inc_stats_counter(counters::num_total_pieces_added
			, m_torrent_file->num_pieces());

		// disconnect redundant peers
		int idx = 0;
		for (peer_iterator i = m_connections.begin();
			i != m_connections.end(); ++idx)
		{
			if ((*i)->disconnect_if_redundant())
			{
				i = m_connections.begin() + idx;
				--idx;
			}
			else
			{
				++i;
			}
		}

		set_need_save_resume();

		return true;
	}

	namespace {

	bool connecting_time_compare(peer_connection const* lhs, peer_connection const* rhs)
	{
		bool lhs_connecting = lhs->is_connecting() && !lhs->is_disconnecting();
		bool rhs_connecting = rhs->is_connecting() && !rhs->is_disconnecting();
		if (lhs_connecting > rhs_connecting) return false;
		if (lhs_connecting < rhs_connecting) return true;

		// a lower value of connected_time means it's been waiting
		// longer. This is a less-than comparison, so if lhs has
		// waited longer than rhs, we should return false.
		return lhs->connected_time() > rhs->connected_time();
	}

	} // anonymous namespaec

	bool torrent::attach_peer(peer_connection* p)
	{
//		INVARIANT_CHECK;

#ifdef TORRENT_USE_OPENSSL
#if BOOST_VERSION >= 104700
		if (is_ssl_torrent())
		{
			// if this is an SSL torrent, don't allow non SSL peers on it
			boost::shared_ptr<socket_type> s = p->get_socket();

			//
#define SSL(t) socket_type_int_impl<ssl_stream<t> >::value: \
			ssl_conn = s->get<ssl_stream<t> >()->native_handle(); \
			break;

			SSL* ssl_conn = 0;

			switch (s->type())
			{
				case SSL(tcp::socket)
				case SSL(socks5_stream)
				case SSL(http_stream)
				case SSL(utp_stream)
			};

#undef SSL

			if (ssl_conn == 0)
			{
				// don't allow non SSL peers on SSL torrents
				p->disconnect(errors::requires_ssl_connection, op_bittorrent);
				return false;
			}

			if (!m_ssl_ctx)
			{
				// we don't have a valid cert, don't accept any connection!
				p->disconnect(errors::invalid_ssl_cert, op_ssl_handshake);
				return false;
			}

			if (SSL_get_SSL_CTX(ssl_conn) != m_ssl_ctx->native_handle())
			{
				// if the SSL_CTX associated with this connection is
				// not the one belonging to this torrent, the SSL handshake
				// connected to one torrent, and the BitTorrent protocol
				// to a different one. This is probably an attempt to circumvent
				// access control. Don't allow it.
				p->disconnect(errors::invalid_ssl_cert, op_bittorrent);
				return false;
			}
		}
#else // BOOST_VERSION
		if (is_ssl_torrent())
		{
			p->disconnect(boost::asio::error::operation_not_supported, op_bittorrent);
			return false;
		}
#endif
#else // TORRENT_USE_OPENSSL
		if (is_ssl_torrent())
		{
			// Don't accidentally allow seeding of SSL torrents, just
			// because libtorrent wasn't built with SSL support
			p->disconnect(errors::requires_ssl_connection, op_ssl_handshake);
			return false;
		}
#endif // TORRENT_USE_OPENSSL

		TORRENT_ASSERT(p != 0);
		TORRENT_ASSERT(!p->is_outgoing());

		m_has_incoming = true;

		if (m_apply_ip_filter
			&& m_ip_filter
			&& m_ip_filter->access(p->remote().address()) & ip_filter::blocked)
		{
			if (m_ses.alerts().should_post<peer_blocked_alert>())
				m_ses.alerts().emplace_alert<peer_blocked_alert>(get_handle()
					, p->remote(), peer_blocked_alert::ip_filter);
			p->disconnect(errors::banned_by_ip_filter, op_bittorrent);
			return false;
		}

		if ((m_state == torrent_status::checking_files
			|| m_state == torrent_status::checking_resume_data)
			&& valid_metadata())
		{
			p->disconnect(errors::torrent_not_ready, op_bittorrent);
			return false;
		}

		if (!m_ses.has_connection(p))
		{
			p->disconnect(errors::peer_not_constructed, op_bittorrent);
			return false;
		}

		if (m_ses.is_aborted())
		{
			p->disconnect(errors::session_closing, op_bittorrent);
			return false;
		}

		int connection_limit_factor = 0;
		for (int i = 0; i < p->num_classes(); ++i)
		{
			int pc = p->class_at(i);
			if (m_ses.peer_classes().at(pc) == NULL) continue;
			int f = m_ses.peer_classes().at(pc)->connection_limit_factor;
			if (connection_limit_factor < f) connection_limit_factor = f;
		}
		if (connection_limit_factor == 0) connection_limit_factor = 100;

		boost::uint64_t limit = boost::uint64_t(m_max_connections) * 100 / connection_limit_factor;

		bool maybe_replace_peer = false;

		if (m_connections.size() >= limit)
		{
			// if more than 10% of the connections are outgoing
			// connection attempts that haven't completed yet,
			// disconnect one of them and let this incoming
			// connection through.
			if (m_num_connecting > m_max_connections / 10)
			{
				// find one of the connecting peers and disconnect it
				// find any peer that's connecting (i.e. a half-open TCP connection)
				// that's also not disconnecting
				// disconnect the peer that's been wating to establish a connection
				// the longest
				std::vector<peer_connection*>::iterator i = std::max_element(begin(), end()
					, &connecting_time_compare);

				if (i == end() || !(*i)->is_connecting() || (*i)->is_disconnecting())
				{
					// this seems odd, but we might as well handle it
					p->disconnect(errors::too_many_connections, op_bittorrent);
					return false;
				}
				(*i)->disconnect(errors::too_many_connections, op_bittorrent);

				// if this peer was let in via connections slack,
				// it has done its duty of causing the disconnection
				// of another peer
				p->peer_disconnected_other();
			}
			else
			{
				maybe_replace_peer = true;
			}
		}

		TORRENT_TRY
		{
#ifndef TORRENT_DISABLE_EXTENSIONS
			for (auto& ext : m_extensions)
			{
				boost::shared_ptr<peer_plugin> pp(ext->new_connection(
					peer_connection_handle(p->self())));
				if (pp) p->add_extension(pp);
			}
#endif
			torrent_state st = get_peer_list_state();
			need_peer_list();
			if (!m_peer_list->new_connection(*p, m_ses.session_time(), &st))
			{
				peers_erased(st.erased);
#ifndef TORRENT_DISABLE_LOGGING
				debug_log("CLOSING CONNECTION \"%s\" peer list full "
					"connections: %d limit: %d"
					, print_endpoint(p->remote()).c_str()
					, int(m_connections.size())
					, m_max_connections);
#endif
				p->disconnect(errors::too_many_connections, op_bittorrent);
				return false;
			}
			peers_erased(st.erased);
			update_want_peers();
		}
		TORRENT_CATCH (std::exception& e)
		{
			TORRENT_DECLARE_DUMMY(std::exception, e);
			(void)e;
#ifndef TORRENT_DISABLE_LOGGING
			debug_log("CLOSING CONNECTION \"%s\" caught exception: %s"
				, print_endpoint(p->remote()).c_str(), e.what());
#endif
			p->disconnect(errors::no_error, op_bittorrent);
			return false;
		}
		TORRENT_ASSERT(sorted_find(m_connections, p) == m_connections.end());
		sorted_insert(m_connections, p);
		update_want_peers();
		update_want_tick();

		if (p->peer_info_struct() && p->peer_info_struct()->seed)
		{
			TORRENT_ASSERT(m_num_seeds < 0xffff);
			++m_num_seeds;
		}

#ifndef TORRENT_DISABLE_LOGGING
		debug_log("incoming peer (%d)", int(m_connections.size()));
#endif

#ifdef TORRENT_DEBUG
		error_code ec;
		TORRENT_ASSERT(p->remote() == p->get_socket()->remote_endpoint(ec) || ec);
#endif

		TORRENT_ASSERT(p->peer_info_struct() != NULL);

		// we need to do this after we've added the peer to the peer_list
		// since that's when the peer is assigned its peer_info object,
		// which holds the rank
		if (maybe_replace_peer)
		{
			// now, find the lowest rank peer and disconnect that
			// if it's lower rank than the incoming connection
			peer_connection* peer = find_lowest_ranking_peer();

			// TODO: 2 if peer is a really good peer, maybe we shouldn't disconnect it
			// perhaps this logic should be disabled if we have too many idle peers
			// (with some definition of idle)
			if (peer && peer->peer_rank() < p->peer_rank())
			{
#ifndef TORRENT_DISABLE_LOGGING
				debug_log("CLOSING CONNECTION \"%s\" peer list full (low peer rank) "
					"connections: %d limit: %d"
					, print_endpoint(peer->remote()).c_str()
					, int(m_connections.size())
					, m_max_connections);
#endif
				peer->disconnect(errors::too_many_connections, op_bittorrent);
				p->peer_disconnected_other();
			}
			else
			{
#ifndef TORRENT_DISABLE_LOGGING
				debug_log("CLOSING CONNECTION \"%s\" peer list full (low peer rank) "
					"connections: %d limit: %d"
					, print_endpoint(p->remote()).c_str()
					, int(m_connections.size())
					, m_max_connections);
#endif
				p->disconnect(errors::too_many_connections, op_bittorrent);
				// we have to do this here because from the peer's point of
				// it wasn't really attached to the torrent, but we do need
				// to let peer_list know we're removing it
				remove_peer(p);
				return false;
			}
		}

#if TORRENT_USE_INVARIANT_CHECKS
		if (m_peer_list) m_peer_list->check_invariant();
#endif

		if (m_share_mode)
			recalc_share_mode();

#ifndef TORRENT_DISABLE_LOGGING
		debug_log("ATTACHED CONNECTION \"%s\" connections: %d limit: %d"
			, print_endpoint(p->remote()).c_str(), int(m_connections.size())
			, m_max_connections);
#endif

		return true;
	}

	bool torrent::want_tick() const
	{
		if (m_abort) return false;

		if (!m_connections.empty()) return true;

		// there's a deferred storage tick waiting
		// to happen
		if (m_storage_tick) return true;

		// we might want to connect web seeds
		if (!is_finished() && !m_web_seeds.empty() && m_files_checked)
			return true;

		if (m_stat.low_pass_upload_rate() > 0 || m_stat.low_pass_download_rate() > 0)
			return true;

		// if we don't get ticks we won't become inactive
		if (!m_paused && !m_inactive) return true;

		return false;
	}

	void torrent::update_want_tick()
	{
		update_list(aux::session_interface::torrent_want_tick, want_tick());
	}

	// this function adjusts which lists this torrent is part of (checking,
	// seeding or downloading)
	void torrent::update_state_list()
	{
		bool is_checking = false;
		bool is_downloading = false;
		bool is_seeding = false;

		if (is_auto_managed() && !has_error())
		{
			if (m_state == torrent_status::checking_files
				|| m_state == torrent_status::allocating)
			{
				is_checking = true;
			}
			else if (m_state == torrent_status::downloading_metadata
				|| m_state == torrent_status::downloading
				|| m_state == torrent_status::finished
				|| m_state == torrent_status::seeding
				|| m_state == torrent_status::downloading)
			{
				// torrents that are started (not paused) and
				// inactive are not part of any list. They will not be touched because
				// they are inactive
				if (is_finished())
					is_seeding = true;
				else
					is_downloading = true;
			}
		}

		update_list(aux::session_interface::torrent_downloading_auto_managed
			, is_downloading);
		update_list(aux::session_interface::torrent_seeding_auto_managed
			, is_seeding);
		update_list(aux::session_interface::torrent_checking_auto_managed
			, is_checking);
	}

	// returns true if this torrent is interested in connecting to more peers
	bool torrent::want_peers() const
	{
		// if all our connection slots are taken, we can't connect to more
		if (m_connections.size() >= m_max_connections) return false;

		// if we're paused, obviously we're not connecting to peers
		if (is_paused() || m_abort || m_graceful_pause_mode) return false;

		if ((m_state == torrent_status::checking_files
			|| m_state == torrent_status::checking_resume_data)
			&& valid_metadata())
			return false;

		// if we don't know of any more potential peers to connect to, there's
		// no point in trying
		if (!m_peer_list || m_peer_list->num_connect_candidates() == 0)
			return false;

		// if the user disabled outgoing connections for seeding torrents,
		// don't make any
		if (!settings().get_bool(settings_pack::seeding_outgoing_connections)
			&& (m_state == torrent_status::seeding
				|| m_state == torrent_status::finished))
			return false;

		return true;
	}

	bool torrent::want_peers_download() const
	{
		return (m_state == torrent_status::downloading
			|| m_state == torrent_status::downloading_metadata)
			&& want_peers();
	}

	bool torrent::want_peers_finished() const
	{
		return (m_state == torrent_status::finished
			|| m_state == torrent_status::seeding)
			&& want_peers();
	}

	void torrent::update_want_peers()
	{
		update_list(aux::session_interface::torrent_want_peers_download, want_peers_download());
		update_list(aux::session_interface::torrent_want_peers_finished, want_peers_finished());
	}

	void torrent::update_want_scrape()
	{
		update_list(aux::session_interface::torrent_want_scrape
			, m_paused && m_auto_managed && !m_abort);
	}

	namespace {

#ifndef TORRENT_DISABLE_LOGGING
	char const* list_name(int idx)
	{
#define TORRENT_LIST_NAME(n) case aux::session_interface:: n: return #n;
		switch (idx)
		{
			TORRENT_LIST_NAME(torrent_state_updates);
			TORRENT_LIST_NAME(torrent_want_tick);
			TORRENT_LIST_NAME(torrent_want_peers_download);
			TORRENT_LIST_NAME(torrent_want_peers_finished);
			TORRENT_LIST_NAME(torrent_want_scrape);
			TORRENT_LIST_NAME(torrent_downloading_auto_managed);
			TORRENT_LIST_NAME(torrent_seeding_auto_managed);
			TORRENT_LIST_NAME(torrent_checking_auto_managed);
			default: TORRENT_ASSERT_FAIL_VAL(idx);
		}
#undef TORRENT_LIST_NAME
		return "";
	}
#endif // TORRENT_DISABLE_LOGGING

	} // anonymous namespace

	void torrent::update_list(int list, bool in)
	{
		link& l = m_links[list];
		std::vector<torrent*>& v = m_ses.torrent_list(list);

		if (in)
		{
			if (l.in_list()) return;
			l.insert(v, this);
		}
		else
		{
			if (!l.in_list()) return;
			l.unlink(v, list);
		}

#ifndef TORRENT_DISABLE_LOGGING
		debug_log("*** UPDATE LIST [ %s : %d ]", list_name(list), int(in));
#endif
	}

	void torrent::disconnect_all(error_code const& ec, operation_t op)
	{
// doesn't work with the m_paused -> m_num_peers == 0 condition
//		INVARIANT_CHECK;

		while (!m_connections.empty())
		{
			peer_connection* p = *m_connections.begin();
			TORRENT_ASSERT(p->associated_torrent().lock().get() == this);

#if TORRENT_USE_ASSERTS
			std::size_t size = m_connections.size();
#endif
			if (p->is_disconnecting())
				m_connections.erase(m_connections.begin());
			else
				p->disconnect(ec, op);
			TORRENT_ASSERT(m_connections.size() <= size);
		}

		update_want_peers();
		update_want_tick();
	}

	namespace {

	// this returns true if lhs is a better disconnect candidate than rhs
	bool compare_disconnect_peer(peer_connection const* lhs, peer_connection const* rhs)
	{
		// prefer to disconnect peers that are already disconnecting
		if (lhs->is_disconnecting() != rhs->is_disconnecting())
			return lhs->is_disconnecting();

		// prefer to disconnect peers we're not interested in
		if (lhs->is_interesting() != rhs->is_interesting())
			return rhs->is_interesting();

		// prefer to disconnect peers that are not seeds
		if (lhs->is_seed() != rhs->is_seed())
			return rhs->is_seed();

		// prefer to disconnect peers that are on parole
		if (lhs->on_parole() != rhs->on_parole())
			return lhs->on_parole();

		// prefer to disconnect peers that send data at a lower rate
		boost::int64_t lhs_transferred = lhs->statistics().total_payload_download();
		boost::int64_t rhs_transferred = rhs->statistics().total_payload_download();

		time_point now = aux::time_now();
		boost::int64_t lhs_time_connected = total_seconds(now - lhs->connected_time());
		boost::int64_t rhs_time_connected = total_seconds(now - rhs->connected_time());

		lhs_transferred /= lhs_time_connected + 1;
		rhs_transferred /= (rhs_time_connected + 1);
		if (lhs_transferred != rhs_transferred)
			return lhs_transferred < rhs_transferred;

		// prefer to disconnect peers that chokes us
		if (lhs->is_choked() != rhs->is_choked())
			return lhs->is_choked();

		return lhs->last_received() < rhs->last_received();
	}

	} // anonymous namespace

	int torrent::disconnect_peers(int num, error_code const& ec)
	{
		INVARIANT_CHECK;

#ifdef TORRENT_DEBUG
		for (peer_iterator i = m_connections.begin()
			, end(m_connections.end()); i != end; ++i)
		{
			// make sure this peer is not a dangling pointer
			TORRENT_ASSERT(m_ses.has_peer(*i));
		}
#endif
		int ret = 0;
		while (ret < num && !m_connections.empty())
		{
			peer_iterator i = std::min_element(
				m_connections.begin(), m_connections.end(), compare_disconnect_peer);

			peer_connection* p = *i;
			++ret;
			TORRENT_ASSERT(p->associated_torrent().lock().get() == this);
#if TORRENT_USE_ASSERTS
			int const num_conns = int(m_connections.size());
#endif
			p->disconnect(ec, op_bittorrent);
			TORRENT_ASSERT(int(m_connections.size()) == num_conns - 1);
		}

		return ret;
	}

	// called when torrent is finished (all interesting
	// pieces have been downloaded)
	void torrent::finished()
	{
		update_state_list();

		INVARIANT_CHECK;

		TORRENT_ASSERT(is_finished());

		set_state(torrent_status::finished);
		set_queue_position(-1);

		m_became_finished = m_ses.session_time();

		// we have to call completed() before we start
		// disconnecting peers, since there's an assert
		// to make sure we're cleared the piece picker
		if (is_seed()) completed();

		send_upload_only();
		state_updated();

		if (m_completed_time == 0)
			m_completed_time = time(0);

		// disconnect all seeds
		if (settings().get_bool(settings_pack::close_redundant_connections))
		{
			// TODO: 1 should disconnect all peers that have the pieces we have
			// not just seeds. It would be pretty expensive to check all pieces
			// for all peers though
			std::vector<peer_connection*> seeds;
			for (peer_iterator i = m_connections.begin();
				i != m_connections.end(); ++i)
			{
				peer_connection* p = *i;
				TORRENT_ASSERT(p->associated_torrent().lock().get() == this);
				if (p->upload_only())
				{
#ifndef TORRENT_DISABLE_LOGGING
					p->peer_log(peer_log_alert::info, "SEED", "CLOSING CONNECTION");
#endif
					seeds.push_back(p);
				}
			}
			std::for_each(seeds.begin(), seeds.end()
				, std::bind(&peer_connection::disconnect, _1, errors::torrent_finished
				, op_bittorrent, 0));
		}

		if (m_abort) return;

		update_want_peers();

		if (m_storage)
		{
			// we need to keep the object alive during this operation
			inc_refcount("release_files");
			m_ses.disk_thread().async_release_files(m_storage.get()
				, std::bind(&torrent::on_cache_flushed, shared_from_this(), _1));
		}

		// this torrent just completed downloads, which means it will fall
		// under a different limit with the auto-manager. Make sure we
		// update auto-manage torrents in that case
		if (m_auto_managed)
			m_ses.trigger_auto_manage();
	}

	// this is called when we were finished, but some files were
	// marked for downloading, and we are no longer finished
	void torrent::resume_download()
	{
		// the invariant doesn't hold here, because it expects the torrent
		// to be in downloading state (which it will be set to shortly)
//		INVARIANT_CHECK;

		if (m_state == torrent_status::checking_resume_data
			|| m_state == torrent_status::checking_files
			|| m_state == torrent_status::allocating)
		{
#ifndef TORRENT_DISABLE_LOGGING
			debug_log("*** RESUME_DOWNLOAD [ skipping, state: %d ]"
				, int(m_state));
#endif
			return;
		}

		// we're downloading now, which means we're no longer in seed mode
		if (m_seed_mode)
			leave_seed_mode(false);

		TORRENT_ASSERT(!is_finished());
		set_state(torrent_status::downloading);
		set_queue_position((std::numeric_limits<int>::max)());

		m_completed_time = 0;

#ifndef TORRENT_DISABLE_LOGGING
		debug_log("*** RESUME_DOWNLOAD");
#endif
		send_upload_only();
		update_want_tick();
		update_state_list();
	}

	void torrent::maybe_done_flushing()
	{
		if (!has_picker()) return;

		// when we're suggesting read cache pieces, we
		// still need the piece picker, to keep track
		// of availability counts for pieces
		if (m_picker->is_seeding()
			&& settings().get_int(settings_pack::suggest_mode) != settings_pack::suggest_read_cache)
		{
			// no need for the piece picker anymore
			m_picker.reset();
			m_have_all = true;
			update_gauge();
		}
	}

	// called when torrent is complete. i.e. all pieces downloaded
	// not necessarily flushed to disk
	void torrent::completed()
	{
		maybe_done_flushing();

		set_state(torrent_status::seeding);
		m_became_seed = m_ses.session_time();

		// no need for this anymore
		m_file_progress.clear();

		if (!m_announcing) return;

		time_point now = aux::time_now();
		for (std::vector<announce_entry>::iterator i = m_trackers.begin()
			, end(m_trackers.end()); i != end; ++i)
		{
			if (i->complete_sent) continue;
			i->next_announce = now;
			i->min_announce = now;
		}
		announce_with_tracker();
	}

	// this will move the tracker with the given index
	// to a prioritized position in the list (move it towards
	// the beginning) and return the new index to the tracker.
	int torrent::prioritize_tracker(int index)
	{
		INVARIANT_CHECK;

		TORRENT_ASSERT(index >= 0);
		TORRENT_ASSERT(index < int(m_trackers.size()));
		if (index >= int(m_trackers.size())) return -1;

		while (index > 0 && m_trackers[index].tier == m_trackers[index-1].tier)
		{
			using std::swap;
			swap(m_trackers[index], m_trackers[index-1]);
			if (m_last_working_tracker == index) --m_last_working_tracker;
			else if (m_last_working_tracker == index - 1) ++m_last_working_tracker;
			--index;
		}
		return index;
	}

	int torrent::deprioritize_tracker(int index)
	{
		INVARIANT_CHECK;

		TORRENT_ASSERT(index >= 0);
		TORRENT_ASSERT(index < int(m_trackers.size()));
		if (index >= int(m_trackers.size())) return -1;

		while (index < int(m_trackers.size()) - 1 && m_trackers[index].tier == m_trackers[index + 1].tier)
		{
			using std::swap;
			swap(m_trackers[index], m_trackers[index + 1]);
			if (m_last_working_tracker == index) ++m_last_working_tracker;
			else if (m_last_working_tracker == index + 1) --m_last_working_tracker;
			++index;
		}
		return index;
	}

	void torrent::files_checked()
	{
		TORRENT_ASSERT(is_single_thread());
		TORRENT_ASSERT(m_torrent_file->is_valid());

		if (m_abort)
		{
#ifndef TORRENT_DISABLE_LOGGING
			debug_log("files_checked(), paused");
#endif
			return;
		}

		// we might be finished already, in which case we should
		// not switch to downloading mode. If all files are
		// filtered, we're finished when we start.
		if (m_state != torrent_status::finished
			&& m_state != torrent_status::seeding
			&& !m_seed_mode)
		{
			set_state(torrent_status::downloading);
		}

		INVARIANT_CHECK;

		if (m_ses.alerts().should_post<torrent_checked_alert>())
		{
			m_ses.alerts().emplace_alert<torrent_checked_alert>(
				get_handle());
		}

		// calling pause will also trigger the auto managed
		// recalculation
		// if we just got here by downloading the metadata,
		// just keep going, no need to disconnect all peers just
		// to restart the torrent in a second
		if (m_auto_managed)
		{
			// if this is an auto managed torrent, force a recalculation
			// of which torrents to have active
			m_ses.trigger_auto_manage();
		}

		if (!is_seed())
		{
			// turn off super seeding if we're not a seed
			if (m_super_seeding)
			{
				m_super_seeding = false;
				set_need_save_resume();
			}

			if (is_finished() && m_state != torrent_status::finished)
				finished();
		}
		else
		{
			for (std::vector<announce_entry>::iterator i = m_trackers.begin()
				, end(m_trackers.end()); i != end; ++i)
				i->complete_sent = true;

			if (m_state != torrent_status::finished
				&& m_state != torrent_status::seeding)
				finished();
		}

#ifndef TORRENT_DISABLE_EXTENSIONS
		for (auto& ext : m_extensions)
		{
			TORRENT_TRY {
				ext->on_files_checked();
			} TORRENT_CATCH (std::exception&) {}
		}
#endif

		m_connections_initialized = true;
		m_files_checked = true;

		update_want_tick();

		for (torrent::peer_iterator i = m_connections.begin();
			i != m_connections.end();)
		{
			peer_connection* pc = *i;
			++i;

			// all peer connections have to initialize themselves now that the metadata
			// is available
			if (!m_connections_initialized)
			{
				if (pc->is_disconnecting()) continue;
				pc->on_metadata_impl();
				if (pc->is_disconnecting()) continue;
				pc->init();
			}

#ifndef TORRENT_DISABLE_LOGGING
			pc->peer_log(peer_log_alert::info, "ON_FILES_CHECKED");
#endif
			if (pc->is_interesting() && !pc->has_peer_choked())
			{
				if (request_a_block(*this, *pc))
				{
					inc_stats_counter(counters::unchoke_piece_picks);
					pc->send_block_requests();
				}
			}
		}

		start_announcing();

		maybe_connect_web_seeds();
	}

	alert_manager& torrent::alerts() const
	{
		TORRENT_ASSERT(is_single_thread());
		return m_ses.alerts();
	}

	bool torrent::is_seed() const
	{
		if (!valid_metadata()) return false;
		if (m_seed_mode) return true;
		if (m_have_all) return true;
		if (m_picker && m_picker->num_passed() == m_picker->num_pieces()) return true;
		return m_state == torrent_status::seeding;
	}

	bool torrent::is_finished() const
	{
		if (is_seed()) return true;

		// this is slightly different from m_picker->is_finished()
		// because any piece that has *passed* is considered here,
		// which may be more than the piece we *have* (i.e. written to disk)
		// keep in mind that num_filtered() does not include pieces we
		// have that are filtered
		return valid_metadata() && has_picker()
			&& m_torrent_file->num_pieces() - m_picker->num_filtered() - m_picker->num_passed() == 0;
	}

	bool torrent::is_inactive() const
	{
		if (!settings().get_bool(settings_pack::dont_count_slow_torrents))
			return false;
		return m_inactive;
	}

	std::string torrent::save_path() const
	{
		return m_save_path;
	}

	void torrent::rename_file(int index, std::string const& name)
	{
		INVARIANT_CHECK;

		TORRENT_ASSERT(index >= 0);
		TORRENT_ASSERT(index < m_torrent_file->num_files());

		// storage may be NULL during shutdown
		if (!m_storage.get())
		{
			if (alerts().should_post<file_rename_failed_alert>())
				alerts().emplace_alert<file_rename_failed_alert>(get_handle()
					, index, error_code(errors::session_is_closing
						, get_libtorrent_category()));
			return;
		}

		inc_refcount("rename_file");
		m_ses.disk_thread().async_rename_file(m_storage.get(), index, name
			, std::bind(&torrent::on_file_renamed, shared_from_this(), _1));
		return;
	}

	void torrent::move_storage(std::string const& save_path, int flags)
	{
		TORRENT_ASSERT(is_single_thread());
		INVARIANT_CHECK;

		if (m_abort)
		{
			if (alerts().should_post<storage_moved_failed_alert>())
				alerts().emplace_alert<storage_moved_failed_alert>(get_handle(), boost::asio::error::operation_aborted
					, "", "");
			return;
		}

		// if we don't have metadata yet, we don't know anything about the file
		// structure and we have to assume we don't have any file. Deleting files
		// in this mode would cause us to (recursively) delete m_save_path, which
		// is bad.
		if (!valid_metadata())
		{
			alerts().emplace_alert<torrent_deleted_alert>(get_handle(), m_torrent_file->info_hash());
			return;
		}

		// storage may be NULL during shutdown
		if (m_storage.get())
		{
#if TORRENT_USE_UNC_PATHS
			std::string path = canonicalize_path(save_path);
#else
			std::string const& path = save_path;
#endif
			inc_refcount("move_storage");
			m_ses.disk_thread().async_move_storage(m_storage.get(), path, flags
				, std::bind(&torrent::on_storage_moved, shared_from_this(), _1));
			m_moving_storage = true;
		}
		else
		{
#if TORRENT_USE_UNC_PATHS
			m_save_path = canonicalize_path(save_path);
#else

			m_save_path = save_path;
#endif
			set_need_save_resume();

			if (alerts().should_post<storage_moved_alert>())
			{
				alerts().emplace_alert<storage_moved_alert>(get_handle(), m_save_path);
			}
		}
	}

	void torrent::on_storage_moved(disk_io_job const* j)
	{
		TORRENT_ASSERT(is_single_thread());

		m_moving_storage = false;
		dec_refcount("move_storage");
		if (j->ret == piece_manager::no_error || j->ret == piece_manager::need_full_check)
		{
			if (alerts().should_post<storage_moved_alert>())
				alerts().emplace_alert<storage_moved_alert>(get_handle(), j->buffer.string);
			m_save_path = j->buffer.string;
			set_need_save_resume();
			if (j->ret == piece_manager::need_full_check)
				force_recheck();
		}
		else
		{
			if (alerts().should_post<storage_moved_failed_alert>())
				alerts().emplace_alert<storage_moved_failed_alert>(get_handle(), j->error.ec
					, resolve_filename(j->error.file), j->error.operation_str());
		}
	}

	piece_manager& torrent::storage()
	{
		TORRENT_ASSERT(m_storage.get());
		return *m_storage;
	}


	torrent_handle torrent::get_handle()
	{
		TORRENT_ASSERT(is_single_thread());
		return torrent_handle(shared_from_this());
	}

	aux::session_settings const& torrent::settings() const
	{
		TORRENT_ASSERT(is_single_thread());
		return m_ses.settings();
	}

#if TORRENT_USE_INVARIANT_CHECKS
	void torrent::check_invariant() const
	{
		TORRENT_ASSERT(current_stats_state() == m_current_gauge_state + counters::num_checking_torrents
			|| m_current_gauge_state == no_gauge_state);

		for (std::vector<time_critical_piece>::const_iterator i = m_time_critical_pieces.begin()
			, end(m_time_critical_pieces.end()); i != end; ++i)
		{
			TORRENT_ASSERT(!is_seed());
			TORRENT_ASSERT(!has_picker() || !m_picker->have_piece(i->piece));
		}

		switch (current_stats_state())
		{
			case counters::num_error_torrents: TORRENT_ASSERT(has_error()); break;
			case counters::num_checking_torrents:
#ifdef TORRENT_NO_DEPRECATE
				TORRENT_ASSERT(state() == torrent_status::checking_files);
#else
				TORRENT_ASSERT(state() == torrent_status::checking_files
					|| state() == torrent_status::queued_for_checking);
#endif
				break;
			case counters::num_seeding_torrents: TORRENT_ASSERT(is_seed()); break;
			case counters::num_upload_only_torrents: TORRENT_ASSERT(is_upload_only()); break;
			case counters::num_stopped_torrents: TORRENT_ASSERT(!is_auto_managed()
				&& (m_paused || m_graceful_pause_mode));
				break;
			case counters::num_queued_seeding_torrents:
				TORRENT_ASSERT((m_paused || m_graceful_pause_mode) && is_seed()); break;
		}

		if (m_torrent_file)
		{
			TORRENT_ASSERT(m_info_hash == m_torrent_file->info_hash());
		}

#if defined TORRENT_DEBUG || defined TORRENT_RELEASE_ASSERTS
		for (int i = 0; i < aux::session_interface::num_torrent_lists; ++i)
		{
			if (!m_links[i].in_list()) continue;
			int index = m_links[i].index;

			TORRENT_ASSERT(index >= 0);
			TORRENT_ASSERT(index < int(m_ses.torrent_list(i).size()));
		}
#endif

		if (!is_loaded()) return;

		TORRENT_ASSERT(want_peers_download() == m_links[aux::session_interface::torrent_want_peers_download].in_list());
		TORRENT_ASSERT(want_peers_finished() == m_links[aux::session_interface::torrent_want_peers_finished].in_list());
		TORRENT_ASSERT(want_tick() == m_links[aux::session_interface::torrent_want_tick].in_list());
		TORRENT_ASSERT((m_paused && m_auto_managed && !m_abort) == m_links[aux::session_interface::torrent_want_scrape].in_list());

		bool is_checking = false;
		bool is_downloading = false;
		bool is_seeding = false;

		if (is_auto_managed() && !has_error())
		{
			if (m_state == torrent_status::checking_files
				|| m_state == torrent_status::allocating)
			{
				is_checking = true;
			}
			else if (m_state == torrent_status::downloading_metadata
				|| m_state == torrent_status::downloading
				|| m_state == torrent_status::finished
				|| m_state == torrent_status::seeding
				|| m_state == torrent_status::downloading)
			{
				if (is_finished())
					is_seeding = true;
				else
					is_downloading = true;
			}
		}

		TORRENT_ASSERT(m_links[aux::session_interface::torrent_checking_auto_managed].in_list()
			== is_checking);
		TORRENT_ASSERT(m_links[aux::session_interface::torrent_downloading_auto_managed].in_list()
			== is_downloading);
		TORRENT_ASSERT(m_links[aux::session_interface::torrent_seeding_auto_managed].in_list()
			== is_seeding);

		if (m_seed_mode)
		{
			TORRENT_ASSERT(is_seed());
		}

		TORRENT_ASSERT(is_single_thread());
		// this fires during disconnecting peers
//		if (is_paused()) TORRENT_ASSERT(num_peers() == 0 || m_graceful_pause_mode);

		int seeds = 0;
		int num_uploads = 0;
		std::map<piece_block, int> num_requests;
		for (const_peer_iterator i = this->begin(); i != this->end(); ++i)
		{
#ifdef TORRENT_EXPENSIVE_INVARIANT_CHECKS
			// make sure this peer is not a dangling pointer
			TORRENT_ASSERT(m_ses.has_peer(*i));
#endif
			peer_connection const& p = *(*i);

			if (p.peer_info_struct() && p.peer_info_struct()->seed)
				++seeds;

			for (std::vector<pending_block>::const_iterator j = p.request_queue().begin()
				, end(p.request_queue().end()); j != end; ++j)
			{
				if (!j->not_wanted && !j->timed_out) ++num_requests[j->block];
			}

			for (std::vector<pending_block>::const_iterator j = p.download_queue().begin()
				, end(p.download_queue().end()); j != end; ++j)
			{
				if (!j->not_wanted && !j->timed_out) ++num_requests[j->block];
			}

			if (!p.is_choked() && !p.ignore_unchoke_slots()) ++num_uploads;
			torrent* associated_torrent = p.associated_torrent().lock().get();
			if (associated_torrent != this && associated_torrent != 0)
				TORRENT_ASSERT_FAIL();
		}
		TORRENT_ASSERT(num_uploads == int(m_num_uploads));
		TORRENT_ASSERT(seeds == int(m_num_seeds));

		if (has_picker())
		{
			for (std::map<piece_block, int>::iterator i = num_requests.begin()
				, end(num_requests.end()); i != end; ++i)
			{
				piece_block b = i->first;
				int count = i->second;
				int picker_count = m_picker->num_peers(b);
				// if we're no longer downloading the piece
				// (for instance, it may be fully downloaded and waiting
				// for the hash check to return), the piece picker always
				// returns 0 requests, regardless of how many peers may still
				// have the block in their queue
				if (!m_picker->is_downloaded(b) && m_picker->is_downloading(b.piece_index))
				{
					if (picker_count != count)
					{
						std::fprintf(stderr, "picker count discrepancy: "
							"picker: %d != peerlist: %d\n", picker_count, count);

						for (const_peer_iterator j = this->begin(); j != this->end(); ++j)
						{
							peer_connection const& p = *(*j);
							std::fprintf(stderr, "peer: %s\n", print_endpoint(p.remote()).c_str());
							for (std::vector<pending_block>::const_iterator k = p.request_queue().begin()
								, end2(p.request_queue().end()); k != end2; ++k)
							{
								std::fprintf(stderr, "  rq: (%d, %d) %s %s %s\n", k->block.piece_index
									, k->block.block_index, k->not_wanted ? "not-wanted" : ""
									, k->timed_out ? "timed-out" : "", k->busy ? "busy": "");
							}
							for (std::vector<pending_block>::const_iterator k = p.download_queue().begin()
								, end2(p.download_queue().end()); k != end2; ++k)
							{
								std::fprintf(stderr, "  dq: (%d, %d) %s %s %s\n", k->block.piece_index
									, k->block.block_index, k->not_wanted ? "not-wanted" : ""
									, k->timed_out ? "timed-out" : "", k->busy ? "busy": "");
							}
						}
						TORRENT_ASSERT_FAIL();
					}
				}
			}
			TORRENT_ASSERT(num_have() >= m_picker->num_have_filtered());
		}

		if (valid_metadata())
		{
			TORRENT_ASSERT(m_abort || m_error || !m_picker || m_picker->num_pieces() == m_torrent_file->num_pieces());
		}
		else
		{
			TORRENT_ASSERT(m_abort || m_error || !m_picker || m_picker->num_pieces() == 0);
		}

#ifdef TORRENT_EXPENSIVE_INVARIANT_CHECKS
		// make sure we haven't modified the peer object
		// in a way that breaks the sort order
		if (m_peer_list && m_peer_list->begin() != m_peer_list->end())
		{
			auto i = m_peer_list->begin();
			auto p = i++;
			auto end(m_peer_list->end());
			peer_address_compare cmp;
			for (; i != end; ++i, ++p)
			{
				TORRENT_ASSERT(!cmp(*i, *p));
			}
		}
#endif

		boost::int64_t total_done = quantized_bytes_done();
		if (m_torrent_file->is_valid())
		{
			if (is_seed())
				TORRENT_ASSERT(total_done == m_torrent_file->total_size());
			else
				TORRENT_ASSERT(total_done != m_torrent_file->total_size() || !m_files_checked);

			TORRENT_ASSERT(block_size() <= m_torrent_file->piece_length());
		}
		else
		{
			TORRENT_ASSERT(total_done == 0);
		}
/*
		if (m_picker && !m_abort)
		{
			// make sure that pieces that have completed the download
			// of all their blocks are in the disk io thread's queue
			// to be checked.
			std::vector<piece_picker::downloading_piece> dl_queue
				= m_picker->get_download_queue();
			for (std::vector<piece_picker::downloading_piece>::const_iterator i =
				dl_queue.begin(); i != dl_queue.end(); ++i)
			{
				const int blocks_per_piece = m_picker->blocks_in_piece(i->index);

				bool complete = true;
				for (int j = 0; j < blocks_per_piece; ++j)
				{
					if (i->info[j].state == piece_picker::block_info::state_finished)
						continue;
					complete = false;
					break;
				}
				TORRENT_ASSERT(complete);
			}
		}
*/
		if (m_files_checked && valid_metadata())
		{
			TORRENT_ASSERT(block_size() > 0);
		}
	}
#endif

	void torrent::set_sequential_download(bool sd)
	{
		TORRENT_ASSERT(is_single_thread());
		if (m_sequential_download == sd) return;
		m_sequential_download = sd;
#ifndef TORRENT_DISABLE_LOGGING
		debug_log("*** set-sequential-download: %d", sd);
#endif

		set_need_save_resume();

		state_updated();
	}

	void torrent::queue_up()
	{
		set_queue_position(queue_position() == 0
			? queue_position() : queue_position() - 1);
	}

	void torrent::queue_down()
	{
		set_queue_position(queue_position() + 1);
	}

	void torrent::set_queue_position(int p)
	{
		TORRENT_ASSERT(is_single_thread());
		TORRENT_ASSERT((p == -1) == is_finished()
			|| (!m_auto_managed && p == -1)
			|| (m_abort && p == -1));
		if (is_finished() && p != -1) return;
		if (p == m_sequence_number) return;

		TORRENT_ASSERT(p >= -1);

		state_updated();

		m_ses.set_queue_position(this, p);
	}

	void torrent::set_max_uploads(int limit, bool state_update)
	{
		TORRENT_ASSERT(is_single_thread());
		TORRENT_ASSERT(limit >= -1);
		if (limit <= 0) limit = (1<<24)-1;
		if (m_max_uploads != limit && state_update) state_updated();
		m_max_uploads = limit;
#ifndef TORRENT_DISABLE_LOGGING
		debug_log("*** set-max-uploads: %d", m_max_uploads);
#endif

		if (state_update)
			set_need_save_resume();
	}

	void torrent::set_max_connections(int limit, bool state_update)
	{
		TORRENT_ASSERT(is_single_thread());
		TORRENT_ASSERT(limit >= -1);
		if (limit <= 0) limit = (1<<24)-1;
		if (m_max_connections != limit && state_update) state_updated();
		m_max_connections = limit;
		update_want_peers();

#ifndef TORRENT_DISABLE_LOGGING
		debug_log("*** set-max-connections: %d", m_max_connections);
#endif

		if (num_peers() > int(m_max_connections))
		{
			disconnect_peers(num_peers() - m_max_connections
				, error_code(errors::too_many_connections, get_libtorrent_category()));
		}

		if (state_update)
			set_need_save_resume();
	}

	void torrent::set_upload_limit(int limit)
	{
		set_limit_impl(limit, peer_connection::upload_channel);
		set_need_save_resume();
#ifndef TORRENT_DISABLE_LOGGING
		debug_log("*** set-upload-limit: %d", limit);
#endif
	}

	void torrent::set_download_limit(int limit)
	{
		set_limit_impl(limit, peer_connection::download_channel);
		set_need_save_resume();
#ifndef TORRENT_DISABLE_LOGGING
		debug_log("*** set-download-limit: %d", limit);
#endif
	}

	void torrent::set_limit_impl(int limit, int channel, bool state_update)
	{
		TORRENT_ASSERT(is_single_thread());
		TORRENT_ASSERT(limit >= -1);
		if (limit <= 0) limit = 0;

		if (m_peer_class == 0 && limit == 0) return;

		if (m_peer_class == 0)
			setup_peer_class();

		struct peer_class* tpc = m_ses.peer_classes().at(m_peer_class);
		TORRENT_ASSERT(tpc);
		if (tpc->channel[channel].throttle() != limit && state_update)
			state_updated();
		tpc->channel[channel].throttle(limit);
	}

	void torrent::setup_peer_class()
	{
		TORRENT_ASSERT(m_peer_class == 0);
		m_peer_class = m_ses.peer_classes().new_peer_class(name());
		add_class(m_ses.peer_classes(), m_peer_class);
	}

	int torrent::limit_impl(int channel) const
	{
		TORRENT_ASSERT(is_single_thread());

		if (m_peer_class == 0) return -1;
		int limit = m_ses.peer_classes().at(m_peer_class)->channel[channel].throttle();
		if (limit == (std::numeric_limits<int>::max)()) limit = -1;
		return limit;
	}

	int torrent::upload_limit() const
	{
		return limit_impl(peer_connection::upload_channel);
	}

	int torrent::download_limit() const
	{
		return limit_impl(peer_connection::download_channel);
	}

	bool torrent::delete_files(int const options)
	{
		TORRENT_ASSERT(is_single_thread());

#ifndef TORRENT_DISABLE_LOGGING
		log_to_all_peers("deleting files");
#endif

		disconnect_all(errors::torrent_removed, op_bittorrent);
		stop_announcing();

		// storage may be NULL during shutdown
		if (m_storage.get())
		{
			TORRENT_ASSERT(m_storage);
			inc_refcount("delete_files");
			m_ses.disk_thread().async_delete_files(m_storage.get(), options
				, std::bind(&torrent::on_files_deleted, shared_from_this(), _1));
			m_deleted = true;
			return true;
		}
		return false;
	}

	void torrent::clear_error()
	{
		TORRENT_ASSERT(is_single_thread());
		if (!m_error) return;
		bool checking_files = should_check_files();
		m_ses.trigger_auto_manage();
		m_error = error_code();
		m_error_file = torrent_status::error_file_none;

		update_gauge();
		state_updated();
		update_want_peers();
		update_state_list();

#ifndef TORRENT_NO_DEPRECATE
		// deprecated in 1.2
		// if we haven't downloaded the metadata from m_url, try again
		if (!m_url.empty() && !m_torrent_file->is_valid())
		{
			start_download_url();
			return;
		}
#endif
		// if the error happened during initialization, try again now
		if (!m_connections_initialized && valid_metadata()) init();
		if (!checking_files && should_check_files())
			start_checking();
	}
	std::string torrent::resolve_filename(int file) const
	{
		if (file == torrent_status::error_file_none) return "";
#ifndef TORRENT_NO_DEPRECATE
		// deprecated in 1.2
		if (file == torrent_status::error_file_url) return m_url;
#endif
		if (file == torrent_status::error_file_ssl_ctx) return "SSL Context";
		if (file == torrent_status::error_file_metadata) return "metadata (from user load function)";

		if (m_storage && file >= 0)
		{
			file_storage const& st = m_torrent_file->files();
			return combine_path(m_save_path, st.file_path(file));
		}
		else
		{
			return m_save_path;
		}
	}

	void torrent::set_error(error_code const& ec, int error_file)
	{
		TORRENT_ASSERT(is_single_thread());
		m_error = ec;
		m_error_file = error_file;

		update_gauge();

		if (alerts().should_post<torrent_error_alert>())
			alerts().emplace_alert<torrent_error_alert>(get_handle(), ec
				, resolve_filename(error_file));

#ifndef TORRENT_DISABLE_LOGGING
		if (ec)
		{
			char buf[1024];
			std::snprintf(buf, sizeof(buf), "error %s: %s", ec.message().c_str()
				, resolve_filename(error_file).c_str());
			log_to_all_peers(buf);
		}
#endif

		state_updated();
		update_state_list();
	}

	void torrent::auto_managed(bool a)
	{
		TORRENT_ASSERT(is_single_thread());
		INVARIANT_CHECK;

		if (m_auto_managed == a) return;
		bool const checking_files = should_check_files();
		m_auto_managed = a;
		update_gauge();
		update_want_scrape();
		update_state_list();

		state_updated();

		// we need to save this new state as well
		set_need_save_resume();

		// recalculate which torrents should be
		// paused
		m_ses.trigger_auto_manage();

		if (!checking_files && should_check_files())
		{
			start_checking();
		}
	}

	namespace {

	int clamped_subtract(int a, int b)
	{
		if (a < b) return 0;
		return a - b;
	}

	int clamped_subtract_s16(int a, int b)
	{
		if (a + (std::numeric_limits<boost::int16_t>::min)() < b)
			return (std::numeric_limits<boost::int16_t>::min)();
		return a - b;
	}

	} // anonymous namespace

	// this is called every time the session timer takes a step back. Since the
	// session time is meant to fit in 16 bits, it only covers a range of
	// about 18 hours. This means every few hours the whole epoch of this
	// clock is shifted forward. All timestamp in this clock must then be
	// shifted backwards to remain the same. Anything that's shifted back
	// beyond the new epoch is clamped to 0 (to represent the oldest timestamp
	// currently representable by the session_time)
	void torrent::step_session_time(int seconds)
	{
		if (m_peer_list)
		{
			for (auto pe : *m_peer_list)
			{
				pe->last_optimistically_unchoked
					= clamped_subtract(pe->last_optimistically_unchoked, seconds);
				pe->last_connected = clamped_subtract(pe->last_connected, seconds);
			}
		}

		// m_active_time, m_seeding_time and m_finished_time are absolute cunters
		// of the historical time we've spent in each state. The current time
		// we've spent in those states (this session) is calculated by
		// session_time() - m_started
		// session_time() - m_became_seed
		// session_time() - m_became_finished respectively. If any of the
		// comparison points were pulled back to the oldest representable value (0)
		// the left-over time must be transferred into the m_*_time counters.

		if (m_started < seconds && !is_paused())
		{
			int const lost_seconds = seconds - m_started;
			m_active_time += lost_seconds;
		}
		m_started = clamped_subtract(m_started, seconds);

		if (m_became_seed < seconds && is_seed())
		{
			int const lost_seconds = seconds - m_became_seed;
			m_seeding_time += lost_seconds;
		}
		m_became_seed = clamped_subtract(m_became_seed, seconds);

		if (m_finished_time < seconds && is_finished())
		{
			int const lost_seconds = seconds - m_became_finished;
			m_finished_time += lost_seconds;
		}
		m_became_finished = clamped_subtract(m_became_finished, seconds);

		m_last_upload = clamped_subtract_s16(m_last_upload, seconds);
		m_last_download = clamped_subtract_s16(m_last_download, seconds);
		m_last_scrape = clamped_subtract_s16(m_last_scrape, seconds);

		m_last_saved_resume = clamped_subtract(m_last_saved_resume, seconds);
		m_upload_mode_time = clamped_subtract(m_upload_mode_time, seconds);
	}

	// the higher seed rank, the more important to seed
	int torrent::seed_rank(aux::session_settings const& s) const
	{
		TORRENT_ASSERT(is_single_thread());
		enum flags
		{
			seed_ratio_not_met = 0x40000000,
			no_seeds           = 0x20000000,
			recently_started   = 0x10000000,
			prio_mask          = 0x0fffffff
		};

		if (!is_finished()) return 0;

		int scale = 1000;
		if (!is_seed()) scale = 500;

		int ret = 0;

		boost::int64_t const fin_time = finished_time();
		boost::int64_t const download_time = int(active_time()) - fin_time;

		// if we haven't yet met the seed limits, set the seed_ratio_not_met
		// flag. That will make this seed prioritized
		// downloaded may be 0 if the torrent is 0-sized
		boost::int64_t downloaded = (std::max)(m_total_downloaded, m_torrent_file->total_size());
		if (fin_time < s.get_int(settings_pack::seed_time_limit)
			&& (download_time > 1
				&& fin_time * 100 / download_time < s.get_int(settings_pack::seed_time_ratio_limit))
			&& downloaded > 0
			&& m_total_uploaded * 100 / downloaded < s.get_int(settings_pack::share_ratio_limit))
			ret |= seed_ratio_not_met;

		// if this torrent is running, and it was started less
		// than 30 minutes ago, give it priority, to avoid oscillation
		if (!is_paused() && (m_ses.session_time() - m_started) < 30 * 60)
			ret |= recently_started;

		// if we have any scrape data, use it to calculate
		// seed rank
		int seeds = 0;
		int downloaders = 0;

		if (m_complete != 0xffffff) seeds = m_complete;
		else seeds = m_peer_list ? m_peer_list->num_seeds() : 0;

		if (m_incomplete != 0xffffff) downloaders = m_incomplete;
		else downloaders = m_peer_list ? m_peer_list->num_peers() - m_peer_list->num_seeds() : 0;

		if (seeds == 0)
		{
			ret |= no_seeds;
			ret |= downloaders & prio_mask;
		}
		else
		{
			ret |= ((1 + downloaders) * scale / seeds) & prio_mask;
		}

		return ret;
	}

	// this is an async operation triggered by the client
	// TODO: add a flag to ignore stats, and only care about resume data for
	// content. For unchanged files, don't trigger a load of the metadata
	// just to save an empty resume data file
	void torrent::save_resume_data(int flags)
	{
		TORRENT_ASSERT(is_single_thread());
		INVARIANT_CHECK;

		if (!valid_metadata())
		{
			alerts().emplace_alert<save_resume_data_failed_alert>(get_handle()
				, errors::no_metadata);
			return;
		}

		if ((flags & torrent_handle::only_if_modified) && !m_need_save_resume_data)
		{
			alerts().emplace_alert<save_resume_data_failed_alert>(get_handle()
				, errors::resume_data_not_modified);
			return;
		}

		m_need_save_resume_data = false;
		m_last_saved_resume = m_ses.session_time();
		m_save_resume_flags = boost::uint8_t(flags);
		state_updated();

		if (!need_loaded())
		{
			alerts().emplace_alert<save_resume_data_failed_alert>(get_handle()
				, m_error);
			return;
		}
/*
		// storage may be NULL during shutdown
		if (!m_storage)
		{
			TORRENT_ASSERT(m_abort);
			alerts().emplace_alert<save_resume_data_failed_alert>(get_handle()
				, boost::asio::error::operation_aborted);
			return;
		}
*/
		if ((flags & torrent_handle::flush_disk_cache) && m_storage.get())
			m_ses.disk_thread().async_release_files(m_storage.get());

		state_updated();

		boost::shared_ptr<entry> rd(new entry);
		write_resume_data(*rd);
		alerts().emplace_alert<save_resume_data_alert>(rd, get_handle());
	}

	bool torrent::should_check_files() const
	{
		TORRENT_ASSERT(is_single_thread());
		return m_state == torrent_status::checking_files
			&& !m_paused
			&& !has_error()
			&& !m_abort
			&& !m_session_paused;
	}

	void torrent::flush_cache()
	{
		TORRENT_ASSERT(is_single_thread());

		// storage may be NULL during shutdown
		if (!m_storage)
		{
			TORRENT_ASSERT(m_abort);
			return;
		}
		inc_refcount("release_files");
		m_ses.disk_thread().async_release_files(m_storage.get()
			, std::bind(&torrent::on_cache_flushed, shared_from_this(), _1));
	}

	void torrent::on_cache_flushed(disk_io_job const*)
	{
		dec_refcount("release_files");
		TORRENT_ASSERT(is_single_thread());

		if (m_ses.is_aborted()) return;

		if (alerts().should_post<cache_flushed_alert>())
			alerts().emplace_alert<cache_flushed_alert>(get_handle());
	}

	bool torrent::is_paused() const
	{
		return m_paused || m_session_paused;
	}

	void torrent::pause(bool graceful)
	{
		TORRENT_ASSERT(is_single_thread());
		INVARIANT_CHECK;

		if (!m_paused)
		{
			// we need to save this new state
			set_need_save_resume();
		}

		int const flags = graceful ? flag_graceful_pause : 0;
		set_paused(true, flags | flag_clear_disk_cache);
	}

	void torrent::do_pause(bool const clear_disk_cache)
	{
		TORRENT_ASSERT(is_single_thread());
		if (!is_paused()) return;

		// this torrent may be about to consider itself inactive. If so, we want
		// to prevent it from doing so, since it's being paused unconditionally
		// now. An illustrative example of this is a torrent that completes
		// downloading when active_seeds = 0. It completes, it gets paused and it
		// should not come back to life again.
		if (m_pending_active_change)
		{
			m_inactivity_timer.cancel();
		}

#ifndef TORRENT_DISABLE_EXTENSIONS
		for (auto& ext : m_extensions)
		{
			TORRENT_TRY {
				if (ext->on_pause()) return;
			} TORRENT_CATCH (std::exception&) {}
		}
#endif

		m_need_connect_boost = true;
		m_inactive = false;

		update_state_list();
		update_want_tick();

		m_active_time += m_ses.session_time() - m_started;

		if (is_seed())
			m_seeding_time += m_ses.session_time() - m_became_seed;

		if (is_finished())
			m_finished_time += m_ses.session_time() - m_became_finished;

		m_announce_to_dht = false;
		m_announce_to_trackers = false;
		m_announce_to_lsd = false;

		state_updated();
		update_want_peers();
		update_want_scrape();
		update_gauge();
		update_state_list();

#ifndef TORRENT_DISABLE_LOGGING
		log_to_all_peers("pausing");
#endif

		// when checking and being paused in graceful pause mode, we
		// post the paused alert when the last outstanding disk job completes
		if (m_state == torrent_status::checking_files)
		{
			if (m_checking_piece == m_num_checked_pieces)
			{
				if (alerts().should_post<torrent_paused_alert>())
					alerts().emplace_alert<torrent_paused_alert>(get_handle());
			}
			disconnect_all(errors::torrent_paused, op_bittorrent);
			return;
		}

		if (!m_graceful_pause_mode)
		{
			// this will make the storage close all
			// files and flush all cached data
			if (m_storage.get() && clear_disk_cache)
			{
				// the torrent_paused alert will be posted from on_torrent_paused
				m_ses.disk_thread().async_stop_torrent(m_storage.get()
					, std::bind(&torrent::on_torrent_paused, shared_from_this(), _1));
			}
			else
			{
				if (alerts().should_post<torrent_paused_alert>())
					alerts().emplace_alert<torrent_paused_alert>(get_handle());
			}

			disconnect_all(errors::torrent_paused, op_bittorrent);
		}
		else
		{
			// disconnect all peers with no outstanding data to receive
			// and choke all remaining peers to prevent responding to new
			// requests
			std::vector<peer_connection*> to_disconnect;
			for (peer_connection* p : m_connections)
			{
				TORRENT_ASSERT(p->associated_torrent().lock().get() == this);

				if (p->is_disconnecting()) continue;

				if (p->outstanding_bytes() > 0)
				{
#ifndef TORRENT_DISABLE_LOGGING
					p->peer_log(peer_log_alert::info, "CHOKING_PEER", "torrent graceful paused");
#endif
					// remove any un-sent requests from the queue
					p->clear_request_queue();
					// don't accept new requests from the peer
					p->choke_this_peer();
					continue;
				}

				to_disconnect.push_back(p);
			}

			for (peer_connection* p : to_disconnect)
			{
				// since we're currently in graceful pause mode, the last peer to
				// disconnect (assuming all peers end up begin disconnected here)
				// will post the torrent_paused_alert
#ifndef TORRENT_DISABLE_LOGGING
				p->peer_log(peer_log_alert::info, "CLOSING_CONNECTION", "torrent_paused");
#endif
				p->disconnect(errors::torrent_paused, op_bittorrent);
			}
		}

		stop_announcing();

		// if the torrent is pinned, we should not unload it
		if (!is_pinned())
		{
			m_ses.evict_torrent(this);
		}
	}

#ifndef TORRENT_DISABLE_LOGGING
	void torrent::log_to_all_peers(char const* message)
	{
		TORRENT_ASSERT(is_single_thread());
		for (peer_iterator i = m_connections.begin();
				i != m_connections.end(); ++i)
		{
			(*i)->peer_log(peer_log_alert::info, "TORRENT", "%s", message);
		}

		debug_log("%s", message);
	}
#endif

	// add or remove a url that will be attempted for
	// finding the file(s) in this torrent.
	void torrent::add_web_seed(std::string const& url
		, web_seed_entry::type_t type
		, std::string const& auth
		, web_seed_entry::headers_t const& extra_headers)
	{
		web_seed_t ent(url, type, auth, extra_headers);
		// don't add duplicates
		if (std::find(m_web_seeds.begin(), m_web_seeds.end(), ent) != m_web_seeds.end()) return;
		m_web_seeds.push_back(ent);
		set_need_save_resume();
	}

	void torrent::set_session_paused(bool const b)
	{
		if (m_session_paused == b) return;
		bool const paused_before = is_paused();
		m_session_paused = b;

		if (paused_before == is_paused()) return;

		if (b) do_pause();
		else do_resume();
	}

	void torrent::set_paused(bool b, int flags)
	{
		TORRENT_ASSERT(is_single_thread());

		// if there are no peers, there is no point in a graceful pause mode. In
		// fact, the promise to post the torrent_paused_alert exactly once is
		// maintained by the last peer to be disconnected in graceful pause mode,
		// if there are no peers, we must not enter graceful pause mode, and post
		// the torrent_paused_alert immediately instead.
		if (m_connections.empty())
			flags &= ~flag_graceful_pause;

		if (m_paused == b)
		{
			// there is one special case here. If we are
			// currently in graceful pause mode, and we just turned into regular
			// paused mode, we need to actually pause the torrent properly
			if (m_paused == true
				&& m_graceful_pause_mode == true
				&& (flags & flag_graceful_pause) == 0)
			{
				m_graceful_pause_mode = false;
				update_gauge();
				do_pause();
			}
			return;
		}

		bool const paused_before = is_paused();

		m_paused = b;

		// the session may still be paused, in which case
		// the effective state of the torrent did not change
		if (paused_before == is_paused()) return;

		m_graceful_pause_mode = (flags & flag_graceful_pause) ? true : false;

		if (b) do_pause((flags & flag_clear_disk_cache) != 0);
		else do_resume();
	}

	void torrent::resume()
	{
		TORRENT_ASSERT(is_single_thread());
		INVARIANT_CHECK;

		if (!m_paused
			&& m_announce_to_dht
			&& m_announce_to_trackers
			&& m_announce_to_lsd) return;

		m_announce_to_dht = true;
		m_announce_to_trackers = true;
		m_announce_to_lsd = true;
		m_paused = false;
		if (!m_session_paused) m_graceful_pause_mode = false;

		update_gauge();

		// we need to save this new state
		set_need_save_resume();

		do_resume();
	}

	void torrent::do_resume()
	{
		TORRENT_ASSERT(is_single_thread());
		if (is_paused())
		{
			update_want_tick();
			return;
		}

#ifndef TORRENT_DISABLE_EXTENSIONS
		for (auto& ext : m_extensions)
		{
			TORRENT_TRY {
				if (ext->on_resume()) return;
			} TORRENT_CATCH (std::exception&) {}
		}
#endif

		if (alerts().should_post<torrent_resumed_alert>())
			alerts().emplace_alert<torrent_resumed_alert>(get_handle());

		m_started = m_ses.session_time();
		if (is_seed()) m_became_seed = m_started;
		if (is_finished()) m_became_finished = m_started;

		clear_error();

		if (m_state == torrent_status::checking_files)
		{
			if (m_auto_managed) m_ses.trigger_auto_manage();
			if (should_check_files()) start_checking();
		}

		state_updated();
		update_want_peers();
		update_want_tick();
		update_want_scrape();
		update_gauge();

		if (should_check_files()) start_checking();

		if (m_state == torrent_status::checking_files) return;

		start_announcing();

		do_connect_boost();
	}

	void torrent::update_tracker_timer(time_point now)
	{
		TORRENT_ASSERT(is_single_thread());
		if (!m_announcing)
		{
#ifndef TORRENT_DISABLE_LOGGING
			debug_log("*** update tracker timer: not announcing");
#endif
			return;
		}

		time_point next_announce = max_time();
		int tier = INT_MAX;

		bool found_working = false;

		for (std::vector<announce_entry>::iterator i = m_trackers.begin()
			, end(m_trackers.end()); i != end; ++i)
		{
#ifndef TORRENT_DISABLE_LOGGING
			debug_log("*** tracker: \"%s\" "
				"[ tiers: %d trackers: %d"
				" found: %d i->tier: %d tier: %d"
				" working: %d fails: %d limit: %d upd: %d ]"
				, i->url.c_str(), settings().get_bool(settings_pack::announce_to_all_tiers)
				, settings().get_bool(settings_pack::announce_to_all_trackers), found_working
				, i->tier, tier, i->is_working(), i->fails, i->fail_limit
				, i->updating);
#endif
			if (settings().get_bool(settings_pack::announce_to_all_tiers)
				&& found_working
				&& i->tier <= tier
				&& tier != INT_MAX)
				continue;

			if (i->tier > tier && !settings().get_bool(settings_pack::announce_to_all_tiers)) break;
			if (i->is_working()) { tier = i->tier; found_working = false; }
			if (i->fails >= i->fail_limit && i->fail_limit != 0) continue;
			if (i->updating)
			{
				found_working = true;
			}
			else
			{
				time_point next_tracker_announce = (std::max)(i->next_announce, i->min_announce);
				if (next_tracker_announce < next_announce
					&& (!found_working || i->is_working()))
					next_announce = next_tracker_announce;
			}
			if (i->is_working()) found_working = true;
			if (found_working
				&& !settings().get_bool(settings_pack::announce_to_all_trackers)
				&& !settings().get_bool(settings_pack::announce_to_all_tiers)) break;
		}

		if (next_announce <= now) next_announce = now;

#ifndef TORRENT_DISABLE_LOGGING
		debug_log("*** update tracker timer: next_announce < now %d"
			" m_waiting_tracker: %d next_announce_in: %d"
			, next_announce <= now, m_waiting_tracker
			, int(total_seconds(now - next_announce)));
#endif

		// don't re-issue the timer if it's the same expiration time as last time
		// if m_waiting_tracker is false, expires_at() is undefined
		if (m_waiting_tracker && m_tracker_timer.expires_at() == next_announce) return;

		m_waiting_tracker = true;
		error_code ec;
		boost::weak_ptr<torrent> self(shared_from_this());

		ADD_OUTSTANDING_ASYNC("tracker::on_tracker_announce_disp");
		m_tracker_timer.expires_at(next_announce, ec);
		m_tracker_timer.async_wait(std::bind(&torrent::on_tracker_announce_disp, self, _1));
	}

	void torrent::start_announcing()
	{
		TORRENT_ASSERT(is_single_thread());
		if (is_paused())
		{
#ifndef TORRENT_DISABLE_LOGGING
			debug_log("start_announcing(), paused");
#endif
			return;
		}
		// if we don't have metadata, we need to announce
		// before checking files, to get peers to
		// request the metadata from
		if (!m_files_checked && valid_metadata())
		{
#ifndef TORRENT_DISABLE_LOGGING
			debug_log("start_announcing(), files not checked (with valid metadata)");
#endif
			return;
		}
#ifndef TORRENT_NO_DEPRECATE
		// deprecated in 1.2
		if (!m_torrent_file->is_valid() && !m_url.empty())
		{
#ifndef TORRENT_DISABLE_LOGGING
			debug_log("start_announcing(), downloading URL");
#endif
			return;
		}
#endif
		if (m_announcing) return;

		m_announcing = true;

#ifndef TORRENT_DISABLE_DHT
		if ((!m_peer_list || m_peer_list->num_peers() < 50) && m_ses.dht())
		{
			// we don't have any peers, prioritize
			// announcing this torrent with the DHT
			m_ses.prioritize_dht(shared_from_this());
		}
#endif

		if (!m_trackers.empty())
		{
			// tell the tracker that we're back
			std::for_each(m_trackers.begin(), m_trackers.end()
				, std::bind(&announce_entry::reset, _1));
		}

		// reset the stats, since from the tracker's
		// point of view, this is a new session
		m_total_failed_bytes = 0;
		m_total_redundant_bytes = 0;
		m_stat.clear();

		update_want_tick();

		announce_with_tracker();

		lsd_announce();
	}

	void torrent::stop_announcing()
	{
		TORRENT_ASSERT(is_single_thread());
		if (!m_announcing) return;

		error_code ec;
		m_tracker_timer.cancel(ec);

		m_announcing = false;

		time_point now = aux::time_now();
		for (std::vector<announce_entry>::iterator i = m_trackers.begin()
			, end(m_trackers.end()); i != end; ++i)
		{
			i->next_announce = now;
			i->min_announce = now;
		}
		announce_with_tracker(tracker_request::stopped);
	}

	int torrent::finished_time() const
	{
		// m_finished_time does not account for the current "session", just the
		// time before we last started this torrent. To get the current time, we
		// need to add the time since we started it
		return m_finished_time + ((!is_finished() || is_paused()) ? 0
			: (m_ses.session_time() - m_became_finished));
	}

	int torrent::active_time() const
	{
		// m_active_time does not account for the current "session", just the
		// time before we last started this torrent. To get the current time, we
		// need to add the time since we started it
		return m_active_time + (is_paused() ? 0
			: m_ses.session_time() - m_started);
	}

	int torrent::seeding_time() const
	{
		// m_seeding_time does not account for the current "session", just the
		// time before we last started this torrent. To get the current time, we
		// need to add the time since we started it
		return m_seeding_time + ((!is_seed() || is_paused()) ? 0
			: m_ses.session_time() - m_became_seed);
	}

	void torrent::second_tick(int tick_interval_ms)
	{
		TORRENT_ASSERT(want_tick());
		TORRENT_ASSERT(is_single_thread());
		INVARIANT_CHECK;

		boost::weak_ptr<torrent> self(shared_from_this());

#ifndef TORRENT_DISABLE_EXTENSIONS
		for (auto& ext : m_extensions)
		{
			TORRENT_TRY {
				ext->tick();
			} TORRENT_CATCH (std::exception&) {}
		}

		if (m_abort) return;
#endif

		// if we're in upload only mode and we're auto-managed
		// leave upload mode every 10 minutes hoping that the error
		// condition has been fixed
		if (m_upload_mode && m_auto_managed
			&& int(m_ses.session_time() - m_upload_mode_time)
			>= settings().get_int(settings_pack::optimistic_disk_retry))
		{
			set_upload_mode(false);
		}

		if (m_storage_tick > 0 && is_loaded())
		{
			--m_storage_tick;
			if (m_storage_tick == 0 && m_storage)
			{
				m_ses.disk_thread().async_tick_torrent(&storage()
					, std::bind(&torrent::on_disk_tick_done
						, shared_from_this(), _1));
				update_want_tick();
			}
		}

		if (is_paused() && !m_graceful_pause_mode)
		{
			// let the stats fade out to 0
			m_stat.second_tick(tick_interval_ms);
			// if the rate is 0, there's no update because of network transfers
			if (m_stat.low_pass_upload_rate() > 0 || m_stat.low_pass_download_rate() > 0)
				state_updated();
			else
				update_want_tick();

			return;
		}
		if (m_need_suggest_pieces_refresh)
			do_refresh_suggest_pieces();

		if (settings().get_bool(settings_pack::rate_limit_ip_overhead))
		{
			int up_limit = upload_limit();
			int down_limit = download_limit();

			if (down_limit > 0
				&& m_stat.download_ip_overhead() >= down_limit
				&& alerts().should_post<performance_alert>())
			{
				alerts().emplace_alert<performance_alert>(get_handle()
					, performance_alert::download_limit_too_low);
			}

			if (up_limit > 0
				&& m_stat.upload_ip_overhead() >= up_limit
				&& alerts().should_post<performance_alert>())
			{
				alerts().emplace_alert<performance_alert>(get_handle()
					, performance_alert::upload_limit_too_low);
			}
		}

		// ---- TIME CRITICAL PIECES ----

#if TORRENT_DEBUG_STREAMING > 0
		std::vector<partial_piece_info> queue;
		get_download_queue(&queue);

		std::vector<peer_info> peer_list;
		get_peer_info(peer_list);

		std::sort(queue.begin(), queue.end(), std::bind(&partial_piece_info::piece_index, _1)
			< std::bind(&partial_piece_info::piece_index, _2));

		std::printf("average piece download time: %.2f s (+/- %.2f s)\n"
			, m_average_piece_time / 1000.f
			, m_piece_time_deviation / 1000.f);
		for (std::vector<partial_piece_info>::iterator i = queue.begin()
			, end(queue.end()); i != end; ++i)
		{
			extern void print_piece(libtorrent::partial_piece_info* pp
				, std::vector<libtorrent::peer_info> const& peers
				, std::vector<time_critical_piece> const& time_critical);

			print_piece(&*i, peer_list, m_time_critical_pieces);
		}
#endif // TORRENT_DEBUG_STREAMING

		if (!m_time_critical_pieces.empty() && !upload_mode())
		{
			request_time_critical_pieces();
		}

		// ---- WEB SEEDS ----

		maybe_connect_web_seeds();

		m_swarm_last_seen_complete = m_last_seen_complete;
		int idx = 0;
		for (peer_iterator i = m_connections.begin();
			i != m_connections.end(); ++idx)
		{
			// keep the peer object alive while we're
			// inspecting it
			boost::shared_ptr<peer_connection> p = (*i)->self();
			++i;

			// look for the peer that saw a seed most recently
			m_swarm_last_seen_complete = (std::max)(p->last_seen_complete(), m_swarm_last_seen_complete);

			// updates the peer connection's ul/dl bandwidth
			// resource requests
			TORRENT_TRY {
				p->second_tick(tick_interval_ms);
			}
			TORRENT_CATCH (std::exception& e)
			{
				TORRENT_DECLARE_DUMMY(std::exception, e);
				(void)e;
#ifndef TORRENT_DISABLE_LOGGING
				p->peer_log(peer_log_alert::info, "ERROR", "%s", e.what());
#endif
				p->disconnect(errors::no_error, op_bittorrent, 1);
			}

			if (p->is_disconnecting())
			{
				i = m_connections.begin() + idx;
				--idx;
			}
		}
		if (m_ses.alerts().should_post<stats_alert>())
			m_ses.alerts().emplace_alert<stats_alert>(get_handle(), tick_interval_ms, m_stat);

		m_total_uploaded += m_stat.last_payload_uploaded();
		m_total_downloaded += m_stat.last_payload_downloaded();
		m_stat.second_tick(tick_interval_ms);

		// these counters are saved in the resume data, since they updated
		// we need to save the resume data too
		m_need_save_resume_data = true;

		// if the rate is 0, there's no update because of network transfers
		if (m_stat.low_pass_upload_rate() > 0 || m_stat.low_pass_download_rate() > 0)
			state_updated();

		// this section determines whether the torrent is active or not. When it
		// changes state, it may also trigger the auto-manage logic to reconsider
		// which torrents should be queued and started. There is a low pass
		// filter in order to avoid flapping (auto_manage_startup).
		bool is_inactive = is_inactive_internal();

		if (settings().get_bool(settings_pack::dont_count_slow_torrents))
		{
			if (is_inactive != m_inactive
				&& !m_pending_active_change)
			{
				int delay = settings().get_int(settings_pack::auto_manage_startup);
				m_inactivity_timer.expires_from_now(seconds(delay));
				m_inactivity_timer.async_wait(std::bind(&torrent::on_inactivity_tick
					, shared_from_this(), _1));
				m_pending_active_change = true;
			}
			else if (is_inactive == m_inactive
				&& m_pending_active_change)
			{
				m_inactivity_timer.cancel();
			}
		}

		update_want_tick();
	}

	bool torrent::is_inactive_internal() const
	{
		if (is_finished())
			return m_stat.upload_payload_rate()
				< settings().get_int(settings_pack::inactive_up_rate);
		else
			return m_stat.download_payload_rate()
				< settings().get_int(settings_pack::inactive_down_rate);
	}

	void torrent::on_inactivity_tick(error_code const& ec)
	{
		m_pending_active_change = false;

		if (ec) return;

		bool is_inactive = is_inactive_internal();
		if (is_inactive == m_inactive) return;

		m_inactive = is_inactive;

		update_state_list();
		update_want_tick();

		if (settings().get_bool(settings_pack::dont_count_slow_torrents))
			m_ses.trigger_auto_manage();
	}

	void torrent::maybe_connect_web_seeds()
	{
		if (m_abort) return;

		// if we have everything we want we don't need to connect to any web-seed
		if (!is_finished() && !m_web_seeds.empty() && m_files_checked
			&& int(m_connections.size()) < m_max_connections
			&& m_ses.num_connections() < settings().get_int(settings_pack::connections_limit))
		{
			// keep trying web-seeds if there are any
			// first find out which web seeds we are connected to
			for (std::list<web_seed_t>::iterator i = m_web_seeds.begin();
				i != m_web_seeds.end();)
			{
				std::list<web_seed_t>::iterator w = i++;
				if (w->peer_info.connection) continue;
				if (w->retry > aux::time_now()) continue;
				if (w->resolving) continue;
				if (w->removed) continue;

				connect_to_url_seed(w);
			}
		}
	}

	void torrent::recalc_share_mode()
	{
		TORRENT_ASSERT(share_mode());
		if (is_seed()) return;

		int pieces_in_torrent = m_torrent_file->num_pieces();
		int num_seeds = 0;
		int num_peers = 0;
		int num_downloaders = 0;
		int missing_pieces = 0;
		int num_interested = 0;
		for (peer_iterator i = m_connections.begin()
			, end(m_connections.end()); i != end; ++i)
		{
			peer_connection* p = *i;
			if (p->is_connecting()) continue;
			if (p->is_disconnecting()) continue;
			++num_peers;
			if (p->is_seed())
			{
				++num_seeds;
				continue;
			}

			if (p->share_mode()) continue;
			if (p->upload_only()) continue;

			if ((*i)->is_peer_interested()) ++num_interested;

			++num_downloaders;
			missing_pieces += pieces_in_torrent - p->num_have_pieces();
		}

		if (num_peers == 0) return;

		if (num_seeds * 100 / num_peers > 50
			&& (num_peers * 100 / m_max_connections > 90
				|| num_peers > 20))
		{
			// we are connected to more than 90% seeds (and we're beyond
			// 90% of the max number of connections). That will
			// limit our ability to upload. We need more downloaders.
			// disconnect some seeds so that we don't have more than 50%
			int to_disconnect = num_seeds - num_peers / 2;
			std::vector<peer_connection*> seeds;
			seeds.reserve(num_seeds);
			for (peer_iterator i = m_connections.begin()
				, end(m_connections.end()); i != end; ++i)
			{
				peer_connection* p = *i;
				if (p->is_seed()) seeds.push_back(p);
			}

			std::random_shuffle(seeds.begin(), seeds.end(), randint);
			TORRENT_ASSERT(to_disconnect <= int(seeds.size()));
			for (int i = 0; i < to_disconnect; ++i)
				seeds[i]->disconnect(errors::upload_upload_connection
					, op_bittorrent);
		}

		if (num_downloaders == 0) return;

		// assume that the seeds are about as fast as us. During the time
		// we can download one piece, and upload one piece, each seed
		// can upload two pieces.
		missing_pieces -= 2 * num_seeds;

		if (missing_pieces <= 0) return;

		// missing_pieces represents our opportunity to download pieces
		// and share them more than once each

		// now, download at least one piece, otherwise download one more
		// piece if our downloaded (and downloading) pieces is less than 50%
		// of the uploaded bytes
		int num_downloaded_pieces = (std::max)(m_picker->num_have()
			, pieces_in_torrent - m_picker->num_filtered());

		if (boost::int64_t(num_downloaded_pieces) * m_torrent_file->piece_length()
			* settings().get_int(settings_pack::share_mode_target) > m_total_uploaded
			&& num_downloaded_pieces > 0)
			return;

		// don't have more pieces downloading in parallel than 5% of the total
		// number of pieces we have downloaded
		if (m_picker->get_download_queue_size() > num_downloaded_pieces / 20)
			return;

		// one more important property is that there are enough pieces
		// that more than one peer wants to download
		// make sure that there are enough downloaders for the rarest
		// piece. Go through all pieces, figure out which one is the rarest
		// and how many peers that has that piece

		std::vector<int> rarest_pieces;

		int num_pieces = m_torrent_file->num_pieces();
		int rarest_rarity = INT_MAX;
		for (int i = 0; i < num_pieces; ++i)
		{
			piece_picker::piece_stats_t ps = m_picker->piece_stats(i);
			if (ps.peer_count == 0) continue;
			if (ps.priority == 0 && (ps.have || ps.downloading))
			{
				m_picker->set_piece_priority(i, 1);
				continue;
			}
			// don't count pieces we already have or are trying to download
			if (ps.priority > 0 || ps.have) continue;
			if (int(ps.peer_count) > rarest_rarity) continue;
			if (int(ps.peer_count) == rarest_rarity)
			{
				rarest_pieces.push_back(i);
				continue;
			}

			rarest_pieces.clear();
			rarest_rarity = ps.peer_count;
			rarest_pieces.push_back(i);
		}

		update_gauge();
		update_want_peers();

		// now, rarest_pieces is a list of all pieces that are the rarest ones.
		// and rarest_rarity is the number of peers that have the rarest pieces

		// if there's only a single peer that doesn't have the rarest piece
		// it's impossible for us to download one piece and upload it
		// twice. i.e. we cannot get a positive share ratio
		if (num_peers - rarest_rarity
			< settings().get_int(settings_pack::share_mode_target))
			return;

		// now, pick one of the rarest pieces to download
		int const pick = random() % rarest_pieces.size();
		bool const was_finished = is_finished();
		m_picker->set_piece_priority(rarest_pieces[pick], 1);
		update_gauge();
		update_peer_interest(was_finished);
		update_want_peers();
	}

	void torrent::sent_bytes(int bytes_payload, int bytes_protocol)
	{
		m_stat.sent_bytes(bytes_payload, bytes_protocol);
		m_ses.sent_bytes(bytes_payload, bytes_protocol);
	}

	void torrent::received_bytes(int bytes_payload, int bytes_protocol)
	{
		m_stat.received_bytes(bytes_payload, bytes_protocol);
		m_ses.received_bytes(bytes_payload, bytes_protocol);
	}

	void torrent::trancieve_ip_packet(int bytes, bool ipv6)
	{
		m_stat.trancieve_ip_packet(bytes, ipv6);
		m_ses.trancieve_ip_packet(bytes, ipv6);
	}

	void torrent::sent_syn(bool ipv6)
	{
		m_stat.sent_syn(ipv6);
		m_ses.sent_syn(ipv6);
	}

	void torrent::received_synack(bool ipv6)
	{
		m_stat.received_synack(ipv6);
		m_ses.received_synack(ipv6);
	}

#if TORRENT_DEBUG_STREAMING > 0
	char const* esc(char const* code)
	{
		// this is a silly optimization
		// to avoid copying of strings
		enum { num_strings = 200 };
		static char buf[num_strings][20];
		static int round_robin = 0;
		char* ret = buf[round_robin];
		++round_robin;
		if (round_robin >= num_strings) round_robin = 0;
		ret[0] = '\033';
		ret[1] = '[';
		int i = 2;
		int j = 0;
		while (code[j]) ret[i++] = code[j++];
		ret[i++] = 'm';
		ret[i++] = 0;
		return ret;
	}

	int peer_index(libtorrent::tcp::endpoint addr
		, std::vector<libtorrent::peer_info> const& peers)
	{
		using namespace libtorrent;
		std::vector<peer_info>::const_iterator i = std::find_if(peers.begin()
			, peers.end(), std::bind(&peer_info::ip, _1) == addr);
		if (i == peers.end()) return -1;

		return i - peers.begin();
	}

	void print_piece(libtorrent::partial_piece_info* pp
		, std::vector<libtorrent::peer_info> const& peers
		, std::vector<time_critical_piece> const& time_critical)
	{
		using namespace libtorrent;

		time_point now = clock_type::now();

		float deadline = 0.f;
		float last_request = 0.f;
		int timed_out = -1;

		int piece = pp->piece_index;
		std::vector<time_critical_piece>::const_iterator i
			= std::find_if(time_critical.begin(), time_critical.end()
				, std::bind(&time_critical_piece::piece, _1) == piece);
		if (i != time_critical.end())
		{
			deadline = total_milliseconds(i->deadline - now) / 1000.f;
			if (i->last_requested == min_time())
				last_request = -1;
			else
				last_request = total_milliseconds(now - i->last_requested) / 1000.f;
			timed_out = i->timed_out;
		}

		int num_blocks = pp->blocks_in_piece;

		std::printf("%5d: [", piece);
		for (int j = 0; j < num_blocks; ++j)
		{
			int index = pp ? peer_index(pp->blocks[j].peer(), peers) % 36 : -1;
			char chr = '+';
			if (index >= 0)
				chr = (index < 10)?'0' + index:'A' + index - 10;

			char const* color = "";
			char const* multi_req = "";

			if (pp->blocks[j].num_peers > 1)
				multi_req = esc("1");

			if (pp->blocks[j].bytes_progress > 0
				&& pp->blocks[j].state == block_info::requested)
			{
				color = esc("33;7");
				chr = '0' + (pp->blocks[j].bytes_progress * 10 / pp->blocks[j].block_size);
			}
			else if (pp->blocks[j].state == block_info::finished) color = esc("32;7");
			else if (pp->blocks[j].state == block_info::writing) color = esc("36;7");
			else if (pp->blocks[j].state == block_info::requested) color = esc("0");
			else { color = esc("0"); chr = ' '; }

			std::printf("%s%s%c%s", color, multi_req, chr, esc("0"));
		}
		std::printf("%s]", esc("0"));
		if (deadline != 0.f)
			std::printf(" deadline: %f last-req: %f timed_out: %d\n"
				, deadline, last_request, timed_out);
		else
			std::printf("\n");
	}
#endif // TORRENT_DEBUG_STREAMING

	namespace {

	struct busy_block_t
	{
		int peers;
		int index;
		bool operator<(busy_block_t rhs) const { return peers < rhs.peers; }
	};

	void pick_busy_blocks(piece_picker const* picker
		, int piece
		, int blocks_in_piece
		, int timed_out
		, std::vector<piece_block>& interesting_blocks
		, piece_picker::downloading_piece const& pi)
	{
		// if there aren't any free blocks in the piece, and the piece is
		// old enough, we may switch into busy mode for this piece. In this
		// case busy_blocks and busy_count are set to contain the eligible
		// busy blocks we may pick
		// first, figure out which blocks are eligible for picking
		// in "busy-mode"
		busy_block_t* busy_blocks
			= TORRENT_ALLOCA(busy_block_t, blocks_in_piece);
		int busy_count = 0;

		piece_picker::block_info const* info = picker->blocks_for_piece(pi);

		// pick busy blocks from the piece
		for (int k = 0; k < blocks_in_piece; ++k)
		{
			// only consider blocks that have been requested
			// and we're still waiting for them
			if (info[k].state != piece_picker::block_info::state_requested)
				continue;

			piece_block b(piece, k);

			// only allow a single additional request per block, in order
			// to spread it out evenly across all stalled blocks
			if (info[k].num_peers > timed_out)
				continue;

			busy_blocks[busy_count].peers = info[k].num_peers;
			busy_blocks[busy_count].index = k;
			++busy_count;

#if TORRENT_DEBUG_STREAMING > 1
			std::printf(" [%d (%d)]", b.block_index, info[k].num_peers);
#endif
		}
#if TORRENT_DEBUG_STREAMING > 1
		std::printf("\n");
#endif

		// then sort blocks by the number of peers with requests
		// to the blocks (request the blocks with the fewest peers
		// first)
		std::sort(busy_blocks, busy_blocks + busy_count);

		// then insert them into the interesting_blocks vector
		for (int k = 0; k < busy_count; ++k)
		{
			interesting_blocks.push_back(
				piece_block(piece, busy_blocks[k].index));
		}
	}

	void pick_time_critical_block(std::vector<peer_connection*>& peers
		, std::vector<peer_connection*>& ignore_peers
		, std::set<peer_connection*>& peers_with_requests
		, piece_picker::downloading_piece const& pi
		, time_critical_piece* i
		, piece_picker const* picker
		, int blocks_in_piece
		, int timed_out)
	{
		std::vector<piece_block> interesting_blocks;
		std::vector<piece_block> backup1;
		std::vector<piece_block> backup2;
		std::vector<int> ignore;

		time_point now = aux::time_now();

		// loop until every block has been requested from this piece (i->piece)
		do
		{
			// if this peer's download time exceeds 2 seconds, we're done.
			// We don't want to build unreasonably long request queues
			if (!peers.empty() && peers[0]->download_queue_time() > milliseconds(2000))
			{
#if TORRENT_DEBUG_STREAMING > 1
				std::printf("queue time: %d ms, done\n"
					, int(total_milliseconds(peers[0]->download_queue_time())));
#endif
				break;
			}

			// pick the peer with the lowest download_queue_time that has i->piece
			std::vector<peer_connection*>::iterator p = std::find_if(peers.begin(), peers.end()
				, std::bind(&peer_connection::has_piece, _1, i->piece));

			// obviously we'll have to skip it if we don't have a peer that has
			// this piece
			if (p == peers.end())
			{
#if TORRENT_DEBUG_STREAMING > 1
				std::printf("out of peers, done\n");
#endif
				break;
			}
			peer_connection& c = **p;

			interesting_blocks.clear();
			backup1.clear();
			backup2.clear();

			// specifically request blocks with no affinity towards fast or slow
			// pieces. If we would, the picked block might end up in one of
			// the backup lists
			picker->add_blocks(i->piece, c.get_bitfield(), interesting_blocks
				, backup1, backup2, blocks_in_piece, 0, c.peer_info_struct()
				, ignore, 0);

			interesting_blocks.insert(interesting_blocks.end()
				, backup1.begin(), backup1.end());
			interesting_blocks.insert(interesting_blocks.end()
				, backup2.begin(), backup2.end());

			bool busy_mode = false;

			if (interesting_blocks.empty())
			{
				busy_mode = true;

#if TORRENT_DEBUG_STREAMING > 1
				std::printf("interesting_blocks.empty()\n");
#endif

				// there aren't any free blocks to pick, and the piece isn't
				// old enough to pick busy blocks yet. break to continue to
				// the next piece.
				if (timed_out == 0)
				{
#if TORRENT_DEBUG_STREAMING > 1
					std::printf("not timed out, moving on to next piece\n");
#endif
					break;
				}

#if TORRENT_DEBUG_STREAMING > 1
				std::printf("pick busy blocks\n");
#endif

				pick_busy_blocks(picker, i->piece, blocks_in_piece, timed_out
					, interesting_blocks, pi);
			}

			// we can't pick anything from this piece, we're done with it.
			// move on to the next one
			if (interesting_blocks.empty()) break;

			piece_block b = interesting_blocks.front();

			// in busy mode we need to make sure we don't do silly
			// things like requesting the same block twice from the
			// same peer
			std::vector<pending_block> const& dq = c.download_queue();

			bool already_requested = std::find_if(dq.begin(), dq.end()
				, has_block(b)) != dq.end();

			if (already_requested)
			{
				// if the piece is stalled, we may end up picking a block
				// that we've already requested from this peer. If so, we should
				// simply disregard this peer from this piece, since this peer
				// is likely to be causing the stall. We should request it
				// from the next peer in the list
				// the peer will be put back in the set for the next piece
				ignore_peers.push_back(*p);
				peers.erase(p);
#if TORRENT_DEBUG_STREAMING > 1
				std::printf("piece already requested by peer, try next peer\n");
#endif
				// try next peer
				continue;
			}

			std::vector<pending_block> const& rq = c.request_queue();

			bool already_in_queue = std::find_if(rq.begin(), rq.end()
				, has_block(b)) != rq.end();

			if (already_in_queue)
			{
				if (!c.make_time_critical(b))
				{
#if TORRENT_DEBUG_STREAMING > 1
					std::printf("piece already time-critical and in queue for peer, trying next peer\n");
#endif
					ignore_peers.push_back(*p);
					peers.erase(p);
					continue;
				}
				i->last_requested = now;

#if TORRENT_DEBUG_STREAMING > 1
				std::printf("piece already in queue for peer, making time-critical\n");
#endif

				// we inserted a new block in the request queue, this
				// makes us actually send it later
				peers_with_requests.insert(peers_with_requests.begin(), &c);
			}
			else
			{
				if (!c.add_request(b, peer_connection::req_time_critical
					| (busy_mode ? peer_connection::req_busy : 0)))
				{
#if TORRENT_DEBUG_STREAMING > 1
					std::printf("failed to request block [%d, %d]\n"
						, b.piece_index, b.block_index);
#endif
					ignore_peers.push_back(*p);
					peers.erase(p);
					continue;
				}

#if TORRENT_DEBUG_STREAMING > 1
				std::printf("requested block [%d, %d]\n"
					, b.piece_index, b.block_index);
#endif
				peers_with_requests.insert(peers_with_requests.begin(), &c);
			}

			if (!busy_mode) i->last_requested = now;

			if (i->first_requested == min_time()) i->first_requested = now;

			if (!c.can_request_time_critical())
			{
#if TORRENT_DEBUG_STREAMING > 1
				std::printf("peer cannot pick time critical pieces\n");
#endif
				peers.erase(p);
				// try next peer
				continue;
			}

			// resort p, since it will have a higher download_queue_time now
			while (p != peers.end()-1 && (*p)->download_queue_time()
				> (*(p+1))->download_queue_time())
			{
				std::iter_swap(p, p+1);
				++p;
			}
		} while (!interesting_blocks.empty());
	}

	} // anonymous namespace

	void torrent::request_time_critical_pieces()
	{
		TORRENT_ASSERT(is_single_thread());
		TORRENT_ASSERT(!upload_mode());

		// build a list of peers and sort it by download_queue_time
		// we use this sorted list to determine which peer we should
		// request a block from. The earlier a peer is in the list,
		// the sooner we will fully download the block we request.
		std::vector<peer_connection*> peers;
		peers.reserve(m_connections.size());

		// some peers are marked as not being able to request time critical
		// blocks from. For instance, peers that have choked us, peers that are
		// on parole (i.e. they are believed to have sent us bad data), peers
		// that are being disconnected, in upload mode etc.
		std::remove_copy_if(m_connections.begin(), m_connections.end()
			, std::back_inserter(peers), [] (peer_connection* p)
			{ return !p->can_request_time_critical(); });

		// sort by the time we believe it will take this peer to send us all
		// blocks we've requested from it. The shorter time, the better candidate
		// it is to request a time critical block from.
		std::sort(peers.begin(), peers.end()
			, [] (peer_connection const* lhs, peer_connection const* rhs)
			{ return lhs->download_queue_time(16*1024) < rhs->download_queue_time(16*1024); });

		// remove the bottom 10% of peers from the candidate set.
		// this is just to remove outliers that might stall downloads
		int const new_size = int((peers.size() * 9 + 9) / 10);
		TORRENT_ASSERT(new_size <= int(peers.size()));
		peers.resize(new_size);

		// remember all the peers we issued requests to, so we can commit them
		// at the end of this function. Instead of sending the requests right
		// away, we batch them up and send them in a single write to the TCP
		// socket, increasing the chance that they will all be sent in the same
		// packet.
		std::set<peer_connection*> peers_with_requests;

		// peers that should be temporarily ignored for a specific piece
		// in order to give priority to other peers. They should be used for
		// subsequent pieces, so they are stored in this vector until the
		// piece is done
		std::vector<peer_connection*> ignore_peers;

		time_point now = clock_type::now();

		// now, iterate over all time critical pieces, in order of importance, and
		// request them from the peers, in order of responsiveness. i.e. request
		// the most time critical pieces from the fastest peers.
		for (std::vector<time_critical_piece>::iterator i = m_time_critical_pieces.begin()
			, end(m_time_critical_pieces.end()); i != end; ++i)
		{
#if TORRENT_DEBUG_STREAMING > 1
			std::printf("considering %d\n", i->piece);
#endif

			if (peers.empty())
			{
#if TORRENT_DEBUG_STREAMING > 1
				std::printf("out of peers, done\n");
#endif
				break;
			}

			// the +1000 is to compensate for the fact that we only call this
			// function once per second, so if we need to request it 500 ms from
			// now, we should request it right away
			if (i != m_time_critical_pieces.begin() && i->deadline > now
				+ milliseconds(m_average_piece_time + m_piece_time_deviation * 4 + 1000))
			{
				// don't request pieces whose deadline is too far in the future
				// this is one of the termination conditions. We don't want to
				// send requests for all pieces in the torrent right away
#if TORRENT_DEBUG_STREAMING > 0
				std::printf("reached deadline horizon [%f + %f * 4 + 1]\n"
					, m_average_piece_time / 1000.f
					, m_piece_time_deviation / 1000.f);
#endif
				break;
			}

			piece_picker::downloading_piece pi;
			m_picker->piece_info(i->piece, pi);

			// the number of "times" this piece has timed out.
			int timed_out = 0;

			int blocks_in_piece = m_picker->blocks_in_piece(i->piece);

#if TORRENT_DEBUG_STREAMING > 0
			i->timed_out = timed_out;
#endif
			int free_to_request = blocks_in_piece
				- pi.finished - pi.writing - pi.requested;

			if (free_to_request == 0)
			{
				if (i->last_requested == min_time())
					i->last_requested = now;

				// if it's been more than half of the typical download time
				// of a piece since we requested the last block, allow
				// one more request per block
				if (m_average_piece_time > 0)
					timed_out = total_milliseconds(now - i->last_requested)
						/ (std::max)(int(m_average_piece_time + m_piece_time_deviation / 2), 1);

#if TORRENT_DEBUG_STREAMING > 0
				i->timed_out = timed_out;
#endif
				// every block in this piece is already requested
				// there's no need to consider this piece, unless it
				// appears to be stalled.
				if (pi.requested == 0 || timed_out == 0)
				{
#if TORRENT_DEBUG_STREAMING > 1
					std::printf("skipping %d (full) [req: %d timed_out: %d ]\n"
						, i->piece, pi.requested
						, timed_out);
#endif

					// if requested is 0, it meants all blocks have been received, and
					// we're just waiting for it to flush them to disk.
					// if last_requested is recent enough, we should give it some
					// more time
					// skip to the next piece
					continue;
				}

				// it's been too long since we requested the last block from
				// this piece. Allow re-requesting blocks from this piece
#if TORRENT_DEBUG_STREAMING > 1
				std::printf("timed out [average-piece-time: %d ms ]\n"
					, m_average_piece_time);
#endif
			}

			// pick all blocks for this piece. the peers list is kept up to date
			// and sorted. when we issue a request to a peer, its download queue
			// time will increase and it may need to be bumped in the peers list,
			// since it's ordered by download queue time
			pick_time_critical_block(peers, ignore_peers
				, peers_with_requests
				, pi, &*i, m_picker.get()
				, blocks_in_piece, timed_out);

			// put back the peers we ignored into the peer list for the next piece
			if (!ignore_peers.empty())
			{
				peers.insert(peers.begin(), ignore_peers.begin(), ignore_peers.end());
				ignore_peers.clear();

				// TODO: instead of resorting the whole list, insert the peers
				// directly into the right place
				std::sort(peers.begin(), peers.end()
					, [] (peer_connection const* lhs, peer_connection const* rhs)
					{ return lhs->download_queue_time(16*1024) < rhs->download_queue_time(16*1024); });
			}

			// if this peer's download time exceeds 2 seconds, we're done.
			// We don't want to build unreasonably long request queues
			if (!peers.empty() && peers[0]->download_queue_time() > milliseconds(2000))
				break;
		}

		// commit all the time critical requests
		for (auto p : peers_with_requests)
		{
			p->send_block_requests();
		}
	}

	std::set<std::string> torrent::web_seeds(web_seed_entry::type_t type) const
	{
		TORRENT_ASSERT(is_single_thread());
		std::set<std::string> ret;
		for (std::list<web_seed_t>::const_iterator i = m_web_seeds.begin()
			, end(m_web_seeds.end()); i != end; ++i)
		{
			if (i->peer_info.banned) continue;
			if (i->removed) continue;
			if (i->type != type) continue;
			ret.insert(i->url);
		}
		return ret;
	}

	void torrent::remove_web_seed(std::string const& url, web_seed_entry::type_t type)
	{
		std::list<web_seed_t>::iterator i = std::find_if(m_web_seeds.begin()
			, m_web_seeds.end()
			, [&] (web_seed_t const& w) { return w.url == url && w.type == type; });

		if (i != m_web_seeds.end()) remove_web_seed_iter(i);
	}

	void torrent::disconnect_web_seed(peer_connection* p)
	{
		std::list<web_seed_t>::iterator i
			= std::find_if(m_web_seeds.begin(), m_web_seeds.end()
			, [p] (web_seed_t const& ws) { return ws.peer_info.connection == p; });

		// this happens if the web server responded with a redirect
		// or with something incorrect, so that we removed the web seed
		// immediately, before we disconnected
		if (i == m_web_seeds.end()) return;

		TORRENT_ASSERT(i->resolving == false);

		TORRENT_ASSERT(i->peer_info.connection);
		i->peer_info.connection = 0;
	}

	void torrent::remove_web_seed_conn(peer_connection* p, error_code const& ec
		, operation_t op, int error)
	{
		std::list<web_seed_t>::iterator i = std::find_if(m_web_seeds.begin()
			, m_web_seeds.end()
			, [p] (web_seed_t const& ws) { return ws.peer_info.connection == p; });

		TORRENT_ASSERT(i != m_web_seeds.end());
		if (i == m_web_seeds.end()) return;

		peer_connection* peer = static_cast<peer_connection*>(i->peer_info.connection);
		if (peer)
		{
			// if we have a connection for this web seed, we also need to
			// disconnect it and clear its reference to the peer_info object
			// that's part of the web_seed_t we're about to remove
			TORRENT_ASSERT(peer->m_in_use == 1337);
			peer->disconnect(ec, op, error);
			peer->set_peer_info(0);
		}
		remove_web_seed_iter(i);
	}

	void torrent::retry_web_seed(peer_connection* p, int retry)
	{
		TORRENT_ASSERT(is_single_thread());
		std::list<web_seed_t>::iterator i = std::find_if(m_web_seeds.begin()
			, m_web_seeds.end()
			, [p] (web_seed_t const& ws) { return ws.peer_info.connection == p; });

		TORRENT_ASSERT(i != m_web_seeds.end());
		if (i == m_web_seeds.end()) return;
		if (i->removed) return;
		if (retry == 0) retry = settings().get_int(settings_pack::urlseed_wait_retry);
		i->retry = aux::time_now() + seconds(retry);
	}

	torrent_state torrent::get_peer_list_state()
	{
		torrent_state ret;
		ret.is_paused = is_paused();
		ret.is_finished = is_finished();
		ret.allow_multiple_connections_per_ip = settings().get_bool(settings_pack::allow_multiple_connections_per_ip);
		ret.max_peerlist_size = is_paused()
			? settings().get_int(settings_pack::max_paused_peerlist_size)
			: settings().get_int(settings_pack::max_peerlist_size);
		ret.min_reconnect_time = settings().get_int(settings_pack::min_reconnect_time);

		ret.peer_allocator = m_ses.get_peer_allocator();
		ret.ip = &m_ses.external_address();
		ret.port = m_ses.listen_port();
		ret.max_failcount = settings().get_int(settings_pack::max_failcount);
		return ret;
	}

	bool torrent::try_connect_peer()
	{
		TORRENT_ASSERT(is_single_thread());
		TORRENT_ASSERT(want_peers());

		torrent_state st = get_peer_list_state();
		need_peer_list();
		torrent_peer* p = m_peer_list->connect_one_peer(m_ses.session_time(), &st);
		peers_erased(st.erased);
		inc_stats_counter(counters::connection_attempt_loops, st.loop_counter);

		if (p == NULL)
		{
			update_want_peers();
			return false;
		}

		if (!connect_to_peer(p))
		{
			m_peer_list->inc_failcount(p);
			update_want_peers();
			return false;
		}
		update_want_peers();

		return true;
	}

	torrent_peer* torrent::add_peer(tcp::endpoint const& adr, int source, int flags)
	{
		TORRENT_ASSERT(is_single_thread());

#if !TORRENT_USE_IPV6
		if (!adr.address().is_v4())
		{
#ifndef TORRENT_DISABLE_LOGGING
			error_code ec;
			debug_log("add_peer() %s unsupported address family"
				, adr.address().to_string(ec).c_str());
#endif
			return NULL;
		}
#endif

#ifndef TORRENT_DISABLE_DHT
		if (source != peer_info::resume_data)
		{
			// try to send a DHT ping to this peer
			// as well, to figure out if it supports
			// DHT (uTorrent and BitComet don't
			// advertise support)
			udp::endpoint node(adr.address(), adr.port());
			session().add_dht_node(node);
		}
#endif

		if (m_apply_ip_filter
			&& m_ip_filter
			&& m_ip_filter->access(adr.address()) & ip_filter::blocked)
		{
			if (alerts().should_post<peer_blocked_alert>())
				alerts().emplace_alert<peer_blocked_alert>(get_handle()
					, adr, peer_blocked_alert::ip_filter);

#ifndef TORRENT_DISABLE_EXTENSIONS
			notify_extension_add_peer(adr, source, torrent_plugin::filtered);
#endif
			return NULL;
		}

		if (m_ses.get_port_filter().access(adr.port()) & port_filter::blocked)
		{
			if (alerts().should_post<peer_blocked_alert>())
				alerts().emplace_alert<peer_blocked_alert>(get_handle()
					, adr, peer_blocked_alert::port_filter);
#ifndef TORRENT_DISABLE_EXTENSIONS
			notify_extension_add_peer(adr, source, torrent_plugin::filtered);
#endif
			return NULL;
		}

#if TORRENT_USE_I2P
		// if this is an i2p torrent, and we don't allow mixed mode
		// no regular peers should ever be added!
		if (!settings().get_bool(settings_pack::allow_i2p_mixed) && is_i2p())
		{
			if (alerts().should_post<peer_blocked_alert>())
				alerts().emplace_alert<peer_blocked_alert>(get_handle()
					, adr, peer_blocked_alert::i2p_mixed);
			return NULL;
		}
#endif

		if (settings().get_bool(settings_pack::no_connect_privileged_ports) && adr.port() < 1024)
		{
			if (alerts().should_post<peer_blocked_alert>())
				alerts().emplace_alert<peer_blocked_alert>(get_handle()
					, adr, peer_blocked_alert::privileged_ports);
#ifndef TORRENT_DISABLE_EXTENSIONS
			notify_extension_add_peer(adr, source, torrent_plugin::filtered);
#endif
			return NULL;
		}

		need_peer_list();
		torrent_state st = get_peer_list_state();
		torrent_peer* p = m_peer_list->add_peer(adr, source, flags, &st);
		peers_erased(st.erased);

#ifndef TORRENT_DISABLE_LOGGING
			error_code ec;
			debug_log("add_peer() %s connect-candidates: %d"
				, adr.address().to_string(ec).c_str(), m_peer_list->num_connect_candidates());
#endif

		if (p)
		{
			state_updated();
#ifndef TORRENT_DISABLE_EXTENSIONS
			notify_extension_add_peer(adr, source, st.first_time_seen ? torrent_plugin::first_time : 0);
#endif
		}
		else
		{
#ifndef TORRENT_DISABLE_EXTENSIONS
			notify_extension_add_peer(adr, source, torrent_plugin::filtered);
#endif
		}
		update_want_peers();
		state_updated();
		return p;
	}

	bool torrent::ban_peer(torrent_peer* tp)
	{
		if (!settings().get_bool(settings_pack::ban_web_seeds) && tp->web_seed)
			return false;

		need_peer_list();
		if (!m_peer_list->ban_peer(tp)) return false;
		update_want_peers();

		inc_stats_counter(counters::num_banned_peers);
		return true;
	}

	void torrent::set_seed(torrent_peer* p, bool s)
	{
		if (p->seed != s)
		{
			if (s)
			{
				TORRENT_ASSERT(m_num_seeds < 0xffff);
				++m_num_seeds;
			}
			else
			{
				TORRENT_ASSERT(m_num_seeds > 0);
				--m_num_seeds;
			}
		}

		need_peer_list();
		m_peer_list->set_seed(p, s);
		update_auto_sequential();
	}

	void torrent::clear_failcount(torrent_peer* p)
	{
		need_peer_list();
		m_peer_list->set_failcount(p, 0);
		update_want_peers();
	}

	std::pair<peer_list::iterator, peer_list::iterator> torrent::find_peers(address const& a)
	{
		need_peer_list();
		return m_peer_list->find_peers(a);
	}

	void torrent::update_peer_port(int port, torrent_peer* p, int src)
	{
		need_peer_list();
		torrent_state st = get_peer_list_state();
		m_peer_list->update_peer_port(port, p, src, &st);
		peers_erased(st.erased);
		update_want_peers();
	}

	// verify piece is used when checking resume data or when the user
	// adds a piece
	void torrent::verify_piece(int piece)
	{
//		picker().mark_as_checking(piece);

		TORRENT_ASSERT(m_storage.get());

		inc_refcount("verify_piece");
		m_ses.disk_thread().async_hash(m_storage.get(), piece, 0
			, std::bind(&torrent::on_piece_verified, shared_from_this(), _1)
			, reinterpret_cast<void*>(1));
	}

	announce_entry* torrent::find_tracker(tracker_request const& r)
	{
		std::vector<announce_entry>::iterator i = std::find_if(
			m_trackers.begin(), m_trackers.end()
			, [&r] (announce_entry const& ae) { return ae.url == r.url; });
		if (i == m_trackers.end()) return 0;
		return &*i;
	}

	void torrent::ip_filter_updated()
	{
		if (!m_apply_ip_filter) return;
		if (!m_peer_list) return;
		if (!m_ip_filter) return;

		torrent_state st = get_peer_list_state();
		std::vector<address> banned;
		m_peer_list->apply_ip_filter(*m_ip_filter, &st, banned);

		if (alerts().should_post<peer_blocked_alert>())
		{
			for (std::vector<address>::iterator i = banned.begin()
				, end(banned.end()); i != end; ++i)
				alerts().emplace_alert<peer_blocked_alert>(get_handle()
					, tcp::endpoint(*i, 0)
					, peer_blocked_alert::ip_filter);
		}

		peers_erased(st.erased);
	}

	void torrent::port_filter_updated()
	{
		if (!m_apply_ip_filter) return;
		if (!m_peer_list) return;

		torrent_state st = get_peer_list_state();
		std::vector<address> banned;
		m_peer_list->apply_port_filter(m_ses.get_port_filter(), &st, banned);

		if (alerts().should_post<peer_blocked_alert>())
		{
			for (std::vector<address>::iterator i = banned.begin()
				, end(banned.end()); i != end; ++i)
				alerts().emplace_alert<peer_blocked_alert>(get_handle()
					, tcp::endpoint(*i, 0)
					, peer_blocked_alert::port_filter);
		}

		peers_erased(st.erased);
	}

	// this is called when torrent_peers are removed from the peer_list
	// (peer-list). It removes any references we may have to those torrent_peers,
	// so we don't leave then dangling
	void torrent::peers_erased(std::vector<torrent_peer*> const& peers)
	{
		if (!has_picker()) return;

		for (std::vector<torrent_peer*>::const_iterator i = peers.begin()
			, end(peers.end()); i != end; ++i)
		{
			m_picker->clear_peer(*i);
		}
#if TORRENT_USE_INVARIANT_CHECKS
		m_picker->check_peers();
#endif
	}

#if !TORRENT_NO_FPU
	void torrent::file_progress_float(std::vector<float>& fp)
	{
		TORRENT_ASSERT(is_single_thread());
		if (!valid_metadata())
		{
			fp.clear();
			return;
		}

		if (!need_loaded()) return;
		fp.resize(m_torrent_file->num_files(), 1.f);
		if (is_seed()) return;

		std::vector<boost::int64_t> progress;
		file_progress(progress);
		for (int i = 0; i < m_torrent_file->num_files(); ++i)
		{
			boost::int64_t file_size = m_torrent_file->files().file_size(i);
			if (file_size == 0) fp[i] = 1.f;
			else fp[i] = float(progress[i]) / file_size;
		}
	}
#endif

	void torrent::file_progress(std::vector<boost::int64_t>& fp, int flags)
	{
		TORRENT_ASSERT(is_single_thread());
		if (!valid_metadata())
		{
			fp.clear();
			return;
		}

		if (!need_loaded()) return;

		// if we're a seed, we don't have an m_file_progress anyway
		// since we don't need one. We know we have all files
		// just fill in the full file sizes as a shortcut
		if (is_seed())
		{
			fp.resize(m_torrent_file->num_files());
			file_storage const& fs = m_torrent_file->files();
			for (int i = 0; i < fs.num_files(); ++i)
				fp[i] = fs.file_size(i);
			return;
		}

		if (num_have() == 0)
		{
			// if we don't have any pieces, just return zeroes
			fp.clear();
			fp.resize(m_torrent_file->num_files(), 0);
			return;
		}

		// if this is the first time the client asks for file progress.
		// allocate it and make sure it's up to date

		// we cover the case where we're a seed above
		TORRENT_ASSERT(has_picker());
		m_file_progress.init(picker(), m_torrent_file->files());

		m_file_progress.export_progress(fp);

		if (flags & torrent_handle::piece_granularity)
			return;

		TORRENT_ASSERT(has_picker());

		std::vector<piece_picker::downloading_piece> q = m_picker->get_download_queue();

		if (!q.empty())
		{
			if (!const_cast<torrent&>(*this).need_loaded()) return;
		}

		file_storage const& fs = m_torrent_file->files();
		for (std::vector<piece_picker::downloading_piece>::const_iterator
			i = q.begin(), end(q.end()); i != end; ++i)
		{
			boost::int64_t offset = boost::int64_t(i->index) * m_torrent_file->piece_length();
			int file = fs.file_index_at_offset(offset);
			int num_blocks = m_picker->blocks_in_piece(i->index);
			piece_picker::block_info const* info = m_picker->blocks_for_piece(*i);
			for (int k = 0; k < num_blocks; ++k)
			{
				TORRENT_ASSERT(file < fs.num_files());
				TORRENT_ASSERT(offset == boost::int64_t(i->index) * m_torrent_file->piece_length()
					+ k * block_size());
				TORRENT_ASSERT(offset < m_torrent_file->total_size());
				while (offset >= fs.file_offset(file) + fs.file_size(file))
				{
					++file;
				}
				TORRENT_ASSERT(file < fs.num_files());

				boost::int64_t block = block_size();

				if (info[k].state == piece_picker::block_info::state_none)
				{
					offset += block;
					continue;
				}

				if (info[k].state == piece_picker::block_info::state_requested)
				{
					block = 0;
					torrent_peer* p = static_cast<torrent_peer*>(info[k].peer);
					if (p && p->connection)
					{
						peer_connection* peer = static_cast<peer_connection*>(p->connection);
						boost::optional<piece_block_progress> pbp
							= peer->downloading_piece_progress();
						if (pbp && pbp->piece_index == i->index && pbp->block_index == k)
							block = pbp->bytes_downloaded;
						TORRENT_ASSERT(block <= block_size());
					}

					if (block == 0)
					{
						offset += block_size();
						continue;
					}
				}

				if (offset + block > fs.file_offset(file) + fs.file_size(file))
				{
					int left_over = int(block_size() - block);
					// split the block on multiple files
					while (block > 0)
					{
						TORRENT_ASSERT(offset <= fs.file_offset(file) + fs.file_size(file));
						boost::int64_t slice = (std::min)(fs.file_offset(file) + fs.file_size(file) - offset
							, block);
						fp[file] += slice;
						offset += slice;
						block -= slice;
						TORRENT_ASSERT(offset <= fs.file_offset(file) + fs.file_size(file));
						if (offset == fs.file_offset(file) + fs.file_size(file))
						{
							++file;
							if (file == fs.num_files())
							{
								offset += block;
								break;
							}
						}
					}
					offset += left_over;
					TORRENT_ASSERT(offset == boost::int64_t(i->index) * m_torrent_file->piece_length()
						+ (k+1) * block_size());
				}
				else
				{
					fp[file] += block;
					offset += block_size();
				}
				TORRENT_ASSERT(file <= m_torrent_file->num_files());
			}
		}
	}

	void torrent::new_external_ip()
	{
		if (m_peer_list) m_peer_list->clear_peer_prio();
	}

	namespace
	{
		bool is_downloading_state(int st)
		{
			switch (st)
			{
				case torrent_status::checking_files:
				case torrent_status::allocating:
				case torrent_status::checking_resume_data:
					return false;
				case torrent_status::downloading_metadata:
				case torrent_status::downloading:
				case torrent_status::finished:
				case torrent_status::seeding:
					return true;
				default:
					// unexpected state
					TORRENT_ASSERT_FAIL_VAL(st);
					return false;
			}
		}
	}

	void torrent::stop_when_ready(bool b)
	{
		m_stop_when_ready = b;

		// to avoid race condition, if we're already in a downloading state,
		// trigger the stop-when-ready logic immediately.
		if (m_stop_when_ready
			&& is_downloading_state(m_state))
		{
#ifndef TORRENT_DISABLE_LOGGING
			debug_log("stop_when_ready triggered");
#endif
			auto_managed(false);
			pause();
			m_stop_when_ready = false;
		}
	}

	void torrent::set_state(torrent_status::state_t s)
	{
		TORRENT_ASSERT(is_single_thread());
		TORRENT_ASSERT(s != 0); // this state isn't used anymore

#if TORRENT_USE_ASSERTS

		if (s == torrent_status::seeding)
		{
			TORRENT_ASSERT(is_seed());
			TORRENT_ASSERT(is_finished());
		}
		if (s == torrent_status::finished)
			TORRENT_ASSERT(is_finished());
		if (s == torrent_status::downloading && m_state == torrent_status::finished)
			TORRENT_ASSERT(!is_finished());
#endif

		if (int(m_state) == s) return;

		if (m_ses.alerts().should_post<state_changed_alert>())
		{
			m_ses.alerts().emplace_alert<state_changed_alert>(get_handle()
				, s, static_cast<torrent_status::state_t>(m_state));
		}

		if (s == torrent_status::finished
			&& alerts().should_post<torrent_finished_alert>())
		{
			alerts().emplace_alert<torrent_finished_alert>(
				get_handle());
		}

		if (m_stop_when_ready
			&& !is_downloading_state(m_state)
			&& is_downloading_state(s))
		{
#ifndef TORRENT_DISABLE_LOGGING
			debug_log("stop_when_ready triggered");
#endif
			// stop_when_ready is set, and we're transitioning from a downloading
			// state to a non-downloading state. pause the torrent. Note that
			// "downloading" is defined broadly to include any state where we
			// either upload or download (for the purpose of this flag).
			auto_managed(false);
			pause();
			m_stop_when_ready = false;
		}

		m_state = s;

#ifndef TORRENT_DISABLE_LOGGING
		debug_log("set_state() %d", m_state);
#endif

		update_want_peers();
		update_state_list();
		update_gauge();

		state_updated();

#ifndef TORRENT_DISABLE_EXTENSIONS
		for (auto& ext : m_extensions)
		{
			TORRENT_TRY {
				ext->on_state(m_state);
			} TORRENT_CATCH (std::exception&) {}
		}
#endif
	}

#ifndef TORRENT_DISABLE_EXTENSIONS
	void torrent::notify_extension_add_peer(tcp::endpoint const& ip
		, int src, int flags)
	{
		for (auto& ext : m_extensions)
		{
			TORRENT_TRY {
				ext->on_add_peer(ip, src, flags);
			} TORRENT_CATCH (std::exception&) {}
		}
	}
#endif

	void torrent::state_updated()
	{
		// if this fails, this function is probably called
		// from within the torrent constructor, which it
		// shouldn't be. Whichever function ends up calling
		// this should probably be moved to torrent::start()
		TORRENT_ASSERT(shared_from_this());

		// we can't call state_updated() while the session
		// is building the status update alert
		TORRENT_ASSERT(!m_ses.is_posting_torrent_updates());

		// we're not subscribing to this torrent, don't add it
		if (!m_state_subscription) return;

		std::vector<torrent*>& list = m_ses.torrent_list(aux::session_interface::torrent_state_updates);

		// if it has already been updated this round, no need to
		// add it to the list twice
		if (m_links[aux::session_interface::torrent_state_updates].in_list())
		{
#ifdef TORRENT_EXPENSIVE_INVARIANT_CHECKS
			TORRENT_ASSERT(find(list.begin(), list.end(), this) != list.end());
#endif
			return;
		}

#ifdef TORRENT_EXPENSIVE_INVARIANT_CHECKS
		TORRENT_ASSERT(find(list.begin(), list.end(), this) == list.end());
#endif

		m_links[aux::session_interface::torrent_state_updates].insert(list, this);
	}

	void torrent::status(torrent_status* st, boost::uint32_t flags)
	{
		INVARIANT_CHECK;

		time_point now = aux::time_now();

		st->handle = get_handle();
		st->info_hash = info_hash();
		st->is_loaded = is_loaded();

		if (flags & torrent_handle::query_name)
			st->name = name();

		if (flags & torrent_handle::query_save_path)
			st->save_path = save_path();

		if (flags & torrent_handle::query_torrent_file)
			st->torrent_file = m_torrent_file;

		st->has_incoming = m_has_incoming;
		st->errc = m_error;
		st->error_file = m_error_file;

#ifndef TORRENT_NO_DEPRECATE
		if (m_error) st->error = convert_from_native(m_error.message())
			+ ": " + resolve_filename(m_error_file);
#endif
		st->seed_mode = m_seed_mode;
		st->moving_storage = m_moving_storage;

		st->announcing_to_trackers = m_announce_to_trackers;
		st->announcing_to_lsd = m_announce_to_lsd;
		st->announcing_to_dht = m_announce_to_dht;
		st->stop_when_ready = m_stop_when_ready;

		st->added_time = m_added_time;
		st->completed_time = m_completed_time;

		st->last_scrape = m_last_scrape == (std::numeric_limits<boost::int16_t>::min)() ? -1
			: clamped_subtract(m_ses.session_time(), m_last_scrape);

		st->share_mode = m_share_mode;
		st->upload_mode = m_upload_mode;
		st->up_bandwidth_queue = 0;
		st->down_bandwidth_queue = 0;
		int priority = 0;
		for (int i = 0; i < num_classes(); ++i)
		{
			int const* prio = m_ses.peer_classes().at(class_at(i))->priority;
			if (priority < prio[peer_connection::upload_channel])
				priority = prio[peer_connection::upload_channel];
			if (priority < prio[peer_connection::download_channel])
				priority = prio[peer_connection::download_channel];
		}
		st->priority = priority;

		st->num_peers = int(m_connections.size()) - m_num_connecting;

		st->list_peers = m_peer_list ? m_peer_list->num_peers() : 0;
		st->list_seeds = m_peer_list ? m_peer_list->num_seeds() : 0;
		st->connect_candidates = m_peer_list ? m_peer_list->num_connect_candidates() : 0;
		st->seed_rank = seed_rank(settings());

		st->all_time_upload = m_total_uploaded;
		st->all_time_download = m_total_downloaded;

		// activity time
		st->finished_time = finished_time();
		st->active_time = active_time();
		st->seeding_time = seeding_time();
		st->time_since_upload = m_last_upload == (std::numeric_limits<boost::int16_t>::min)() ? -1
			: clamped_subtract(m_ses.session_time(), m_last_upload);
		st->time_since_download = m_last_download == (std::numeric_limits<boost::int16_t>::min)() ? -1
			: clamped_subtract(m_ses.session_time(), m_last_download);

		st->storage_mode = static_cast<storage_mode_t>(m_storage_mode);

		st->num_complete = (m_complete == 0xffffff) ? -1 : m_complete;
		st->num_incomplete = (m_incomplete == 0xffffff) ? -1 : m_incomplete;
		st->paused = is_torrent_paused();
		st->auto_managed = m_auto_managed;
		st->sequential_download = m_sequential_download;
		st->is_seeding = is_seed();
		st->is_finished = is_finished();
		st->super_seeding = m_super_seeding;
		st->has_metadata = valid_metadata();
		bytes_done(*st, (flags & torrent_handle::query_accurate_download_counters) != 0);
		TORRENT_ASSERT(st->total_wanted_done >= 0);
		TORRENT_ASSERT(st->total_done >= st->total_wanted_done);

		// payload transfer
		st->total_payload_download = m_stat.total_payload_download();
		st->total_payload_upload = m_stat.total_payload_upload();

		// total transfer
		st->total_download = m_stat.total_payload_download()
			+ m_stat.total_protocol_download();
		st->total_upload = m_stat.total_payload_upload()
			+ m_stat.total_protocol_upload();

		// failed bytes
		st->total_failed_bytes = m_total_failed_bytes;
		st->total_redundant_bytes = m_total_redundant_bytes;

		// transfer rate
		st->download_rate = m_stat.download_rate();
		st->upload_rate = m_stat.upload_rate();
		st->download_payload_rate = m_stat.download_payload_rate();
		st->upload_payload_rate = m_stat.upload_payload_rate();

		if (m_waiting_tracker && !is_paused())
			st->next_announce = next_announce() - now;
		else
			st->next_announce = seconds(0);

		if (st->next_announce.count() < 0)
			st->next_announce = seconds(0);

#ifndef TORRENT_NO_DEPRECATE
		st->announce_interval = seconds(0);
#endif

		st->current_tracker.clear();
		if (m_last_working_tracker >= 0)
		{
			TORRENT_ASSERT(m_last_working_tracker < int(m_trackers.size()));
			const int i = m_last_working_tracker;
			st->current_tracker = m_trackers[i].url;
		}
		else
		{
			std::vector<announce_entry>::const_iterator i;
			for (i = m_trackers.begin(); i != m_trackers.end(); ++i)
			{
				if (!i->updating) continue;
				st->current_tracker = i->url;
				break;
			}
		}

		if ((flags & torrent_handle::query_verified_pieces))
		{
			st->verified_pieces = m_verified;
		}

		st->num_uploads = m_num_uploads;
		st->uploads_limit = m_max_uploads == (1<<24)-1 ? -1 : m_max_uploads;
		st->num_connections = int(m_connections.size());
		st->connections_limit = m_max_connections == (1<<24)-1 ? -1 : m_max_connections;
		// if we don't have any metadata, stop here

		st->queue_position = queue_position();
		st->need_save_resume = need_save_resume_data();
		st->ip_filter_applies = m_apply_ip_filter;

		st->state = static_cast<torrent_status::state_t>(m_state);

#if defined TORRENT_DEBUG || defined TORRENT_RELEASE_ASSERTS
		if (st->state == torrent_status::finished
			|| st->state == torrent_status::seeding)
		{
			TORRENT_ASSERT(st->is_finished);
		}
#endif

		if (!valid_metadata())
		{
			st->state = torrent_status::downloading_metadata;
			st->progress_ppm = m_progress_ppm;
#if !TORRENT_NO_FPU
			st->progress = m_progress_ppm / 1000000.f;
#endif
			st->block_size = 0;
			return;
		}

		st->block_size = block_size();

		if (m_state == torrent_status::checking_files)
		{
			st->progress_ppm = m_progress_ppm;
#if !TORRENT_NO_FPU
			st->progress = m_progress_ppm / 1000000.f;
#endif
		}
		else if (st->total_wanted == 0)
		{
			st->progress_ppm = 1000000;
			st->progress = 1.f;
		}
		else
		{
			st->progress_ppm = st->total_wanted_done * 1000000
				/ st->total_wanted;
#if !TORRENT_NO_FPU
			st->progress = st->progress_ppm / 1000000.f;
#endif
		}

		int num_pieces = m_torrent_file->num_pieces();
		if (has_picker() && (flags & torrent_handle::query_pieces))
		{
			st->pieces.resize(num_pieces, false);
			for (int i = 0; i < num_pieces; ++i)
				if (m_picker->has_piece_passed(i)) st->pieces.set_bit(i);
		}
		else if (m_have_all)
		{
			st->pieces.resize(num_pieces, true);
		}
		else
		{
			st->pieces.resize(num_pieces, false);
		}
		st->num_pieces = num_have();
		st->num_seeds = num_seeds();
		if ((flags & torrent_handle::query_distributed_copies) && m_picker.get())
		{
			boost::tie(st->distributed_full_copies, st->distributed_fraction) =
				m_picker->distributed_copies();
#if TORRENT_NO_FPU
			st->distributed_copies = -1.f;
#else
			st->distributed_copies = st->distributed_full_copies
				+ float(st->distributed_fraction) / 1000;
#endif
		}
		else
		{
			st->distributed_full_copies = -1;
			st->distributed_fraction = -1;
			st->distributed_copies = -1.f;
		}

		st->last_seen_complete = m_swarm_last_seen_complete;
	}

	void torrent::add_redundant_bytes(int b, torrent::wasted_reason_t reason)
	{
		TORRENT_ASSERT(is_single_thread());
		TORRENT_ASSERT(b > 0);
		m_total_redundant_bytes += b;

		TORRENT_ASSERT(b > 0);
		TORRENT_ASSERT(reason >= 0);
		TORRENT_ASSERT(reason < waste_reason_max);
		m_stats_counters.inc_stats_counter(counters::recv_redundant_bytes, b);
		m_stats_counters.inc_stats_counter(counters::waste_piece_timed_out + reason, b);
	}

	void torrent::add_failed_bytes(int b)
	{
		TORRENT_ASSERT(is_single_thread());
		TORRENT_ASSERT(b > 0);
		m_total_failed_bytes += b;
		m_stats_counters.inc_stats_counter(counters::recv_failed_bytes, b);
	}

	int torrent::num_seeds() const
	{
		TORRENT_ASSERT(is_single_thread());
		INVARIANT_CHECK;

		return m_num_seeds;
	}

	int torrent::num_downloaders() const
	{
		TORRENT_ASSERT(is_single_thread());
		INVARIANT_CHECK;

		return (std::max)(0, int(m_connections.size()) - m_num_seeds - m_num_connecting);
	}

	void torrent::tracker_request_error(tracker_request const& r
		, int response_code, error_code const& ec, std::string const& msg
		, int retry_interval)
	{
		TORRENT_ASSERT(is_single_thread());

		INVARIANT_CHECK;

#ifndef TORRENT_DISABLE_LOGGING
		debug_log("*** tracker error: (%d) %s %s", ec.value()
			, ec.message().c_str(), msg.c_str());
#endif
		if (0 == (r.kind & tracker_request::scrape_request))
		{
			// announce request
			announce_entry* ae = find_tracker(r);
			if (ae)
			{
				ae->failed(settings(), retry_interval);
				ae->last_error = ec;
				ae->message = msg;
				int tracker_index = ae - &m_trackers[0];
#ifndef TORRENT_DISABLE_LOGGING
				debug_log("*** increment tracker fail count [%d]", ae->fails);
#endif
				// never talk to this tracker again
				if (response_code == 410) ae->fail_limit = 1;

				deprioritize_tracker(tracker_index);
			}
			if (m_ses.alerts().should_post<tracker_error_alert>()
				|| r.triggered_manually)
			{
				m_ses.alerts().emplace_alert<tracker_error_alert>(get_handle()
					, ae?ae->fails:0, response_code, r.url, ec, msg);
			}
		}
		else
		{
			// scrape request
			if (response_code == 410)
			{
				// never talk to this tracker again
				announce_entry* ae = find_tracker(r);
				if (ae) ae->fail_limit = 1;
			}

			// if this was triggered manually we need to post this unconditionally,
			// since the client expects a response from its action, regardless of
			// whether all tracker events have been enabled by the alert mask
			if (m_ses.alerts().should_post<scrape_failed_alert>()
				|| r.triggered_manually)
			{
				m_ses.alerts().emplace_alert<scrape_failed_alert>(get_handle(), r.url, ec);
			}
		}
		// announce to the next working tracker
		if ((!m_abort && !is_paused()) || r.event == tracker_request::stopped)
			announce_with_tracker(r.event);
		update_tracker_timer(aux::time_now());
	}

#ifndef TORRENT_DISABLE_LOGGING
	TORRENT_FORMAT(2,3)
	void torrent::debug_log(char const* fmt, ...) const
	{
		if (!alerts().should_post<torrent_log_alert>()) return;

		va_list v;
		va_start(v, fmt);

		char buf[400];
		vsnprintf(buf, sizeof(buf), fmt, v);
		va_end(v);

		alerts().emplace_alert<torrent_log_alert>(
			const_cast<torrent*>(this)->get_handle(), buf);
	}
#endif

}<|MERGE_RESOLUTION|>--- conflicted
+++ resolved
@@ -6393,30 +6393,12 @@
 
 		TORRENT_TRY
 		{
-<<<<<<< HEAD
 			TORRENT_ASSERT(!c->m_in_constructor);
 			// add the newly connected peer to this torrent's peer list
 			sorted_insert(m_connections, boost::get_pointer(c));
 			update_want_peers();
 			update_want_tick();
 			m_ses.insert_peer(c);
-=======
-			// some sanity checking. Maybe we shouldn't be in seed mode anymore
-			bdecode_node pieces = rd.dict_find("pieces");
-			if (pieces && pieces.type() == bdecode_node::string_t
-				&& pieces.string_length() == m_torrent_file->num_pieces())
-			{
-				char const* pieces_str = pieces.string_ptr();
-				for (int i = 0, end(pieces.string_length()); i < end; ++i)
-				{
-					// being in seed mode and missing a piece is not compatible.
-					// Leave seed mode if that happens
-					if ((pieces_str[i] & 1)) continue;
-					m_seed_mode = false;
-					break;
-				}
-			}
->>>>>>> 42c6376d
 
 			if (web->peer_info.seed)
 			{
