/*

Copyright (c) 2003-2019, Arvid Norberg
Copyright (c) 2003, Daniel Wallin
Copyright (c) 2004, Magnus Jonsson
Copyright (c) 2008, Andrew Resch
Copyright (c) 2015, Mikhail Titov
Copyright (c) 2015-2019, Steven Siloti
Copyright (c) 2016, Jonathan McDougall
Copyright (c) 2016-2019, Alden Torres
Copyright (c) 2016-2018, Pavel Pimenov
Copyright (c) 2016-2017, Andrei Kurushin
Copyright (c) 2017, Falcosc
Copyright (c) 2017, AllSeeingEyeTolledEweSew
Copyright (c) 2017, ximply
Copyright (c) 2018, Fernando Rodriguez
Copyright (c) 2018, d-komarov
Copyright (c) 2018, airium
All rights reserved.

Redistribution and use in source and binary forms, with or without
modification, are permitted provided that the following conditions
are met:

    * Redistributions of source code must retain the above copyright
      notice, this list of conditions and the following disclaimer.
    * Redistributions in binary form must reproduce the above copyright
      notice, this list of conditions and the following disclaimer in
      the documentation and/or other materials provided with the distribution.
    * Neither the name of the author nor the names of its
      contributors may be used to endorse or promote products derived
      from this software without specific prior written permission.

THIS SOFTWARE IS PROVIDED BY THE COPYRIGHT HOLDERS AND CONTRIBUTORS "AS IS"
AND ANY EXPRESS OR IMPLIED WARRANTIES, INCLUDING, BUT NOT LIMITED TO, THE
IMPLIED WARRANTIES OF MERCHANTABILITY AND FITNESS FOR A PARTICULAR PURPOSE
ARE DISCLAIMED. IN NO EVENT SHALL THE COPYRIGHT OWNER OR CONTRIBUTORS BE
LIABLE FOR ANY DIRECT, INDIRECT, INCIDENTAL, SPECIAL, EXEMPLARY, OR
CONSEQUENTIAL DAMAGES (INCLUDING, BUT NOT LIMITED TO, PROCUREMENT OF
SUBSTITUTE GOODS OR SERVICES; LOSS OF USE, DATA, OR PROFITS; OR BUSINESS
INTERRUPTION) HOWEVER CAUSED AND ON ANY THEORY OF LIABILITY, WHETHER IN
CONTRACT, STRICT LIABILITY, OR TORT (INCLUDING NEGLIGENCE OR OTHERWISE)
ARISING IN ANY WAY OUT OF THE USE OF THIS SOFTWARE, EVEN IF ADVISED OF THE
POSSIBILITY OF SUCH DAMAGE.

*/

#include "libtorrent/config.hpp"

#include <cstdarg> // for va_list
#include <ctime>
#include <algorithm>
#include <set>
#include <map>
#include <vector>
#include <cctype>
#include <numeric>
#include <limits> // for numeric_limits
#include <cstdio> // for snprintf
#include <functional>

#include "libtorrent/torrent.hpp"
#include "libtorrent/torrent_handle.hpp"
#include "libtorrent/announce_entry.hpp"
#include "libtorrent/torrent_info.hpp"
#include "libtorrent/tracker_manager.hpp"
#include "libtorrent/parse_url.hpp"
#include "libtorrent/bencode.hpp"
#include "libtorrent/hasher.hpp"
#include "libtorrent/entry.hpp"
#include "libtorrent/peer.hpp"
#include "libtorrent/peer_connection.hpp"
#include "libtorrent/bt_peer_connection.hpp"
#include "libtorrent/web_peer_connection.hpp"
#include "libtorrent/http_seed_connection.hpp"
#include "libtorrent/peer_connection_handle.hpp"
#include "libtorrent/peer_id.hpp"
#include "libtorrent/identify_client.hpp"
#include "libtorrent/alert_types.hpp"
#include "libtorrent/extensions.hpp"
#include "libtorrent/aux_/session_interface.hpp"
#include "libtorrent/aux_/instantiate_connection.hpp"
#include "libtorrent/assert.hpp"
#include "libtorrent/kademlia/dht_tracker.hpp"
#include "libtorrent/peer_info.hpp"
#include "libtorrent/http_connection.hpp"
#include "libtorrent/random.hpp"
#include "libtorrent/peer_class.hpp" // for peer_class
#include "libtorrent/socket_io.hpp" // for read_*_endpoint
#include "libtorrent/ip_filter.hpp"
#include "libtorrent/request_blocks.hpp"
#include "libtorrent/performance_counters.hpp" // for counters
#include "libtorrent/aux_/resolver_interface.hpp"
#include "libtorrent/aux_/alloca.hpp"
#include "libtorrent/resolve_links.hpp"
#include "libtorrent/aux_/file_progress.hpp"
#include "libtorrent/aux_/has_block.hpp"
#include "libtorrent/aux_/alert_manager.hpp"
#include "libtorrent/disk_interface.hpp"
#include "libtorrent/aux_/ip_helpers.hpp" // for is_ip_address
#include "libtorrent/download_priority.hpp"
#include "libtorrent/hex.hpp" // to_hex
#include "libtorrent/aux_/range.hpp"
#include "libtorrent/aux_/merkle.hpp"
#include "libtorrent/mmap_disk_io.hpp" // for hasher_thread_divisor
#include "libtorrent/aux_/numeric_cast.hpp"
#include "libtorrent/aux_/path.hpp"
#include "libtorrent/aux_/generate_peer_id.hpp"
#include "libtorrent/aux_/announce_entry.hpp"
#include "libtorrent/ssl.hpp"

#ifdef TORRENT_SSL_PEERS
#include "libtorrent/ssl_stream.hpp"
#endif // TORRENT_SSL_PEERS

#ifndef TORRENT_DISABLE_LOGGING
#include "libtorrent/aux_/session_impl.hpp" // for tracker_logger
#endif

#include "libtorrent/aux_/torrent_impl.hpp"

using namespace std::placeholders;

namespace libtorrent {
namespace {

bool is_downloading_state(int const st)
{
	switch (st)
	{
		case torrent_status::checking_files:
		case torrent_status::allocating:
		case torrent_status::checking_resume_data:
			return false;
		case torrent_status::downloading_metadata:
		case torrent_status::downloading:
		case torrent_status::finished:
		case torrent_status::seeding:
			return true;
		default:
			// unexpected state
			TORRENT_ASSERT_FAIL_VAL(st);
			return false;
	}
}
} // anonymous namespace

	constexpr web_seed_flag_t torrent::ephemeral;

	web_seed_t::web_seed_t(web_seed_entry const& wse)
		: web_seed_entry(wse)
	{
		peer_info.web_seed = true;
	}

	web_seed_t::web_seed_t(std::string const& url_, web_seed_entry::type_t type_
		, std::string const& auth_
		, web_seed_entry::headers_t const& extra_headers_)
		: web_seed_entry(url_, type_, auth_, extra_headers_)
	{
		peer_info.web_seed = true;
	}

	torrent_hot_members::torrent_hot_members(aux::session_interface& ses
		, add_torrent_params const& p, bool const session_paused)
		: m_ses(ses)
		, m_complete(0xffffff)
		, m_upload_mode(p.flags & torrent_flags::upload_mode)
		, m_connections_initialized(false)
		, m_abort(false)
		, m_paused(p.flags & torrent_flags::paused)
		, m_session_paused(session_paused)
#ifndef TORRENT_DISABLE_SHARE_MODE
		, m_share_mode(p.flags & torrent_flags::share_mode)
#endif
		, m_have_all(false)
		, m_graceful_pause_mode(false)
		, m_state_subscription(p.flags & torrent_flags::update_subscribe)
		, m_max_connections(0xffffff)
		, m_state(torrent_status::checking_resume_data)
	{}

	torrent::torrent(
		aux::session_interface& ses
		, bool const session_paused
		, add_torrent_params const& p)
		: torrent_hot_members(ses, p, session_paused)
		, m_total_uploaded(p.total_uploaded)
		, m_total_downloaded(p.total_downloaded)
		, m_tracker_timer(ses.get_context())
		, m_inactivity_timer(ses.get_context())
		, m_trackerid(p.trackerid)
		, m_save_path(complete(p.save_path))
		, m_stats_counters(ses.stats_counters())
		, m_added_time(p.added_time ? p.added_time : std::time(nullptr))
		, m_completed_time(p.completed_time)
		, m_info_hash(p.info_hash)
		, m_error_file(torrent_status::error_file_none)
		, m_sequence_number(-1)
		, m_peer_id(aux::generate_peer_id(settings()))
		, m_announce_to_trackers(!(p.flags & torrent_flags::paused))
		, m_announce_to_lsd(!(p.flags & torrent_flags::paused))
		, m_has_incoming(false)
		, m_files_checked(false)
		, m_storage_mode(p.storage_mode)
		, m_announcing(false)
		, m_added(false)
		, m_sequential_download(p.flags & torrent_flags::sequential_download)
		, m_auto_sequential(false)
		, m_seed_mode(false)
#ifndef TORRENT_DISABLE_SUPERSEEDING
		, m_super_seeding(p.flags & torrent_flags::super_seeding)
#endif
		, m_stop_when_ready(p.flags & torrent_flags::stop_when_ready)
		, m_need_save_resume_data(p.flags & torrent_flags::need_save_resume)
		, m_enable_dht(!bool(p.flags & torrent_flags::disable_dht))
		, m_enable_lsd(!bool(p.flags & torrent_flags::disable_lsd))
		, m_max_uploads((1 << 24) - 1)
		, m_save_resume_flags()
		, m_num_uploads(0)
		, m_enable_pex(!bool(p.flags & torrent_flags::disable_pex))
		, m_magnet_link(false)
		, m_apply_ip_filter(p.flags & torrent_flags::apply_ip_filter)
		, m_pending_active_change(false)
		, m_connect_boost_counter(static_cast<std::uint8_t>(settings().get_int(settings_pack::torrent_connect_boost)))
		, m_incomplete(0xffffff)
		, m_announce_to_dht(!(p.flags & torrent_flags::paused))
		, m_ssl_torrent(false)
		, m_deleted(false)
		, m_last_download(seconds32(p.last_download))
		, m_last_upload(seconds32(p.last_upload))
		, m_userdata(p.userdata)
		, m_auto_managed(p.flags & torrent_flags::auto_managed)
		, m_current_gauge_state(static_cast<std::uint32_t>(no_gauge_state))
		, m_moving_storage(false)
		, m_inactive(false)
		, m_downloaded(0xffffff)
		, m_progress_ppm(0)
		, m_torrent_initialized(false)
		, m_outstanding_file_priority(false)
		, m_complete_sent(false)
	{
		// we cannot log in the constructor, because it relies on shared_from_this
		// being initialized, which happens after the constructor returns.

		// TODO: 3 we could probably get away with just saving a few fields here
		// TODO: 2 p should probably be moved in here
		m_add_torrent_params = std::make_unique<add_torrent_params>(p);

#if TORRENT_USE_UNC_PATHS
		m_save_path = canonicalize_path(m_save_path);
#endif

		if (!m_apply_ip_filter)
		{
			inc_stats_counter(counters::non_filter_torrents);
		}

		if (!p.ti || !p.ti->is_valid())
		{
			// we don't have metadata for this torrent. We'll download
			// it either through the URL passed in, or through a metadata
			// extension. Make sure that when we save resume data for this
			// torrent, we also save the metadata
			m_magnet_link = true;
		}

		if (!m_torrent_file)
			m_torrent_file = (p.ti ? p.ti : std::make_shared<torrent_info>(m_info_hash));

		// in case we added the torrent via magnet link, make sure to preserve any
		// DHT nodes passed in on the URI in the torrent file itself
		if (!m_torrent_file->is_valid())
		{
			for (auto const& n : p.dht_nodes)
				m_torrent_file->add_node(n);
		}

		// --- WEB SEEDS ---

		// if override web seed flag is set, don't load any web seeds from the
		// torrent file.
		std::vector<web_seed_t> ws;
		if (!(p.flags & torrent_flags::override_web_seeds))
		{
			for (auto const& e : m_torrent_file->web_seeds())
				ws.emplace_back(e);
		}

		// add web seeds from add_torrent_params
		bool const multi_file = m_torrent_file->is_valid()
				&& m_torrent_file->num_files() > 1;

		for (auto const& u : p.url_seeds)
		{
			ws.emplace_back(web_seed_t(u, web_seed_entry::url_seed));

			// correct URLs to end with a "/" for multi-file torrents
			if (multi_file)
				ensure_trailing_slash(ws.back().url);
			if (!m_torrent_file->is_valid())
				m_torrent_file->add_url_seed(ws.back().url);
		}

		for (auto const& e : p.http_seeds)
		{
			ws.emplace_back(e, web_seed_entry::http_seed);
			if (!m_torrent_file->is_valid())
				m_torrent_file->add_http_seed(e);
		}

		aux::random_shuffle(ws);
		for (auto& w : ws) m_web_seeds.emplace_back(std::move(w));

		// --- TRACKERS ---

		// if override trackers flag is set, don't load trackers from torrent file
		if (!(p.flags & torrent_flags::override_trackers))
		{
			m_trackers.clear();
			for (auto const& ae : m_torrent_file->trackers())
				m_trackers.emplace_back(ae);
		}

		int tier = 0;
		auto tier_iter = p.tracker_tiers.begin();
		for (auto const& url : p.trackers)
		{
			aux::announce_entry e(url);
			if (tier_iter != p.tracker_tiers.end())
				tier = *tier_iter++;

			e.fail_limit = 0;
			e.source = announce_entry::source_magnet_link;
			e.tier = std::uint8_t(tier);
			if (!find_tracker(e.url))
			{
				m_trackers.push_back(e);
				// add the tracker to the m_torrent_file here so that the trackers
				// will be preserved via create_torrent() when passing in just the
				// torrent_info object.
				if (!m_torrent_file->is_valid())
					m_torrent_file->add_tracker(e.url, e.tier, announce_entry::tracker_source(e.source));
			}
		}

		std::sort(m_trackers.begin(), m_trackers.end()
			, [] (aux::announce_entry const& lhs, aux::announce_entry const& rhs)
			{ return lhs.tier < rhs.tier; });

		if (settings().get_bool(settings_pack::prefer_udp_trackers))
			prioritize_udp_trackers();

		if (m_torrent_file->is_valid())
		{
			// setting file- or piece priorities for seed mode makes no sense. If a
			// torrent ends up in seed mode by accident, it can be very confusing,
			// so assume the seed mode flag is not intended and don't enable it in
			// that case. Also, if the resume data says we're missing a piece, we
			// can't be in seed-mode.
			m_seed_mode = (p.flags & torrent_flags::seed_mode)
				&& std::find(p.file_priorities.begin(), p.file_priorities.end(), dont_download) == p.file_priorities.end()
				&& std::find(p.piece_priorities.begin(), p.piece_priorities.end(), dont_download) == p.piece_priorities.end()
				&& std::find(p.have_pieces.begin(), p.have_pieces.end(), false) == p.have_pieces.end();

			m_connections_initialized = true;
		}
		else
		{
			if (!p.name.empty()) m_name.reset(new std::string(p.name));
		}

		TORRENT_ASSERT(is_single_thread());
		m_file_priority.assign(p.file_priorities.begin(), p.file_priorities.end());

		if (m_seed_mode)
		{
			m_verified.resize(m_torrent_file->num_pieces(), false);
			m_verifying.resize(m_torrent_file->num_pieces(), false);
		}

		m_total_uploaded = p.total_uploaded;
		m_total_downloaded = p.total_downloaded;

		// the number of seconds this torrent has spent in started, finished and
		// seeding state so far, respectively.
		m_active_time = seconds(p.active_time);
		m_finished_time = seconds(p.finished_time);
		m_seeding_time = seconds(p.seeding_time);

		if (m_completed_time != 0 && m_completed_time < m_added_time)
			m_completed_time = m_added_time;

		// --- V2 HASHES ---

		if (m_torrent_file->is_valid() && m_torrent_file->info_hash().has_v2())
		{
			if (!p.merkle_trees.empty())
				m_torrent_file->internal_load_merkle_trees(p.merkle_trees);

			if (!p.verified_leaf_hashes.empty())
			{
				TORRENT_ASSERT(!has_hash_picker());
				aux::vector<aux::vector<bool>, file_index_t> verified;
				verified.reserve(p.verified_leaf_hashes.size());
				for (auto const& v : p.verified_leaf_hashes)
					verified.emplace_back(v.begin(), v.end());
				TORRENT_ASSERT(!m_hash_picker);
				need_hash_picker(std::move(verified));
			}
		}

		if (valid_metadata())
		{
			inc_stats_counter(counters::num_total_pieces_added
				, m_torrent_file->num_pieces());
		}
	}

	void torrent::inc_stats_counter(int c, int value)
	{ m_ses.stats_counters().inc_stats_counter(c, value); }

	int torrent::current_stats_state() const
	{
		if (m_abort || !m_added)
			return counters::num_checking_torrents + no_gauge_state;

		if (has_error()) return counters::num_error_torrents;
		if (m_paused || m_graceful_pause_mode)
		{
			if (!is_auto_managed()) return counters::num_stopped_torrents;
			if (is_seed()) return counters::num_queued_seeding_torrents;
			return counters::num_queued_download_torrents;
		}
		if (state() == torrent_status::checking_files
#if TORRENT_ABI_VERSION == 1
			|| state() == torrent_status::queued_for_checking
#endif
			)
			return counters::num_checking_torrents;
		else if (is_seed()) return counters::num_seeding_torrents;
		else if (is_upload_only()) return counters::num_upload_only_torrents;
		return counters::num_downloading_torrents;
	}

	void torrent::update_gauge()
	{
		int const new_gauge_state = current_stats_state() - counters::num_checking_torrents;
		TORRENT_ASSERT(new_gauge_state >= 0);
		TORRENT_ASSERT(new_gauge_state <= no_gauge_state);

		if (new_gauge_state == int(m_current_gauge_state)) return;

		if (m_current_gauge_state != no_gauge_state)
			inc_stats_counter(m_current_gauge_state + counters::num_checking_torrents, -1);
		if (new_gauge_state != no_gauge_state)
			inc_stats_counter(new_gauge_state + counters::num_checking_torrents, 1);

		TORRENT_ASSERT(new_gauge_state >= 0);
		TORRENT_ASSERT(new_gauge_state <= no_gauge_state);
		m_current_gauge_state = static_cast<std::uint32_t>(new_gauge_state);
	}

	void torrent::leave_seed_mode(seed_mode_t const checking)
	{
		if (!m_seed_mode) return;

		if (checking == seed_mode_t::check_files)
		{
			// this means the user promised we had all the
			// files, but it turned out we didn't. This is
			// an error.

			// TODO: 2 post alert

#ifndef TORRENT_DISABLE_LOGGING
			debug_log("*** FAILED SEED MODE, rechecking");
#endif
		}

#ifndef TORRENT_DISABLE_LOGGING
		debug_log("*** LEAVING SEED MODE (%s)"
			, checking == seed_mode_t::skip_checking ? "as seed" : "as non-seed");
#endif
		m_seed_mode = false;
		// seed is false if we turned out not
		// to be a seed after all
		if (checking == seed_mode_t::check_files
			&& state() != torrent_status::checking_resume_data)
		{
			m_have_all = false;
			set_state(torrent_status::downloading);
			force_recheck();
		}
		m_num_verified = 0;
		m_verified.clear();
		m_verifying.clear();

		set_need_save_resume();
	}

	void torrent::verified(piece_index_t const piece)
	{
		TORRENT_ASSERT(!m_verified.get_bit(piece));
		++m_num_verified;
		m_verified.set_bit(piece);
	}

	void torrent::start()
	{
		TORRENT_ASSERT(is_single_thread());
		TORRENT_ASSERT(m_was_started == false);
#if TORRENT_USE_ASSERTS
		m_was_started = true;
#endif

		// Some of these calls may log to the torrent debug log, which requires a
		// call to get_handle(), which requires the torrent object to be fully
		// constructed, as it relies on get_shared_from_this()
		if (m_add_torrent_params)
		{
#if TORRENT_ABI_VERSION == 1
			if (m_add_torrent_params->internal_resume_data_error
				&& m_ses.alerts().should_post<fastresume_rejected_alert>())
			{
				m_ses.alerts().emplace_alert<fastresume_rejected_alert>(get_handle()
					, m_add_torrent_params->internal_resume_data_error, ""
					, operation_t::unknown);
			}
#endif

			add_torrent_params const& p = *m_add_torrent_params;

			set_max_uploads(p.max_uploads, false);
			set_max_connections(p.max_connections, false);
			set_limit_impl(p.upload_limit, peer_connection::upload_channel, false);
			set_limit_impl(p.download_limit, peer_connection::download_channel, false);

			for (auto const& peer : p.peers)
			{
				add_peer(peer, peer_info::resume_data);
			}

#ifndef TORRENT_DISABLE_LOGGING
			if (should_log() && !p.peers.empty())
			{
				std::string str;
				for (auto const& peer : p.peers)
				{
					str += peer.address().to_string();
					str += ' ';
				}
				debug_log("add_torrent add_peer() [ %s] connect-candidates: %d"
					, str.c_str(), m_peer_list
					? m_peer_list->num_connect_candidates() : -1);
			}
#endif
		}

#ifndef TORRENT_DISABLE_LOGGING
		if (should_log())
		{
			debug_log("creating torrent: %s max-uploads: %d max-connections: %d "
				"upload-limit: %d download-limit: %d flags: %s%s%s%s%s%s%s%s%s%s%s "
				"save-path: %s"
				, torrent_file().name().c_str()
				, int(m_max_uploads)
				, int(m_max_connections)
				, upload_limit()
				, download_limit()
				, m_seed_mode ? "seed-mode " : ""
				, m_upload_mode ? "upload-mode " : ""
#ifndef TORRENT_DISABLE_SHARE_MODE
				, m_share_mode ? "share-mode " : ""
#else
				, ""
#endif
				, m_apply_ip_filter ? "apply-ip-filter " : ""
				, m_paused ? "paused " : ""
				, m_auto_managed ? "auto-managed " : ""
				, m_state_subscription ? "update-subscribe " : ""
#ifndef TORRENT_DISABLE_SUPERSEEDING
				, m_super_seeding ? "super-seeding " : ""
#else
				, ""
#endif
				, m_sequential_download ? "sequential-download " : ""
				, (m_add_torrent_params && m_add_torrent_params->flags & torrent_flags::override_trackers)
					? "override-trackers "  : ""
				, (m_add_torrent_params && m_add_torrent_params->flags & torrent_flags::override_web_seeds)
					? "override-web-seeds " : ""
				, m_save_path.c_str()
				);
		}
#endif

		update_gauge();

		update_want_peers();
		update_want_scrape();
		update_want_tick();
		update_state_list();

		if (m_torrent_file->is_valid())
		{
			init();
		}
		else
		{
			// we need to start announcing since we don't have any
			// metadata. To receive peers to ask for it.
			set_state(torrent_status::downloading_metadata);
			start_announcing();
		}

#if TORRENT_USE_INVARIANT_CHECKS
		check_invariant();
#endif
	}

	void torrent::set_apply_ip_filter(bool b)
	{
		if (b == m_apply_ip_filter) return;
		if (b)
		{
			inc_stats_counter(counters::non_filter_torrents, -1);
		}
		else
		{
			inc_stats_counter(counters::non_filter_torrents);
		}
		m_apply_ip_filter = b;
		ip_filter_updated();
		state_updated();
	}

	void torrent::set_ip_filter(std::shared_ptr<const ip_filter> ipf)
	{
		m_ip_filter = std::move(ipf);
		if (!m_apply_ip_filter) return;
		ip_filter_updated();
	}

#ifndef TORRENT_DISABLE_DHT
	bool torrent::should_announce_dht() const
	{
		TORRENT_ASSERT(is_single_thread());
		if (!m_enable_dht) return false;
		if (!m_ses.announce_dht()) return false;

		if (!m_ses.dht()) return false;
		if (m_torrent_file->is_valid() && !m_files_checked) return false;
		if (!m_announce_to_dht) return false;
		if (m_paused) return false;

		// don't announce private torrents
		if (m_torrent_file->is_valid() && m_torrent_file->priv()) return false;
		if (m_trackers.empty()) return true;
		if (!settings().get_bool(settings_pack::use_dht_as_fallback)) return true;

		return std::none_of(m_trackers.begin(), m_trackers.end()
			, [](aux::announce_entry const& tr) { return bool(tr.verified); });
	}

#endif

	torrent::~torrent()
	{
		// TODO: 3 assert there are no outstanding async operations on this
		// torrent

#if TORRENT_USE_ASSERTS
		for (torrent_list_index_t i{}; i != m_links.end_index(); ++i)
		{
			if (!m_links[i].in_list()) continue;
			m_links[i].unlink(m_ses.torrent_list(i), i);
		}
#endif

		// The invariant can't be maintained here, since the torrent
		// is being destructed, all weak references to it have been
		// reset, which means that all its peers already have an
		// invalidated torrent pointer (so it cannot be verified to be correct)

		// i.e. the invariant can only be maintained if all connections have
		// been closed by the time the torrent is destructed. And they are
		// supposed to be closed. So we can still do the invariant check.

		// however, the torrent object may be destructed from the main
		// thread when shutting down, if the disk cache has references to it.
		// this means that the invariant check that this is called from the
		// network thread cannot be maintained

		TORRENT_ASSERT(m_peer_class == peer_class_t{0});
		TORRENT_ASSERT(m_connections.empty());
		// just in case, make sure the session accounting is kept right
		for (auto p : m_connections)
			m_ses.close_connection(p);
	}

	void torrent::read_piece(piece_index_t const piece)
	{
		error_code ec;
		if (m_abort || m_deleted)
		{
			ec.assign(boost::system::errc::operation_canceled, generic_category());
		}
		else if (!valid_metadata())
		{
			ec.assign(errors::no_metadata, libtorrent_category());
		}
		else if (piece < piece_index_t{0} || piece >= m_torrent_file->end_piece())
		{
			ec.assign(errors::invalid_piece_index, libtorrent_category());
		}

		if (ec)
		{
			m_ses.alerts().emplace_alert<read_piece_alert>(get_handle(), piece, ec);
			return;
		}

		const int piece_size = m_torrent_file->piece_size(piece);
		const int blocks_in_piece = (piece_size + block_size() - 1) / block_size();

		TORRENT_ASSERT(blocks_in_piece > 0);
		TORRENT_ASSERT(piece_size > 0);

		if (blocks_in_piece == 0)
		{
			// this shouldn't actually happen
			boost::shared_array<char> buf;
			m_ses.alerts().emplace_alert<read_piece_alert>(
				get_handle(), piece, buf, 0);
			return;
		}

		std::shared_ptr<read_piece_struct> rp = std::make_shared<read_piece_struct>();
		rp->piece_data.reset(new (std::nothrow) char[std::size_t(piece_size)]);
		if (!rp->piece_data)
		{
			m_ses.alerts().emplace_alert<read_piece_alert>(
				get_handle(), piece, error_code(boost::system::errc::not_enough_memory, generic_category()));
			return;
		}
		rp->blocks_left = blocks_in_piece;
		rp->fail = false;

		peer_request r;
		r.piece = piece;
		r.start = 0;
		auto self = shared_from_this();
		for (int i = 0; i < blocks_in_piece; ++i, r.start += block_size())
		{
			r.length = std::min(piece_size - r.start, block_size());
			m_ses.disk_thread().async_read(m_storage, r
				, [self, r, rp](disk_buffer_holder block, storage_error const& se) mutable
				{ self->on_disk_read_complete(std::move(block), se, r, rp); });
		}
		m_ses.disk_thread().submit_jobs();
	}

#ifndef TORRENT_DISABLE_SHARE_MODE
	void torrent::send_share_mode()
	{
#ifndef TORRENT_DISABLE_EXTENSIONS
		for (auto const pc : m_connections)
		{
			TORRENT_INCREMENT(m_iterating_connections);
			if (pc->type() != connection_type::bittorrent) continue;
			auto* p = static_cast<bt_peer_connection*>(pc);
			p->write_share_mode();
		}
#endif
	}
#endif // TORRENT_DISABLE_SHARE_MODE

	void torrent::send_upload_only()
	{
#ifndef TORRENT_DISABLE_EXTENSIONS

#ifndef TORRENT_DISABLE_SHARE_MODE
		if (share_mode()) return;
#endif
#ifndef TORRENT_DISABLE_SUPERSEEDING
		if (super_seeding()) return;
#endif

		// if we send upload-only, the other end is very likely to disconnect
		// us, at least if it's a seed. If we don't want to close redundant
		// connections, don't sent upload-only
		if (!settings().get_bool(settings_pack::close_redundant_connections)) return;

		// if we're super seeding, we don't want to make peers
		// think that we only have a single piece and is upload
		// only, since they might disconnect immediately when
		// they have downloaded a single piece, although we'll
		// make another piece available
		bool const upload_only_enabled = is_upload_only()
#ifndef TORRENT_DISABLE_SUPERSEEDING
			&& !super_seeding()
#endif
			;

		for (auto p : m_connections)
		{
			TORRENT_INCREMENT(m_iterating_connections);

			p->send_not_interested();
			p->send_upload_only(upload_only_enabled);
		}
#endif // TORRENT_DISABLE_EXTENSIONS
	}

	torrent_flags_t torrent::flags() const
	{
		torrent_flags_t ret = torrent_flags_t{};
		if (m_seed_mode)
			ret |= torrent_flags::seed_mode;
		if (m_upload_mode)
			ret |= torrent_flags::upload_mode;
#ifndef TORRENT_DISABLE_SHARE_MODE
		if (m_share_mode)
			ret |= torrent_flags::share_mode;
#endif
		if (m_apply_ip_filter)
			ret |= torrent_flags::apply_ip_filter;
		if (is_torrent_paused())
			ret |= torrent_flags::paused;
		if (m_auto_managed)
			ret |= torrent_flags::auto_managed;
#ifndef TORRENT_DISABLE_SUPERSEEDING
		if (m_super_seeding)
			ret |= torrent_flags::super_seeding;
#endif
		if (m_sequential_download)
			ret |= torrent_flags::sequential_download;
		if (m_stop_when_ready)
			ret |= torrent_flags::stop_when_ready;
		if (!m_enable_dht)
			ret |= torrent_flags::disable_dht;
		if (!m_enable_lsd)
			ret |= torrent_flags::disable_lsd;
		if (!m_enable_pex)
			ret |= torrent_flags::disable_pex;
		return ret;
	}

	void torrent::set_flags(torrent_flags_t const flags
		, torrent_flags_t const mask)
	{
		if ((mask & torrent_flags::seed_mode)
			&& !(flags & torrent_flags::seed_mode))
		{
			leave_seed_mode(seed_mode_t::check_files);
		}
		if (mask & torrent_flags::upload_mode)
			set_upload_mode(bool(flags & torrent_flags::upload_mode));
#ifndef TORRENT_DISABLE_SHARE_MODE
		if (mask & torrent_flags::share_mode)
			set_share_mode(bool(flags & torrent_flags::share_mode));
#endif
		if (mask & torrent_flags::apply_ip_filter)
			set_apply_ip_filter(bool(flags & torrent_flags::apply_ip_filter));
		if (mask & torrent_flags::paused)
		{
			if (flags & torrent_flags::paused)
				pause(torrent_handle::graceful_pause);
			else
				resume();
		}
		if (mask & torrent_flags::auto_managed)
			auto_managed(bool(flags & torrent_flags::auto_managed));
#ifndef TORRENT_DISABLE_SUPERSEEDING
		if (mask & torrent_flags::super_seeding)
			set_super_seeding(bool(flags & torrent_flags::super_seeding));
#endif
		if (mask & torrent_flags::sequential_download)
			set_sequential_download(bool(flags & torrent_flags::sequential_download));
		if (mask & torrent_flags::stop_when_ready)
			stop_when_ready(bool(flags & torrent_flags::stop_when_ready));
		if (mask & torrent_flags::disable_dht)
			m_enable_dht = !bool(flags & torrent_flags::disable_dht);
		if (mask & torrent_flags::disable_lsd)
			m_enable_lsd = !bool(flags & torrent_flags::disable_lsd);
		if (mask & torrent_flags::disable_pex)
			m_enable_pex = !bool(flags & torrent_flags::disable_pex);
	}

#ifndef TORRENT_DISABLE_SHARE_MODE
	void torrent::set_share_mode(bool s)
	{
		if (s == m_share_mode) return;

		m_share_mode = s;
#ifndef TORRENT_DISABLE_LOGGING
		debug_log("*** set-share-mode: %d", s);
#endif
		if (m_share_mode)
		{
			std::size_t const num_files = valid_metadata()
				? std::size_t(m_torrent_file->num_files())
				: m_file_priority.size();
			// in share mode, all pieces have their priorities initialized to
			// dont_download
			prioritize_files(aux::vector<download_priority_t, file_index_t>(num_files, dont_download));
		}
	}
#endif // TORRENT_DISABLE_SHARE_MODE

	void torrent::set_upload_mode(bool b)
	{
		if (b == m_upload_mode) return;

		m_upload_mode = b;
#ifndef TORRENT_DISABLE_LOGGING
		debug_log("*** set-upload-mode: %d", b);
#endif

		update_gauge();
		state_updated();
		send_upload_only();

		if (m_upload_mode)
		{
			// clear request queues of all peers
			for (auto p : m_connections)
			{
				TORRENT_INCREMENT(m_iterating_connections);
				// we may want to disconnect other upload-only peers
				if (p->upload_only())
					p->update_interest();
				p->cancel_all_requests();
			}
			// this is used to try leaving upload only mode periodically
			m_upload_mode_time = aux::time_now32();
		}
		else if (m_peer_list)
		{
			// reset last_connected, to force fast reconnect after leaving upload mode
			for (auto pe : *m_peer_list)
			{
				pe->last_connected = 0;
			}

			// send_block_requests on all peers
			for (auto p : m_connections)
			{
				TORRENT_INCREMENT(m_iterating_connections);
				// we may be interested now, or no longer interested
				p->update_interest();
				p->send_block_requests();
			}
		}
	}

	void torrent::need_peer_list()
	{
		if (m_peer_list) return;
		m_peer_list = std::make_unique<peer_list>(m_ses.get_peer_allocator());
	}

	void torrent::handle_exception()
	{
		try
		{
			throw;
		}
		catch (system_error const& err)
		{
#ifndef TORRENT_DISABLE_LOGGING
			if (should_log())
			{
				debug_log("torrent exception: (%d) %s: %s"
					, err.code().value(), err.code().message().c_str()
					, err.what());
			}
#endif
			set_error(err.code(), torrent_status::error_file_exception);
		}
		catch (std::exception const& err)
		{
			TORRENT_UNUSED(err);
			set_error(error_code(), torrent_status::error_file_exception);
#ifndef TORRENT_DISABLE_LOGGING
			if (should_log())
			{
				debug_log("torrent exception: %s", err.what());
			}
#endif
		}
		catch (...)
		{
			set_error(error_code(), torrent_status::error_file_exception);
#ifndef TORRENT_DISABLE_LOGGING
			if (should_log())
			{
				debug_log("torrent exception: unknown");
			}
#endif
		}
	}

	void torrent::handle_disk_error(string_view job_name
		, storage_error const& error
		, peer_connection* c
		, disk_class rw)
	{
		TORRENT_UNUSED(job_name);
		TORRENT_ASSERT(is_single_thread());
		TORRENT_ASSERT(error);

#ifndef TORRENT_DISABLE_LOGGING
		if (should_log())
		{
			debug_log("disk error: (%d) %s [%*s : %s] in file: %s"
				, error.ec.value(), error.ec.message().c_str()
				, int(job_name.size()), job_name.data()
				, operation_name(error.operation)
				, resolve_filename(error.file()).c_str());
		}
#endif

		if (error.ec == boost::system::errc::not_enough_memory)
		{
			if (alerts().should_post<file_error_alert>())
				alerts().emplace_alert<file_error_alert>(error.ec
					, resolve_filename(error.file()), error.operation, get_handle());
			if (c) c->disconnect(errors::no_memory, error.operation);
			return;
		}

		if (error.ec == boost::asio::error::operation_aborted) return;

		// notify the user of the error
		if (alerts().should_post<file_error_alert>())
			alerts().emplace_alert<file_error_alert>(error.ec
				, resolve_filename(error.file()), error.operation, get_handle());

		// if a write operation failed, and future writes are likely to
		// fail, while reads may succeed, just set the torrent to upload mode
		// if we make an incorrect assumption here, it's not the end of the
		// world, if we ever issue a read request and it fails as well, we
		// won't get in here and we'll actually end up pausing the torrent
		if (rw == disk_class::write
			&& (error.ec == boost::system::errc::read_only_file_system
			|| error.ec == boost::system::errc::permission_denied
			|| error.ec == boost::system::errc::operation_not_permitted
			|| error.ec == boost::system::errc::no_space_on_device
			|| error.ec == boost::system::errc::file_too_large))
		{
			// if we failed to write, stop downloading and just
			// keep seeding.
			// TODO: 1 make this depend on the error and on the filesystem the
			// files are being downloaded to. If the error is no_space_left_on_device
			// and the filesystem doesn't support sparse files, only zero the priorities
			// of the pieces that are at the tails of all files, leaving everything
			// up to the highest written piece in each file
			set_upload_mode(true);
			return;
		}

		// put the torrent in an error-state
		set_error(error.ec, error.file());

		// if the error appears to be more serious than a full disk, just pause the torrent
		pause();
	}

	void torrent::on_piece_fail_sync(piece_index_t, piece_block) try
	{
		if (m_abort) return;

		update_gauge();
		// some peers that previously was no longer interesting may
		// now have become interesting, since we lack this one piece now.
		for (auto i = begin(); i != end();)
		{
			peer_connection* p = *i;
			// update_interest may disconnect the peer and
			// invalidate the iterator
			++i;
			// no need to do anything with peers that
			// already are interested. Gaining a piece may
			// only make uninteresting peers interesting again.
			if (p->is_interesting()) continue;
			p->update_interest();
			if (!m_abort)
			{
				if (request_a_block(*this, *p))
					inc_stats_counter(counters::hash_fail_piece_picks);
				p->send_block_requests();
			}
		}
	}
	catch (...) { handle_exception(); }

	void torrent::on_disk_read_complete(disk_buffer_holder buffer
		, storage_error const& se
		, peer_request const&  r, std::shared_ptr<read_piece_struct> rp) try
	{
		// hold a reference until this function returns
		TORRENT_ASSERT(is_single_thread());

		--rp->blocks_left;
		if (se)
		{
			rp->fail = true;
			rp->error = se.ec;
			handle_disk_error("read", se);
		}
		else
		{
			std::memcpy(rp->piece_data.get() + r.start, buffer.data(), aux::numeric_cast<std::size_t>(r.length));
		}

		if (rp->blocks_left == 0)
		{
			int size = m_torrent_file->piece_size(r.piece);
			if (rp->fail)
			{
				m_ses.alerts().emplace_alert<read_piece_alert>(
					get_handle(), r.piece, rp->error);
			}
			else
			{
				m_ses.alerts().emplace_alert<read_piece_alert>(
					get_handle(), r.piece, rp->piece_data, size);
			}
		}
	}
	catch (...) { handle_exception(); }

	storage_mode_t torrent::storage_mode() const
	{ return storage_mode_t(m_storage_mode); }

	void torrent::clear_peers()
	{
		disconnect_all(error_code(), operation_t::unknown);
		if (m_peer_list) m_peer_list->clear();
	}

	void torrent::need_picker()
	{
		if (m_picker) return;

		TORRENT_ASSERT(valid_metadata());
		TORRENT_ASSERT(m_connections_initialized);

		INVARIANT_CHECK;

		// if we have all pieces we should not have a picker
		// unless we're in suggest mode
		TORRENT_ASSERT(!m_have_all
			|| settings().get_int(settings_pack::suggest_mode)
			== settings_pack::suggest_read_cache);

		int const blocks_per_piece
			= (m_torrent_file->piece_length() + block_size() - 1) / block_size();
		int const blocks_in_last_piece
			= ((m_torrent_file->total_size() % m_torrent_file->piece_length())
			+ block_size() - 1) / block_size();

		auto pp = std::make_unique<piece_picker>(blocks_per_piece
			, blocks_in_last_piece
			, m_torrent_file->num_pieces());

		if (m_have_all) pp->we_have_all();

		// initialize the file progress too
		if (m_file_progress.empty())
			m_file_progress.init(*pp, m_torrent_file->files());

		m_picker = std::move(pp);

		update_gauge();

		for (auto const p : m_connections)
		{
			TORRENT_INCREMENT(m_iterating_connections);
			if (p->is_disconnecting()) continue;
			peer_has(p->get_bitfield(), p);
		}
	}

	void torrent::need_hash_picker(aux::vector<aux::vector<bool>, file_index_t> verified)
	{
		if (m_hash_picker)
		{
			// we only set this if we create the picker on torrent creation,
			// which is the first time we construct the hash picker in that case
			TORRENT_ASSERT(verified.empty());
			return;
		}

		TORRENT_ASSERT(valid_metadata());
		TORRENT_ASSERT(m_connections_initialized);

		//INVARIANT_CHECK;

		m_hash_picker.reset(new hash_picker(m_torrent_file->orig_files()
			, m_torrent_file->internal_merkle_trees(), std::move(verified)
			, m_torrent_file->v2_piece_hashes_verified()
				&& m_torrent_file->piece_length() == default_block_size));
	}

	struct piece_refcount
	{
		piece_refcount(piece_picker& p, piece_index_t piece)
			: m_picker(p)
			, m_piece(piece)
		{
			m_picker.inc_refcount(m_piece, nullptr);
		}

		piece_refcount(piece_refcount const&) = delete;
		piece_refcount& operator=(piece_refcount const&) = delete;

		~piece_refcount()
		{
			m_picker.dec_refcount(m_piece, nullptr);
		}

	private:
		piece_picker& m_picker;
		piece_index_t m_piece;
	};

	// TODO: 3 there's some duplication between this function and
	// peer_connection::incoming_piece(). is there a way to merge something?
	void torrent::add_piece(piece_index_t const piece, char const* data
		, add_piece_flags_t const flags)
	{
		TORRENT_ASSERT(is_single_thread());
		int const piece_size = m_torrent_file->piece_size(piece);
		int const blocks_in_piece = (piece_size + block_size() - 1) / block_size();

		if (m_deleted) return;

		// avoid crash trying to access the picker when there is none
		if (m_have_all && !has_picker()) return;

		need_picker();

		if (picker().have_piece(piece)
			&& !(flags & torrent_handle::overwrite_existing))
			return;

		peer_request p;
		p.piece = piece;
		p.start = 0;
		piece_refcount refcount{picker(), piece};
		auto self = shared_from_this();
		for (int i = 0; i < blocks_in_piece; ++i, p.start += block_size())
		{
			piece_block const block(piece, i);
			if (!(flags & torrent_handle::overwrite_existing)
				&& picker().is_finished(block))
				continue;

			p.length = std::min(piece_size - p.start, block_size());

			m_stats_counters.inc_stats_counter(counters::queued_write_bytes, p.length);
			m_ses.disk_thread().async_write(m_storage, p, data + p.start, nullptr
				, [self, p](storage_error const& error) { self->on_disk_write_complete(error, p); });

			bool const was_finished = picker().is_piece_finished(p.piece);
			bool const multi = picker().num_peers(block) > 1;

			picker().mark_as_downloading(block, nullptr);
			picker().mark_as_writing(block, nullptr);

			if (multi) cancel_block(block);

			// did we just finish the piece?
			// this means all blocks are either written
			// to disk or are in the disk write cache
			if (picker().is_piece_finished(p.piece) && !was_finished)
			{
				verify_piece(p.piece);
			}
		}
	}

	void torrent::on_disk_write_complete(storage_error const& error
		, peer_request const& p) try
	{
		TORRENT_ASSERT(is_single_thread());

		m_stats_counters.inc_stats_counter(counters::queued_write_bytes, -p.length);

//		std::fprintf(stderr, "torrent::on_disk_write_complete ret:%d piece:%d block:%d\n"
//			, j->ret, j->piece, j->offset/0x4000);

		INVARIANT_CHECK;
		if (m_abort) return;
		piece_block const block_finished(p.piece, p.start / block_size());

		if (error)
		{
			handle_disk_error("write", error);
			return;
		}

		if (!has_picker()) return;

		// if we already have this block, just ignore it.
		// this can happen if the same block is passed in through
		// add_piece() multiple times
		if (picker().is_finished(block_finished)) return;

		picker().mark_as_finished(block_finished, nullptr);
		maybe_done_flushing();

		if (alerts().should_post<block_finished_alert>())
		{
			alerts().emplace_alert<block_finished_alert>(get_handle(),
				tcp::endpoint(), peer_id(), block_finished.block_index
				, block_finished.piece_index);
		}
	}
	catch (...) { handle_exception(); }

	peer_request torrent::to_req(piece_block const& p) const
	{
		int block_offset = p.block_index * block_size();
		int block = std::min(torrent_file().piece_size(
			p.piece_index) - block_offset, block_size());
		TORRENT_ASSERT(block > 0);
		TORRENT_ASSERT(block <= block_size());

		peer_request r;
		r.piece = p.piece_index;
		r.start = block_offset;
		r.length = block;
		return r;
	}

	std::string torrent::name() const
	{
		if (valid_metadata()) return m_torrent_file->name();
		if (m_name) return *m_name;
		return "";
	}

#ifndef TORRENT_DISABLE_EXTENSIONS

	void torrent::add_extension(std::shared_ptr<torrent_plugin> ext)
	{
		m_extensions.push_back(ext);
	}

	void torrent::remove_extension(std::shared_ptr<torrent_plugin> ext)
	{
		auto const i = std::find(m_extensions.begin(), m_extensions.end(), ext);
		if (i == m_extensions.end()) return;
		m_extensions.erase(i);
	}

	void torrent::add_extension_fun(std::function<std::shared_ptr<torrent_plugin>(torrent_handle const&, client_data_t)> const& ext
		, client_data_t userdata)
	{
		std::shared_ptr<torrent_plugin> tp(ext(get_handle(), userdata));
		if (!tp) return;

		add_extension(tp);

		for (auto p : m_connections)
		{
			TORRENT_INCREMENT(m_iterating_connections);
			std::shared_ptr<peer_plugin> pp(tp->new_connection(peer_connection_handle(p->self())));
			if (pp) p->add_extension(std::move(pp));
		}

		// if files are checked for this torrent, call the extension
		// to let it initialize itself
		if (m_connections_initialized)
			tp->on_files_checked();
	}

#endif

#ifdef TORRENT_SSL_PEERS
	bool torrent::verify_peer_cert(bool const preverified, ssl::verify_context& ctx)
	{
		// if the cert wasn't signed by the correct CA, fail the verification
		if (!preverified) return false;

		std::string expected = m_torrent_file->name();
#ifndef TORRENT_DISABLE_LOGGING
		std::string names;
		bool match = false;
#endif

#ifdef TORRENT_USE_OPENSSL
#ifdef __clang__
#pragma clang diagnostic push
#pragma clang diagnostic ignored "-Wdeprecated-declarations"
#pragma clang diagnostic ignored "-Wused-but-marked-unused"
#pragma clang diagnostic ignored "-Wold-style-cast"
#pragma clang diagnostic ignored "-Wzero-as-null-pointer-constant"
#endif
		// we're only interested in checking the certificate at the end of the chain.
		// any certificate that isn't the leaf (i.e. the one presented by the peer)
		// should be accepted automatically, given preverified is true. The leaf certificate
		// need to be verified to make sure its DN matches the info-hash
		int depth = X509_STORE_CTX_get_error_depth(ctx.native_handle());
		if (depth > 0) return true;

		X509* cert = X509_STORE_CTX_get_current_cert(ctx.native_handle());

		// Go through the alternate names in the certificate looking for matching DNS entries
		auto* gens = static_cast<GENERAL_NAMES*>(
			X509_get_ext_d2i(cert, NID_subject_alt_name, nullptr, nullptr));

		for (int i = 0; i < sk_GENERAL_NAME_num(gens); ++i)
		{
			GENERAL_NAME* gen = sk_GENERAL_NAME_value(gens, i);
			if (gen->type != GEN_DNS) continue;
			ASN1_IA5STRING* domain = gen->d.dNSName;
			if (domain->type != V_ASN1_IA5STRING || !domain->data || !domain->length) continue;
			auto const* torrent_name = reinterpret_cast<char const*>(domain->data);
			auto const name_length = aux::numeric_cast<std::size_t>(domain->length);

#ifndef TORRENT_DISABLE_LOGGING
			if (i > 1) names += " | n: ";
			names.append(torrent_name, name_length);
#endif
			if (std::strncmp(torrent_name, "*", name_length) == 0
				|| std::strncmp(torrent_name, expected.c_str(), name_length) == 0)
			{
#ifndef TORRENT_DISABLE_LOGGING
				match = true;
				// if we're logging, keep looping over all names,
				// for completeness of the log
				continue;
#else
				return true;
#endif
			}
		}

		// no match in the alternate names, so try the common names. We should only
		// use the "most specific" common name, which is the last one in the list.
		X509_NAME* name = X509_get_subject_name(cert);
		int i = -1;
		ASN1_STRING* common_name = nullptr;
		while ((i = X509_NAME_get_index_by_NID(name, NID_commonName, i)) >= 0)
		{
			X509_NAME_ENTRY* name_entry = X509_NAME_get_entry(name, i);
			common_name = X509_NAME_ENTRY_get_data(name_entry);
		}
		if (common_name && common_name->data && common_name->length)
		{
			auto const* torrent_name = reinterpret_cast<char const*>(common_name->data);
			auto const name_length = aux::numeric_cast<std::size_t>(common_name->length);

#ifndef TORRENT_DISABLE_LOGGING
			if (!names.empty()) names += " | n: ";
			names.append(torrent_name, name_length);
#endif
			if (std::strncmp(torrent_name, "*", name_length) == 0
				|| std::strncmp(torrent_name, expected.c_str(), name_length) == 0)
			{
#ifdef TORRENT_DISABLE_LOGGING
				return true;
#else
				match = true;
#endif

			}
		}
#ifdef __clang__
#pragma clang diagnostic pop
#endif

#elif defined TORRENT_USE_GNUTLS
		gnutls_x509_crt_t cert = ctx.native_handle();

		// We don't use gnutls_x509_crt_check_hostname()
		// as it doesn't handle wildcards the way we need here

		char buf[256];
		unsigned int seq = 0;
		while(true) {
			size_t len = sizeof(buf);
			int ret = gnutls_x509_crt_get_subject_alt_name(cert, seq, buf, &len, nullptr);
			if(ret == GNUTLS_E_REQUESTED_DATA_NOT_AVAILABLE) break;
			if(ret == GNUTLS_E_SUCCESS)
			{
#ifndef TORRENT_DISABLE_LOGGING
				if (!names.empty()) names += " | n: ";
				names.append(buf, len);
#endif
				if (std::strncmp(buf, "*", len) == 0
					|| std::strncmp(buf, expected.c_str(), len) == 0)
				{
#ifndef TORRENT_DISABLE_LOGGING
					match = true;
					continue;
#else
					return true;
#endif
				}
			}
			++seq;
		}

		// no match in the alternate names, so try the common name
		size_t len = sizeof(buf);
		int ret = gnutls_x509_crt_get_dn_by_oid(cert, GNUTLS_OID_X520_COMMON_NAME, 0, 0, buf, &len);
		if(ret == GNUTLS_E_SUCCESS)
		{
#ifndef TORRENT_DISABLE_LOGGING
			if (!names.empty()) names += " | n: ";
			names.append(buf, len);
#endif
			if (std::strncmp(buf, "*", len) == 0
				|| std::strncmp(buf, expected.c_str(), len) == 0)
			{
#ifdef TORRENT_DISABLE_LOGGING
				return true;
#else
				match = true;
#endif
			}
		}
#endif // TORRENT_USE_GNUTLS

#ifndef TORRENT_DISABLE_LOGGING
		debug_log("<== incoming SSL CONNECTION [ n: %s | match: %s ]"
			, names.c_str(), match?"yes":"no");
		return match;
#else
		return false;
#endif
	}

	void torrent::init_ssl(string_view cert)
	{
		// create the SSL context for this torrent. We need to
		// inject the root certificate, and no other, to
		// verify other peers against
		std::unique_ptr<ssl::context> ctx(std::make_unique<ssl::context>(ssl::context::tls));

		ctx->set_options(ssl::context::default_workarounds
			| ssl::context::no_sslv2
			| ssl::context::no_sslv3
			| ssl::context::single_dh_use);

		error_code ec;
		ctx->set_verify_mode(ssl::context::verify_peer
			| ssl::context::verify_fail_if_no_peer_cert
			| ssl::context::verify_client_once, ec);
		if (ec)
		{
			set_error(ec, torrent_status::error_file_ssl_ctx);
			pause();
			return;
		}

		// the verification function verifies the distinguished name
		// of a peer certificate to make sure it matches the info-hash
		// of the torrent, or that it's a "star-cert"
		ctx->set_verify_callback(
				std::bind(&torrent::verify_peer_cert, this, _1, _2)
				, ec);
		if (ec)
		{
			set_error(ec, torrent_status::error_file_ssl_ctx);
			pause();
			return;
		}

		// set the root certificate as trust
		ssl::set_trust_certificate(ctx->native_handle(), cert, ec);
		if (ec)
		{
			set_error(ec, torrent_status::error_file_ssl_ctx);
			pause();
			return;
		}

#if 0
		char filename[100];
		std::snprintf(filename, sizeof(filename), "/tmp/%u.pem", random());
		FILE* f = fopen(filename, "w+");
		fwrite(cert.c_str(), cert.size(), 1, f);
		fclose(f);
		ctx->load_verify_file(filename);
#endif

		// if all went well, set the torrent ssl context to this one
		m_ssl_ctx = std::move(ctx);
		// tell the client we need a cert for this torrent
		alerts().emplace_alert<torrent_need_cert_alert>(get_handle());
	}
#endif // TORRENT_SSL_PEERS

	void torrent::construct_storage()
	{
		storage_params params{
			m_torrent_file->orig_files(),
			&m_torrent_file->orig_files() != &m_torrent_file->files()
				? &m_torrent_file->files() : nullptr,
			m_save_path,
			static_cast<storage_mode_t>(m_storage_mode),
			m_file_priority,
			m_info_hash.get_best()
		};

		// the shared_from_this() will create an intentional
		// cycle of ownership, se the hpp file for description.
		m_storage = m_ses.disk_thread().new_torrent(std::move(params), shared_from_this());
	}

	peer_connection* torrent::find_lowest_ranking_peer() const
	{
		auto lowest_rank = end();
		for (auto i = begin(); i != end(); ++i)
		{
			// disconnecting peers don't count
			if ((*i)->is_disconnecting()) continue;
			if (lowest_rank == end() || (*lowest_rank)->peer_rank() > (*i)->peer_rank())
				lowest_rank = i;
		}

		if (lowest_rank == end()) return nullptr;
		return *lowest_rank;
	}

	// this may not be called from a constructor because of the call to
	// shared_from_this(). It's either called when we start() the torrent, or at a
	// later time if it's a magnet link, once the metadata is downloaded
	void torrent::init()
	{
		INVARIANT_CHECK;

		TORRENT_ASSERT(is_single_thread());

#ifndef TORRENT_DISABLE_LOGGING
		debug_log("init torrent: %s", torrent_file().name().c_str());
#endif

		TORRENT_ASSERT(valid_metadata());
		TORRENT_ASSERT(m_torrent_file->num_files() > 0);
		TORRENT_ASSERT(m_torrent_file->total_size() >= 0);

		if (int(m_file_priority.size()) > m_torrent_file->num_files())
			m_file_priority.resize(m_torrent_file->num_files());

		auto cert = m_torrent_file->ssl_cert();
		if (!cert.empty())
		{
			m_ssl_torrent = true;
#ifdef TORRENT_SSL_PEERS
			init_ssl(cert);
#endif
		}

		if (m_torrent_file->num_pieces() > piece_picker::max_pieces)
		{
			set_error(errors::too_many_pieces_in_torrent, torrent_status::error_file_none);
			pause();
			return;
		}

		if (m_torrent_file->num_pieces() == 0)
		{
			set_error(errors::torrent_invalid_length, torrent_status::error_file_none);
			pause();
			return;
		}

		int const blocks_per_piece
			= (m_torrent_file->piece_length() + default_block_size - 1) / default_block_size;
		if (blocks_per_piece > piece_picker::max_blocks_per_piece)
		{
			set_error(errors::invalid_piece_size, torrent_status::error_file_none);
			pause();
			return;
		}

		// --- MAPPED FILES ---
		file_storage const& fs = m_torrent_file->files();
		if (m_add_torrent_params)
		{
			for (auto const& f : m_add_torrent_params->renamed_files)
			{
				if (f.first < file_index_t(0) || f.first >= fs.end_file()) continue;
				m_torrent_file->rename_file(file_index_t(f.first), f.second);
			}
		}

		construct_storage();

#ifndef TORRENT_DISABLE_SHARE_MODE
		if (m_share_mode && valid_metadata())
		{
			// in share mode, all pieces have their priorities initialized to 0
			m_file_priority.clear();
			m_file_priority.resize(m_torrent_file->num_files(), dont_download);
		}
#endif

		// it's important to initialize the peers early, because this is what will
		// fix up their have-bitmasks to have the correct size
		// TODO: 2 add a unit test where we don't have metadata, connect to a peer
		// that sends a bitfield that's too large, then we get the metadata
		if (!m_connections_initialized)
		{
			m_connections_initialized = true;
			// all peer connections have to initialize themselves now that the metadata
			// is available
			// copy the peer list since peers may disconnect and invalidate
			// m_connections as we initialize them
			for (auto c : m_connections)
			{
				auto pc = c->self();
				if (pc->is_disconnecting()) continue;
				pc->on_metadata_impl();
				if (pc->is_disconnecting()) continue;
				pc->init();
			}
		}

		// in case file priorities were passed in via the add_torrent_params
		// and also in the case of share mode, we need to update the priorities
		// this has to be applied before piece priority
		if (!m_file_priority.empty()) update_piece_priorities(m_file_priority);

		if (m_add_torrent_params)
		{
			piece_index_t idx(0);
			if (m_add_torrent_params->piece_priorities.size() > std::size_t(m_torrent_file->num_pieces()))
				m_add_torrent_params->piece_priorities.resize(std::size_t(m_torrent_file->num_pieces()));

			for (auto prio : m_add_torrent_params->piece_priorities)
			{
				if (has_picker() || prio != default_priority)
				{
					need_picker();
					m_picker->set_piece_priority(idx, prio);
				}
				++idx;
			}
			update_gauge();
		}


		if (m_seed_mode)
		{
			m_have_all = true;
			update_gauge();
			update_state_list();
			update_want_tick();
		}
		else
		{
			need_picker();

			TORRENT_ASSERT(block_size() > 0);

			for (auto const i : fs.file_range())
			{
				if (!fs.pad_file_at(i) || fs.file_size(i) == 0) continue;

				peer_request pr = m_torrent_file->map_file(i, 0, int(fs.file_size(i)));
				int off = pr.start & (block_size() - 1);
				if (off != 0) { pr.length -= block_size() - off; pr.start += block_size() - off; }
				TORRENT_ASSERT((pr.start & (block_size() - 1)) == 0);

				int block = block_size();
				piece_block pb(pr.piece, pr.start / block);
				for (; pr.length >= block; pr.length -= block, ++pb.block_index)
				{
					if (pb.block_index == blocks_per_piece) { pb.block_index = 0; ++pb.piece_index; }
					m_picker->mark_as_pad(pb);
					++m_padding_blocks;
				}
				// ugly edge case where padfiles are not used they way they're
				// supposed to be. i.e. added back-to back or at the end
				if (pb.block_index == blocks_per_piece) { pb.block_index = 0; ++pb.piece_index; }
				if (pr.length > 0 && ((next(i) != fs.end_file() && fs.pad_file_at(next(i)))
					|| next(i) == fs.end_file()))
				{
					m_picker->mark_as_finished(pb, nullptr);
				}
			}

			if (m_padding_blocks > 0)
			{
				// if we marked an entire piece as finished, we actually
				// need to consider it finished

				std::vector<piece_picker::downloading_piece> dq
					= m_picker->get_download_queue();

				std::vector<piece_index_t> have_pieces;

				for (auto const& p : dq)
				{
					int const num_blocks = m_picker->blocks_in_piece(p.index);
					if (p.finished < num_blocks) continue;
					have_pieces.push_back(p.index);
				}

				for (auto i : have_pieces)
				{
					picker().piece_passed(i);
					TORRENT_ASSERT(picker().have_piece(i));
					we_have(i);
				}
			}
		}

		set_state(torrent_status::checking_resume_data);

		aux::vector<std::string, file_index_t> links;
#ifndef TORRENT_DISABLE_MUTABLE_TORRENTS
		if (!m_torrent_file->similar_torrents().empty()
			|| !m_torrent_file->collections().empty())
		{
			resolve_links res(m_torrent_file);

			for (auto const& ih : m_torrent_file->similar_torrents())
			{
				std::shared_ptr<torrent> t = m_ses.find_torrent(info_hash_t(ih)).lock();
				if (!t) continue;

				// Only attempt to reuse files from torrents that are seeding.
				// TODO: this could be optimized by looking up which files are
				// complete and just look at those
				if (!t->is_seed()) continue;

				res.match(t->get_torrent_copy(), t->save_path());
			}
			for (auto const& c : m_torrent_file->collections())
			{
				std::vector<std::shared_ptr<torrent>> ts = m_ses.find_collection(c);

				for (auto const& t : ts)
				{
					// Only attempt to reuse files from torrents that are seeding.
					// TODO: this could be optimized by looking up which files are
					// complete and just look at those
					if (!t->is_seed()) continue;

					res.match(t->get_torrent_copy(), t->save_path());
				}
			}

			std::vector<resolve_links::link_t> const& l = res.get_links();
			if (!l.empty())
			{
				for (auto const& i : l)
				{
					if (!i.ti) continue;
					links.push_back(combine_path(i.save_path
						, i.ti->files().file_path(i.file_idx)));
				}
			}
		}
#endif // TORRENT_DISABLE_MUTABLE_TORRENTS

#if TORRENT_USE_ASSERTS
		TORRENT_ASSERT(m_outstanding_check_files == false);
		m_outstanding_check_files = true;
#endif
		m_ses.disk_thread().async_check_files(
			m_storage, m_add_torrent_params ? m_add_torrent_params.get() : nullptr
			, std::move(links), [self = shared_from_this()](status_t st, storage_error const& error)
			{ self->on_resume_data_checked(st, error); });
#ifndef TORRENT_DISABLE_LOGGING
		debug_log("init, async_check_files");
#endif

		update_want_peers();
		update_want_tick();

		// this will remove the piece picker, if we're done with it
		maybe_done_flushing();

		m_torrent_initialized = true;
	}

	bt_peer_connection* torrent::find_introducer(tcp::endpoint const& ep) const
	{
#ifndef TORRENT_DISABLE_EXTENSIONS
		for (auto pe : m_connections)
		{
			TORRENT_INCREMENT(m_iterating_connections);
			if (pe->type() != connection_type::bittorrent) continue;
			auto* p = static_cast<bt_peer_connection*>(pe);
			if (!p->supports_holepunch()) continue;
			if (p->was_introduced_by(ep)) return p;
		}
#else
		TORRENT_UNUSED(ep);
#endif
		return nullptr;
	}

	bt_peer_connection* torrent::find_peer(tcp::endpoint const& ep) const
	{
		for (auto p : m_connections)
		{
			TORRENT_INCREMENT(m_iterating_connections);
			if (p->type() != connection_type::bittorrent) continue;
			if (p->remote() == ep) return static_cast<bt_peer_connection*>(p);
		}
		return nullptr;
	}

	peer_connection* torrent::find_peer(peer_id const& pid)
	{
		for (auto p : m_connections)
		{
			if (p->pid() == pid) return p;
		}
		return nullptr;
	}

	bool torrent::is_self_connection(peer_id const& pid) const
	{
		return m_outgoing_pids.count(pid) > 0;
	}

	void torrent::on_resume_data_checked(status_t const status
		, storage_error const& error) try
	{
#if TORRENT_USE_ASSERTS
		TORRENT_ASSERT(m_outstanding_check_files);
		m_outstanding_check_files = false;
#endif

		// when applying some of the resume data to the torrent, we will
		// trigger calls that set m_need_save_resume_data, even though we're
		// just applying the state of the resume data we loaded with. We don't
		// want anything in this function to affect the state of
		// m_need_save_resume_data, so we save it in a local variable and reset
		// it at the end of the function.
		bool const need_save_resume_data = m_need_save_resume_data;

		TORRENT_ASSERT(is_single_thread());

		if (m_abort) return;

		if (status == status_t::fatal_disk_error)
		{
			TORRENT_ASSERT(m_outstanding_check_files == false);
			m_add_torrent_params.reset();
			handle_disk_error("check_resume_data", error);
			auto_managed(false);
			pause();
			set_state(torrent_status::checking_files);
			if (should_check_files()) start_checking();
			return;
		}

		state_updated();

		if (m_add_torrent_params)
		{
			// --- PEERS ---

			for (auto const& p : m_add_torrent_params->peers)
			{
				add_peer(p , peer_info::resume_data);
			}

#ifndef TORRENT_DISABLE_LOGGING
			if (should_log() && !m_add_torrent_params->peers.empty())
			{
				std::string str;
				for (auto const& peer : m_add_torrent_params->peers)
				{
					str += peer.address().to_string();
					str += ' ';
				}
				debug_log("resume-checked add_peer() [ %s] connect-candidates: %d"
					, str.c_str(), m_peer_list
					? m_peer_list->num_connect_candidates() : -1);
			}
#endif

			for (auto const& p : m_add_torrent_params->banned_peers)
			{
				torrent_peer* peer = add_peer(p, peer_info::resume_data);
				if (peer) ban_peer(peer);
			}

			if (!m_add_torrent_params->peers.empty()
				|| !m_add_torrent_params->banned_peers.empty())
			{
				update_want_peers();
			}

#ifndef TORRENT_DISABLE_LOGGING
			if (m_peer_list && m_peer_list->num_peers() > 0)
				debug_log("resume added peers (total peers: %d)"
					, m_peer_list->num_peers());
#endif
		}

		// only report this error if the user actually provided resume data
		// (i.e. m_add_torrent_params->have_pieces)
		if ((error || status != status_t::no_error)
			&& m_add_torrent_params
			&& !m_add_torrent_params->have_pieces.empty()
			&& m_ses.alerts().should_post<fastresume_rejected_alert>())
		{
			m_ses.alerts().emplace_alert<fastresume_rejected_alert>(get_handle()
				, error.ec
				, resolve_filename(error.file())
				, error.operation);
		}

#ifndef TORRENT_DISABLE_LOGGING
		if (should_log())
		{
			if (status != status_t::no_error || error)
			{
				debug_log("fastresume data rejected: ret: %d (%d) op: %s file: %d %s"
					, static_cast<int>(status), error.ec.value()
					, operation_name(error.operation)
					, static_cast<int>(error.file())
					, error.ec.message().c_str());
			}
			else
			{
				debug_log("fastresume data accepted");
			}
		}
#endif

		bool should_start_full_check = (status != status_t::no_error)
			&& !m_seed_mode;

		// if we got a partial pieces bitfield, it means we were in the middle of
		// checking this torrent. pick it up where we left off
		if (!should_start_full_check
			&& m_add_torrent_params
			&& !m_add_torrent_params->have_pieces.empty()
			&& m_add_torrent_params->have_pieces.size() < m_torrent_file->num_pieces())
		{
			m_checking_piece = m_num_checked_pieces
				= m_add_torrent_params->have_pieces.end_index();
			should_start_full_check = true;
		}

		// if ret != 0, it means we need a full check. We don't necessarily need
		// that when the resume data check fails. For instance, if the resume data
		// is incorrect, but we don't have any files, we skip the check and initialize
		// the storage to not have anything.
		if (m_seed_mode)
		{
			m_have_all = true;
			update_gauge();
			update_state_list();
		}
		else if (status == status_t::no_error)
		{
			// there are either no files for this torrent
			// or the resume_data was accepted

			if (!error && m_add_torrent_params)
			{
				// --- PIECES ---

				int const num_pieces = std::min(m_add_torrent_params->have_pieces.size()
					, torrent_file().num_pieces());
				for (piece_index_t i = piece_index_t(0); i < piece_index_t(num_pieces); ++i)
				{
					if (!m_add_torrent_params->have_pieces[i]) continue;
					need_picker();
					m_picker->we_have(i);
					inc_stats_counter(counters::num_piece_passed);
					update_gauge();
					we_have(i);
				}

				if (m_seed_mode)
				{
					int const num_pieces2 = std::min(m_add_torrent_params->verified_pieces.size()
						, torrent_file().num_pieces());
					for (piece_index_t i = piece_index_t(0);
						i < piece_index_t(num_pieces2); ++i)
					{
						if (!m_add_torrent_params->verified_pieces[i]) continue;
						m_verified.set_bit(i);
					}
				}

				// --- UNFINISHED PIECES ---

				int const num_blocks_per_piece = torrent_file().piece_length() / block_size();

				for (auto const& p : m_add_torrent_params->unfinished_pieces)
				{
					piece_index_t const piece = p.first;
					bitfield const& blocks = p.second;

					if (piece < piece_index_t(0) || piece >= torrent_file().end_piece())
					{
						continue;
					}

					// being in seed mode and missing a piece is not compatible.
					// Leave seed mode if that happens
					if (m_seed_mode) leave_seed_mode(seed_mode_t::skip_checking);

					if (has_picker() && m_picker->have_piece(piece))
					{
						m_picker->we_dont_have(piece);
						update_gauge();
					}

					need_picker();

					const int num_bits = std::min(num_blocks_per_piece, int(blocks.size()));
					for (int k = 0; k < num_bits; ++k)
					{
						if (blocks.get_bit(k))
						{
							m_picker->mark_as_finished(piece_block(piece, k), nullptr);
						}
					}
					if (m_picker->is_piece_finished(piece))
					{
						verify_piece(piece);
					}
				}
			}
		}

		if (should_start_full_check)
		{
			// either the fastresume data was rejected or there are
			// some files
			set_state(torrent_status::checking_files);
			if (should_check_files()) start_checking();

			// start the checking right away (potentially)
			m_ses.trigger_auto_manage();
		}
		else
		{
			files_checked();
		}

		// this will remove the piece picker, if we're done with it
		maybe_done_flushing();
		TORRENT_ASSERT(m_outstanding_check_files == false);
		m_add_torrent_params.reset();

		// restore m_need_save_resume_data to its state when we entered this
		// function.
		m_need_save_resume_data = need_save_resume_data;
	}
	catch (...) { handle_exception(); }

	void torrent::force_recheck()
	{
		INVARIANT_CHECK;

		if (!valid_metadata()) return;

		// if the torrent is already queued to check its files
		// don't do anything
		if (should_check_files()
			|| m_state == torrent_status::checking_resume_data)
			return;

		clear_error();

		disconnect_all(errors::stopping_torrent, operation_t::bittorrent);
		stop_announcing();

		// we're checking everything anyway, no point in assuming we are a seed
		// now.
		leave_seed_mode(seed_mode_t::skip_checking);

		m_ses.disk_thread().async_release_files(m_storage);

		// forget that we have any pieces
		m_have_all = false;

// removing the piece picker will clear the user priorities
// instead, just clear which pieces we have
		if (m_picker)
		{
			int const blocks_per_piece = (m_torrent_file->piece_length() + block_size() - 1) / block_size();
			int const blocks_in_last_piece = ((m_torrent_file->total_size() % m_torrent_file->piece_length())
				+ block_size() - 1) / block_size();
			m_picker->resize(blocks_per_piece, blocks_in_last_piece, m_torrent_file->num_pieces());

			m_file_progress.clear();
			m_file_progress.init(picker(), m_torrent_file->files());
		}


		// assume that we don't have anything
		m_files_checked = false;

		update_gauge();
		update_want_tick();
		set_state(torrent_status::checking_resume_data);

		set_queue_position(last_pos);

		TORRENT_ASSERT(m_outstanding_check_files == false);
		m_add_torrent_params.reset();

		// this will clear the stat cache, to make us actually query the
		// filesystem for files again
		m_ses.disk_thread().async_release_files(m_storage);

		m_ses.disk_thread().async_check_files(m_storage, nullptr
			, {}, [self = shared_from_this()](status_t st, storage_error const& error)
			{ self->on_force_recheck(st, error); });
	}

	void torrent::on_force_recheck(status_t const status, storage_error const& error) try
	{
		TORRENT_ASSERT(is_single_thread());

		// hold a reference until this function returns
		state_updated();

		if (m_abort) return;

		if (error)
		{
			handle_disk_error("force_recheck", error);
			return;
		}
		if (status == status_t::no_error)
		{
			// if there are no files, just start
			files_checked();
		}
		else
		{
			m_progress_ppm = 0;
			m_checking_piece = piece_index_t(0);
			m_num_checked_pieces = piece_index_t(0);

			set_state(torrent_status::checking_files);
			if (m_auto_managed) pause(torrent_handle::graceful_pause);
			if (should_check_files()) start_checking();
			else m_ses.trigger_auto_manage();
		}
	}
	catch (...) { handle_exception(); }

	void torrent::start_checking() try
	{
		TORRENT_ASSERT(should_check_files());

		int num_outstanding = settings().get_int(settings_pack::checking_mem_usage) * block_size()
			/ m_torrent_file->piece_length();
		// if we only keep a single read operation in-flight at a time, we suffer
		// significant performance degradation. Always keep at least 4 jobs
		// outstanding per hasher thread
		int const min_outstanding = 4
			* std::max(1, settings().get_int(settings_pack::aio_threads)
				/ hasher_thread_divisor);
		if (num_outstanding < min_outstanding) num_outstanding = min_outstanding;

		// we might already have some outstanding jobs, if we were paused and
		// resumed quickly, before the outstanding jobs completed
		if (m_checking_piece >= m_torrent_file->end_piece())
		{
#ifndef TORRENT_DISABLE_LOGGING
			debug_log("start_checking, checking_piece >= num_pieces. %d >= %d"
				, static_cast<int>(m_checking_piece), m_torrent_file->num_pieces());
#endif
			return;
		}

		// subtract the number of pieces we already have outstanding
		num_outstanding -= (static_cast<int>(m_checking_piece)
			- static_cast<int>(m_num_checked_pieces));
		if (num_outstanding < 0) num_outstanding = 0;

		for (int i = 0; i < num_outstanding; ++i)
		{
			auto flags = disk_interface::sequential_access | disk_interface::volatile_read;
			if (torrent_file().info_hash().has_v1())
				flags |= disk_interface::v1_hash;
			aux::vector<sha256_hash> hashes;
			if (torrent_file().info_hash().has_v2())
				hashes.resize(torrent_file().orig_files().blocks_in_piece2(m_checking_piece));

			span<sha256_hash> v2_span(hashes);
			m_ses.disk_thread().async_hash(m_storage, m_checking_piece, v2_span, flags
				, [self = shared_from_this(), hashes = std::move(hashes)]
				(piece_index_t p, sha1_hash const& h, storage_error const& error) mutable
				{ self->on_piece_hashed(std::move(hashes), p, h, error); });
			++m_checking_piece;
			if (m_checking_piece >= m_torrent_file->end_piece()) break;
		}
#ifndef TORRENT_DISABLE_LOGGING
		debug_log("start_checking, m_checking_piece: %d"
			, static_cast<int>(m_checking_piece));
#endif
	}
	catch (...) { handle_exception(); }

	// This is only used for checking of torrents. i.e. force-recheck or initial checking
	// of existing files
	void torrent::on_piece_hashed(aux::vector<sha256_hash> block_hashes
		, piece_index_t const piece, sha1_hash const& piece_hash
		, storage_error const& error) try
	{
		TORRENT_ASSERT(is_single_thread());
		INVARIANT_CHECK;

		if (m_abort) return;
		if (m_deleted) return;

		state_updated();

		++m_num_checked_pieces;

		if (error)
		{
			if (error.ec == boost::system::errc::no_such_file_or_directory
				|| error.ec == boost::asio::error::eof
#ifdef TORRENT_WINDOWS
				|| error.ec == error_code(ERROR_HANDLE_EOF, system_category())
#endif
				)
			{
				TORRENT_ASSERT(error.file() >= file_index_t(0));

				// skip this file by updating m_checking_piece to the first piece following it
				file_storage const& st = m_torrent_file->files();
				std::int64_t file_size = st.file_size(error.file());
				piece_index_t last = st.map_file(error.file(), file_size, 0).piece;
				if (m_checking_piece < last)
				{
					int diff = static_cast<int>(last) - static_cast<int>(m_checking_piece);
					m_num_checked_pieces = piece_index_t(static_cast<int>(m_num_checked_pieces) + diff);
					m_checking_piece = last;
				}
			}
			else
			{
				m_checking_piece = piece_index_t{0};
				m_num_checked_pieces = piece_index_t{0};
				if (m_ses.alerts().should_post<file_error_alert>())
					m_ses.alerts().emplace_alert<file_error_alert>(error.ec,
						resolve_filename(error.file()), error.operation, get_handle());

#ifndef TORRENT_DISABLE_LOGGING
				if (should_log())
				{
					debug_log("on_piece_hashed, fatal disk error: (%d) %s", error.ec.value()
						, error.ec.message().c_str());
				}
#endif
				auto_managed(false);
				pause();
				set_error(error.ec, error.file());

				// recalculate auto-managed torrents sooner
				// in order to start checking the next torrent
				m_ses.trigger_auto_manage();
				return;
			}
		}

		m_progress_ppm = std::uint32_t(std::int64_t(static_cast<int>(m_num_checked_pieces))
			* 1000000 / torrent_file().num_pieces());

		boost::tribool hash_passed[2]
			= { boost::indeterminate, boost::indeterminate };

		if (!settings().get_bool(settings_pack::disable_hash_checks))
		{
			if (torrent_file().info_hash().has_v1())
				hash_passed[0] = piece_hash == m_torrent_file->hash_for_piece(piece);

			if (torrent_file().info_hash().has_v2())
			{
				hash_passed[1] = on_blocks_hashed(piece, block_hashes);
			}
		}
		else
		{
			hash_passed[0] = hash_passed[1] = true;
		}

		if ((hash_passed[0] && !hash_passed[1]) || (!hash_passed[0] && hash_passed[1]))
		{
			set_error(errors::torrent_inconsistent_hashes, torrent_status::error_file_none);
			pause();
			return;
		}
		else if (hash_passed[0] || hash_passed[1])
		{
			if (has_picker() || !m_have_all)
			{
				need_picker();
				m_picker->we_have(piece);
				update_gauge();
			}
			we_have(piece);
		}
		else if (!error
			&& boost::indeterminate(hash_passed[0])
			&& boost::indeterminate(hash_passed[1]))
		{
			// The data exists but we don't have the hashes needed to verify
			// it yet. This is a special case because we want to say we have
			// the piece once the hash is verified and not download the data
			// unless the hash check fails. To get this effect we setup the
			// piece's state in the piece picker so that it looks like a piece
			// which is finished but not hash checked.
			need_picker();
			int const blocks_in_piece = m_picker->blocks_in_piece(piece);
			for (int i = 0; i < blocks_in_piece; ++i)
				m_picker->mark_as_finished(piece_block(piece, i), nullptr);
		}

		if (m_num_checked_pieces < m_torrent_file->end_piece())
		{
			// we're not done yet, issue another job
			if (m_checking_piece >= m_torrent_file->end_piece())
			{
				// actually, we already have outstanding jobs for
				// the remaining pieces. We just need to wait for them
				// to finish
				return;
			}

			// we paused the checking
			if (!should_check_files())
			{
#ifndef TORRENT_DISABLE_LOGGING
				debug_log("on_piece_hashed, checking paused");
#endif
				if (m_checking_piece == m_num_checked_pieces)
				{
					// we are paused, and we just completed the last outstanding job.
					// now we can be considered paused
					if (alerts().should_post<torrent_paused_alert>())
						alerts().emplace_alert<torrent_paused_alert>(get_handle());
				}
				return;
			}

			auto flags = disk_interface::sequential_access | disk_interface::volatile_read;

			if (torrent_file().info_hash().has_v1())
				flags |= disk_interface::v1_hash;
			if (torrent_file().info_hash().has_v2())
				block_hashes.resize(torrent_file().orig_files().blocks_in_piece2(m_checking_piece));

			span<sha256_hash> v2_span(block_hashes);
			m_ses.disk_thread().async_hash(m_storage, m_checking_piece, v2_span, flags
				, [self = shared_from_this(), hashes = std::move(block_hashes)]
				(piece_index_t p, sha1_hash const& h, storage_error const& e)
				{ self->on_piece_hashed(std::move(hashes), p, h, e); });
			++m_checking_piece;
#ifndef TORRENT_DISABLE_LOGGING
			debug_log("on_piece_hashed, m_checking_piece: %d"
				, static_cast<int>(m_checking_piece));
#endif
			return;
		}

#ifndef TORRENT_DISABLE_LOGGING
		debug_log("on_piece_hashed, completed");
#endif
		if (m_auto_managed)
		{
			// if we're auto managed. assume we need to be paused until the auto
			// managed logic runs again (which is triggered further down)
			// setting flags to 0 prevents the disk cache from being evicted as a
			// result of this
			set_paused(true, {});
		}

		// we're done checking! (this should cause a call to trigger_auto_manage)
		files_checked();

		// reset the checking state
		m_checking_piece = piece_index_t(0);
		m_num_checked_pieces = piece_index_t(0);
	}
	catch (...) { handle_exception(); }

#if TORRENT_ABI_VERSION == 1
	void torrent::use_interface(std::string net_interfaces)
	{
		std::shared_ptr<settings_pack> p = std::make_shared<settings_pack>();
		p->set_str(settings_pack::outgoing_interfaces, std::move(net_interfaces));
		m_ses.apply_settings_pack(p);
	}
#endif

	void torrent::on_tracker_announce(error_code const& ec) try
	{
		COMPLETE_ASYNC("tracker::on_tracker_announce");
		TORRENT_ASSERT(is_single_thread());
		TORRENT_ASSERT(m_waiting_tracker > 0);
		--m_waiting_tracker;
		if (ec) return;
		if (m_abort) return;
		announce_with_tracker();
	}
	catch (...) { handle_exception(); }

	void torrent::lsd_announce()
	{
		if (m_abort) return;
		if (!m_enable_lsd) return;

		// if the files haven't been checked yet, we're
		// not ready for peers. Except, if we don't have metadata,
		// we need peers to download from
		if (!m_files_checked && valid_metadata()) return;

		if (!m_announce_to_lsd) return;

		// private torrents are never announced on LSD
		if (m_torrent_file->is_valid() && m_torrent_file->priv()) return;

		// i2p torrents are also never announced on LSD
		// unless we allow mixed swarms
		if (m_torrent_file->is_valid()
			&& (torrent_file().is_i2p() && !settings().get_bool(settings_pack::allow_i2p_mixed)))
			return;

		if (is_paused()) return;

		if (!m_ses.has_lsd()) return;

		// TODO: this pattern is repeated in a few places. Factor this into
		// a function and generalize the concept of a torrent having a
		// dedicated listen port
#ifdef TORRENT_SSL_PEERS
		int port = is_ssl_torrent() ? m_ses.ssl_listen_port() : m_ses.listen_port();
#else
		int port = m_ses.listen_port();
#endif

		// announce with the local discovery service
		m_torrent_file->info_hash().for_each([&](sha1_hash const& ih, protocol_version)
		{
			m_ses.announce_lsd(ih, port);
		});
	}

#ifndef TORRENT_DISABLE_DHT

	void torrent::dht_announce()
	{
		TORRENT_ASSERT(is_single_thread());
		if (!m_ses.dht())
		{
#ifndef TORRENT_DISABLE_LOGGING
			debug_log("DHT: no dht initialized");
#endif
			return;
		}
		if (!should_announce_dht())
		{
#ifndef TORRENT_DISABLE_LOGGING
			if (should_log())
			{
				if (!m_ses.announce_dht())
					debug_log("DHT: no listen sockets");

				if (m_torrent_file->is_valid() && !m_files_checked)
					debug_log("DHT: files not checked, skipping DHT announce");

				if (!m_announce_to_dht)
					debug_log("DHT: queueing disabled DHT announce");

				if (m_paused)
					debug_log("DHT: torrent paused, no DHT announce");

				if (!m_enable_dht)
					debug_log("DHT: torrent has DHT disabled flag");

				if (m_torrent_file->is_valid() && m_torrent_file->priv())
					debug_log("DHT: private torrent, no DHT announce");

				if (settings().get_bool(settings_pack::use_dht_as_fallback))
				{
					int const verified_trackers = static_cast<int>(std::count_if(
						m_trackers.begin(), m_trackers.end()
						, [](aux::announce_entry const& t) { return t.verified; }));

					if (verified_trackers > 0)
						debug_log("DHT: only using DHT as fallback, and there are %d working trackers", verified_trackers);
				}
			}
#endif
			return;
		}

		TORRENT_ASSERT(!m_paused);

#ifndef TORRENT_DISABLE_LOGGING
		debug_log("START DHT announce");
		m_dht_start_time = aux::time_now();
#endif

		// if we're a seed, we tell the DHT for better scrape stats
		dht::announce_flags_t flags = is_seed() ? dht::announce::seed : dht::announce_flags_t{};

		// If this is an SSL torrent the announce needs to specify an SSL
		// listen port. DHT nodes only operate on non-SSL ports so SSL
		// torrents cannot use implied_port.
		// if we allow incoming uTP connections, set the implied_port
		// argument in the announce, this will make the DHT node use
		// our source port in the packet as our listen port, which is
		// likely more accurate when behind a NAT
		if (is_ssl_torrent())
		{
			flags |= dht::announce::ssl_torrent;
		}
		else if (settings().get_bool(settings_pack::enable_incoming_utp))
		{
			flags |= dht::announce::implied_port;
		}

		std::weak_ptr<torrent> self(shared_from_this());
		m_torrent_file->info_hash().for_each([&](sha1_hash const& ih, protocol_version v)
		{
			m_ses.dht()->announce(ih, 0, flags
				, std::bind(&torrent::on_dht_announce_response_disp, self, v, _1));
		});
	}

	void torrent::on_dht_announce_response_disp(std::weak_ptr<torrent> const t
		, protocol_version const v, std::vector<tcp::endpoint> const& peers)
	{
		std::shared_ptr<torrent> tor = t.lock();
		if (!tor) return;
		tor->on_dht_announce_response(v, peers);
	}

	void torrent::on_dht_announce_response(protocol_version const v
		, std::vector<tcp::endpoint> const& peers) try
	{
		TORRENT_ASSERT(is_single_thread());

#ifndef TORRENT_DISABLE_LOGGING
		debug_log("END DHT announce (%d ms) (%d peers)"
			, int(total_milliseconds(clock_type::now() - m_dht_start_time))
			, int(peers.size()));
#endif

		if (m_abort) return;
		if (peers.empty()) return;

		if (m_ses.alerts().should_post<dht_reply_alert>())
		{
			m_ses.alerts().emplace_alert<dht_reply_alert>(
				get_handle(), int(peers.size()));
		}

		if (torrent_file().priv() || (torrent_file().is_i2p()
			&& !settings().get_bool(settings_pack::allow_i2p_mixed))) return;

		for (auto& p : peers)
			add_peer(p, peer_info::dht, v == protocol_version::V2 ? pex_lt_v2 : pex_flags_t(0));

#ifndef TORRENT_DISABLE_LOGGING
		if (should_log() && !peers.empty())
		{
			std::string str;
			for (auto const& peer : peers)
			{
				str += peer.address().to_string();
				str += ' ';
			}
			debug_log("DHT add_peer() [ %s] connect-candidates: %d"
				, str.c_str(), m_peer_list
				? m_peer_list->num_connect_candidates() : -1);
		}
#endif

		do_connect_boost();

		update_want_peers();
	}
	catch (...) { handle_exception(); }

#endif

namespace {
	void refresh_endpoint_list(aux::session_interface& ses
		, bool const is_ssl, bool const complete_sent
		, std::vector<aux::announce_endpoint>& aeps)
	{
		// update the endpoint list by adding entries for new listen sockets
		// and removing entries for non-existent ones
		std::size_t valid_endpoints = 0;
		ses.for_each_listen_socket([&](aux::listen_socket_handle const& s) {
			if (s.is_ssl() != is_ssl)
				return;
			for (auto& aep : aeps)
			{
				if (aep.socket != s) continue;
				std::swap(aeps[valid_endpoints], aep);
				valid_endpoints++;
				return;
			}

			aeps.emplace_back(s, complete_sent);
			std::swap(aeps[valid_endpoints], aeps.back());
			valid_endpoints++;
		});

		TORRENT_ASSERT(valid_endpoints <= aeps.size());
		aeps.erase(aeps.begin() + int(valid_endpoints), aeps.end());
	}
}

	namespace
	{
		struct announce_protocol_state
		{
			// the tier is kept as INT_MAX until we find the first
			// tracker that works, then it's set to that tracker's
			// tier.
			int tier = INT_MAX;

			// have we sent an announce in this tier yet?
			bool sent_announce = false;

			// have we finished sending announces on this listen socket?
			bool done = false;
		};

		struct announce_state
		{
			explicit announce_state(aux::listen_socket_handle const& s)
				: socket(s) {}

			aux::listen_socket_handle socket;

			aux::array<announce_protocol_state, num_protocols, protocol_version> state;
		};
	}

	void torrent::announce_with_tracker(event_t e)
	{
		TORRENT_ASSERT(is_single_thread());
		TORRENT_ASSERT(e == event_t::stopped || state() != torrent_status::checking_files);
		INVARIANT_CHECK;

		if (m_trackers.empty())
		{
#ifndef TORRENT_DISABLE_LOGGING
			debug_log("*** announce: no trackers");
#endif
			return;
		}

		if (m_abort) e = event_t::stopped;

		// having stop_tracker_timeout <= 0 means that there is
		// no need to send any request to trackers or trigger any
		// related logic when the event is stopped
		if (e == event_t::stopped
			&& settings().get_int(settings_pack::stop_tracker_timeout) <= 0)
		{
#ifndef TORRENT_DISABLE_LOGGING
			debug_log("*** announce: event == stopped && stop_tracker_timeout <= 0");
#endif
			return;
		}

		// if we're not announcing to trackers, only allow
		// stopping
		if (e != event_t::stopped && !m_announce_to_trackers)
		{
#ifndef TORRENT_DISABLE_LOGGING
			debug_log("*** announce: event != stopped && !m_announce_to_trackers");
#endif
			return;
		}

		// if we're not allowing peers, there's no point in announcing
		if (e != event_t::stopped && m_paused)
		{
#ifndef TORRENT_DISABLE_LOGGING
			debug_log("*** announce: event != stopped && m_paused");
#endif
			return;
		}

		TORRENT_ASSERT(!m_paused || e == event_t::stopped);

		if (e == event_t::none && is_finished() && !is_seed())
			e = event_t::paused;

		tracker_request req;
		if (settings().get_bool(settings_pack::apply_ip_filter_to_trackers)
			&& m_apply_ip_filter)
		{
			req.filter = m_ip_filter;
		}

		req.private_torrent = m_torrent_file->priv();

		req.pid = m_peer_id;
		req.downloaded = m_stat.total_payload_download() - m_total_failed_bytes;
		req.uploaded = m_stat.total_payload_upload();
		req.corrupt = m_total_failed_bytes;
		req.left = value_or(bytes_left(), 16*1024);
#ifdef TORRENT_SSL_PEERS
		// if this torrent contains an SSL certificate, make sure
		// any SSL tracker presents a certificate signed by it
		req.ssl_ctx = m_ssl_ctx.get();
#endif

		req.redundant = m_total_redundant_bytes;
		// exclude redundant bytes if we should
		if (!settings().get_bool(settings_pack::report_true_downloaded))
		{
			req.downloaded -= m_total_redundant_bytes;

			// if the torrent is complete we know that all incoming pieces will be
			// marked redundant so add them to the redundant count
			// this is mainly needed to cover the case where a torrent has just completed
			// but still has partially downloaded pieces
			// if the incoming pieces are not accounted for it could cause the downloaded
			// amount to exceed the total size of the torrent which upsets some trackers
			if (is_seed())
			{
				for (auto c : m_connections)
				{
					TORRENT_INCREMENT(m_iterating_connections);
					auto const pbp = c->downloading_piece_progress();
					if (pbp.bytes_downloaded > 0)
					{
						req.downloaded -= pbp.bytes_downloaded;
						req.redundant += pbp.bytes_downloaded;
					}
				}
			}
		}
		if (req.downloaded < 0) req.downloaded = 0;

		req.event = e;

		// since sending our IPv4/v6 address to the tracker may be sensitive. Only
		// do that if we're not in anonymous mode and if it's a private torrent
		if (!settings().get_bool(settings_pack::anonymous_mode)
			&& m_torrent_file
			&& m_torrent_file->priv())
		{
			m_ses.for_each_listen_socket([&](aux::listen_socket_handle const& s)
			{
				if (s.is_ssl() != is_ssl_torrent()) return;
				tcp::endpoint const ep = s.get_local_endpoint();
				if (ep.address().is_unspecified()) return;
				if (aux::is_v6(ep))
				{
					if (!aux::is_local(ep.address()) && !ep.address().is_loopback())
						req.ipv6.push_back(ep.address().to_v6());
				}
				else
				{
					if (!aux::is_local(ep.address()) && !ep.address().is_loopback())
						req.ipv4.push_back(ep.address().to_v4());
				}
			});
		}

		// if we are aborting. we don't want any new peers
		req.num_want = (req.event == event_t::stopped)
			? 0 : settings().get_int(settings_pack::num_want);

// some older versions of clang had a bug where it would fire this warning here
#ifdef __clang__
#pragma clang diagnostic push
#pragma clang diagnostic ignored "-Wmissing-braces"
#endif
		aux::array<bool const, num_protocols, protocol_version> const supports_protocol
		{ {
			m_info_hash.has_v1(),
			m_info_hash.has_v2()
		} };
#ifdef __clang__
#pragma clang diagnostic pop
#endif

		time_point32 const now = aux::time_now32();

		// each listen socket gets its own announce state
		// so that each one should get at least one announce
		std::vector<announce_state> listen_socket_states;

#ifndef TORRENT_DISABLE_LOGGING
		int idx = -1;
		if (should_log())
		{
			debug_log("*** announce: "
				"[ announce_to_all_tiers: %d announce_to_all_trackers: %d num_trackers: %d ]"
				, settings().get_bool(settings_pack::announce_to_all_tiers)
				, settings().get_bool(settings_pack::announce_to_all_trackers)
				, int(m_trackers.size()));
		}
#endif
		for (auto& ae : m_trackers)
		{
#ifndef TORRENT_DISABLE_LOGGING
			++idx;
#endif
			refresh_endpoint_list(m_ses, is_ssl_torrent(), bool(m_complete_sent), ae.endpoints);

			// if trackerid is not specified for tracker use default one, probably set explicitly
			req.trackerid = ae.trackerid.empty() ? m_trackerid : ae.trackerid;
			req.url = ae.url;

			for (auto& aep : ae.endpoints)
			{
				// do not add code which continues to the next endpoint here!
				// listen_socket_states needs to be populated even if none of the endpoints
				// will be announcing for this tracker
				// otherwise the early bail out when neither announce_to_all_trackers
				// nor announce_to_all_tiers is set may be triggered prematurely

				auto aep_state_iter = std::find_if(listen_socket_states.begin(), listen_socket_states.end()
					, [&](announce_state const& s) { return s.socket == aep.socket; });
				if (aep_state_iter == listen_socket_states.end())
				{
					listen_socket_states.emplace_back(aep.socket);
					aep_state_iter = listen_socket_states.end() - 1;
				}
				announce_state& ep_state = *aep_state_iter;

				if (!aep.enabled) continue;

				for (protocol_version const ih : all_versions)
				{
					if (!supports_protocol[ih]) continue;

					auto& state = ep_state.state[ih];
					auto& a = aep.info_hashes[ih];

					// if we haven't sent an event=start to the tracker, there's no
					// point in sending an event=stopped
					if (!a.start_sent && req.event == event_t::stopped)
						continue;

					if (state.done) continue;

#ifndef TORRENT_DISABLE_LOGGING
					if (should_log())
					{
						debug_log("*** tracker:  (%d) [ep: %s ] \"%s\" [ "
							" i->tier: %d tier: %d working: %d limit: %d"
							" can: %d sent: %d ]"
							, idx, print_endpoint(aep.local_endpoint).c_str()
							, ae.url.c_str(), ae.tier, state.tier, a.is_working(), ae.fail_limit
							, a.can_announce(now, is_seed(), ae.fail_limit), state.sent_announce);
					}
#endif

					if (settings().get_bool(settings_pack::announce_to_all_tiers)
						&& !settings().get_bool(settings_pack::announce_to_all_trackers)
						&& state.sent_announce
						&& ae.tier <= state.tier
						&& state.tier != INT_MAX)
						continue;

					if (ae.tier > state.tier && state.sent_announce
						&& !settings().get_bool(settings_pack::announce_to_all_tiers)) continue;
					if (a.is_working()) { state.tier = ae.tier; state.sent_announce = false; }
					if (!a.can_announce(now, is_seed(), ae.fail_limit))
					{
						// this counts
						if (a.is_working())
						{
							state.sent_announce = true;
							if (!settings().get_bool(settings_pack::announce_to_all_trackers)
								&& !settings().get_bool(settings_pack::announce_to_all_tiers))
							{
								state.done = true;
							}
						}
						continue;
					}

					req.event = e;
					if (req.event == event_t::none)
					{
						if (!a.start_sent) req.event = event_t::started;
						else if (!m_complete_sent
							&& !a.complete_sent
							&& is_seed())
						{
							req.event = event_t::completed;
						}
					}

					req.triggered_manually = a.triggered_manually;
					a.triggered_manually = false;

#if TORRENT_ABI_VERSION == 1
					req.auth = tracker_login();
#endif
					req.key = tracker_key();

#if TORRENT_USE_I2P
					if (is_i2p())
					{
						req.kind |= tracker_request::i2p;
					}
#endif

					req.outgoing_socket = aep.socket;
					req.info_hash = m_torrent_file->info_hash().get(protocol_version(ih));

#ifndef TORRENT_DISABLE_LOGGING
					if (should_log())
					{
						debug_log("==> TRACKER REQUEST \"%s\" event: %s abort: %d ssl: %p "
							"port: %d ssl-port: %d fails: %d upd: %d ep: %s"
							, req.url.c_str()
							, (req.event == event_t::stopped ? "stopped"
								: req.event == event_t::started ? "started" : "")
							, m_abort
#ifdef TORRENT_SSL_PEERS
							, static_cast<void*>(req.ssl_ctx)
#else
							, static_cast<void*>(nullptr)
#endif
							, m_ses.listen_port()
							, m_ses.ssl_listen_port()
							, a.fails
							, a.updating
							, print_endpoint(aep.local_endpoint).c_str());
					}

					// if we're not logging session logs, don't bother creating an
					// observer object just for logging
					if (m_abort && m_ses.should_log())
					{
						auto tl = std::make_shared<aux::tracker_logger>(m_ses);
						m_ses.queue_tracker_request(req, tl);
					}
					else
#endif
					{
						m_ses.queue_tracker_request(req, shared_from_this());
					}

					a.updating = true;
					a.next_announce = now;
					a.min_announce = now;

					if (m_ses.alerts().should_post<tracker_announce_alert>())
					{
						m_ses.alerts().emplace_alert<tracker_announce_alert>(
							get_handle(), aep.local_endpoint, req.url, req.event);
					}

					state.sent_announce = true;
					if (a.is_working()
						&& !settings().get_bool(settings_pack::announce_to_all_trackers)
						&& !settings().get_bool(settings_pack::announce_to_all_tiers))
					{
						state.done = true;
					}
				}
			}

			if (std::all_of(listen_socket_states.begin(), listen_socket_states.end()
				, [supports_protocol](announce_state const& s) {
					for (protocol_version const ih : all_versions)
					{
						if (supports_protocol[ih] && !s.state[ih].done)
							return false;
					}
					return true;
				}))
				break;
		}
		update_tracker_timer(now);
	}

	void torrent::scrape_tracker(int idx, bool const user_triggered)
	{
		TORRENT_ASSERT(is_single_thread());
#if TORRENT_ABI_VERSION == 1
		m_last_scrape = aux::time_now32();
#endif

		if (m_trackers.empty()) return;

		if (idx < 0 || idx >= int(m_trackers.size())) idx = m_last_working_tracker;
		if (idx < 0) idx = 0;

		tracker_request req;
		if (settings().get_bool(settings_pack::apply_ip_filter_to_trackers)
			&& m_apply_ip_filter)
			req.filter = m_ip_filter;

		req.kind |= tracker_request::scrape_request;
		auto& ae = m_trackers[idx];
		refresh_endpoint_list(m_ses, is_ssl_torrent(), bool(m_complete_sent), ae.endpoints);
		req.url = ae.url;
		req.private_torrent = m_torrent_file->priv();
#if TORRENT_ABI_VERSION == 1
		req.auth = tracker_login();
#endif
		req.key = tracker_key();
		req.triggered_manually = user_triggered;
		for (aux::announce_endpoint const& aep : ae.endpoints)
		{
			if (!aep.enabled) continue;
			req.outgoing_socket = aep.socket;
			m_torrent_file->info_hash().for_each([&](sha1_hash const& ih, protocol_version)
			{
				req.info_hash = ih;
				m_ses.queue_tracker_request(req, shared_from_this());
			});
		}
	}

	void torrent::tracker_warning(tracker_request const& req, std::string const& msg)
	{
		TORRENT_ASSERT(is_single_thread());

		INVARIANT_CHECK;

		protocol_version const hash_version = req.info_hash == m_info_hash.v1
			? protocol_version::V1 : protocol_version::V2;

		aux::announce_entry* ae = find_tracker(req.url);
		tcp::endpoint local_endpoint;
		if (ae)
		{
			for (auto& aep : ae->endpoints)
			{
				if (aep.socket != req.outgoing_socket) continue;
				local_endpoint = aep.local_endpoint;
				aep.info_hashes[hash_version].message = msg;
				break;
			}
		}

		if (m_ses.alerts().should_post<tracker_warning_alert>())
			m_ses.alerts().emplace_alert<tracker_warning_alert>(get_handle()
				, local_endpoint, req.url, msg);
	}

	void torrent::tracker_scrape_response(tracker_request const& req
		, int const complete, int const incomplete, int const downloaded, int /* downloaders */)
	{
		TORRENT_ASSERT(is_single_thread());

		INVARIANT_CHECK;
		TORRENT_ASSERT(req.kind & tracker_request::scrape_request);

		protocol_version const hash_version = req.info_hash == m_info_hash.v1
			? protocol_version::V1 : protocol_version::V2;

		aux::announce_entry* ae = find_tracker(req.url);
		tcp::endpoint local_endpoint;
		if (ae)
		{
			auto* aep = ae->find_endpoint(req.outgoing_socket);
			if (aep)
			{
				local_endpoint = aep->local_endpoint;
				if (incomplete >= 0) aep->info_hashes[hash_version].scrape_incomplete = incomplete;
				if (complete >= 0) aep->info_hashes[hash_version].scrape_complete = complete;
				if (downloaded >= 0) aep->info_hashes[hash_version].scrape_downloaded = downloaded;

				update_scrape_state();
			}
		}

		// if this was triggered manually we need to post this unconditionally,
		// since the client expects a response from its action, regardless of
		// whether all tracker events have been enabled by the alert mask
		if (m_ses.alerts().should_post<scrape_reply_alert>()
			|| req.triggered_manually)
		{
			m_ses.alerts().emplace_alert<scrape_reply_alert>(
				get_handle(), local_endpoint, incomplete, complete, req.url);
		}
	}

	void torrent::update_scrape_state()
	{
		// loop over all trackers and find the largest numbers for each scrape field
		// then update the torrent-wide understanding of number of downloaders and seeds
		int complete = -1;
		int incomplete = -1;
		int downloaded = -1;
		for (auto const& t : m_trackers)
		{
			for (auto const& aep : t.endpoints)
			{
				for (protocol_version const ih : all_versions)
				{
					auto& a = aep.info_hashes[ih];
					complete = std::max(a.scrape_complete, complete);
					incomplete = std::max(a.scrape_incomplete, incomplete);
					downloaded = std::max(a.scrape_downloaded, downloaded);
				}
			}
		}

		if ((complete >= 0 && int(m_complete) != complete)
			|| (incomplete >= 0 && int(m_incomplete) != incomplete)
			|| (downloaded >= 0 && int(m_downloaded) != downloaded))
			state_updated();

		if (int(m_complete) != complete
			|| int(m_incomplete) != incomplete
			|| int(m_downloaded) != downloaded)
		{
			m_complete = std::uint32_t(complete);
			m_incomplete = std::uint32_t(incomplete);
			m_downloaded = std::uint32_t(downloaded);

			update_auto_sequential();

			// these numbers are cached in the resume data
			set_need_save_resume();
		}
	}

	void torrent::tracker_response(
		tracker_request const& r
		, address const& tracker_ip // this is the IP we connected to
		, std::list<address> const& tracker_ips // these are all the IPs it resolved to
		, struct tracker_response const& resp)
	{
		TORRENT_ASSERT(is_single_thread());

		INVARIANT_CHECK;
		TORRENT_ASSERT(!(r.kind & tracker_request::scrape_request));

		// if the tracker told us what our external IP address is, record it with
		// out external IP counter (and pass along the IP of the tracker to know
		// who to attribute this vote to)
		if (resp.external_ip != address() && !tracker_ip.is_unspecified())
			m_ses.set_external_address(r.outgoing_socket.get_local_endpoint()
				, resp.external_ip
				, aux::session_interface::source_tracker, tracker_ip);

		time_point32 const now = aux::time_now32();

		protocol_version const v = r.info_hash == torrent_file().info_hash().v1
			? protocol_version::V1 : protocol_version::V2;

		auto const interval = std::max(resp.interval, seconds32(
			settings().get_int(settings_pack::min_announce_interval)));

		aux::announce_entry* ae = find_tracker(r.url);
		tcp::endpoint local_endpoint;
		if (ae)
		{
			auto* aep = ae->find_endpoint(r.outgoing_socket);
			if (aep)
			{
				auto& a = aep->info_hashes[v];

				local_endpoint = aep->local_endpoint;
				if (resp.incomplete >= 0) a.scrape_incomplete = resp.incomplete;
				if (resp.complete >= 0) a.scrape_complete = resp.complete;
				if (resp.downloaded >= 0) a.scrape_downloaded = resp.downloaded;
				if (!a.start_sent && r.event == event_t::started)
					a.start_sent = true;
				if (!a.complete_sent && r.event == event_t::completed)
				{
					a.complete_sent = true;
					// we successfully reported event=completed to one tracker. Don't
					// send it to any other ones from now on (there may be other
					// announces outstanding right now though)
					m_complete_sent = true;
				}
				ae->verified = true;
				a.next_announce = now + interval;
				a.min_announce = now + resp.min_interval;
				a.updating = false;
				a.fails = 0;
				a.last_error.clear();
				a.message = !resp.warning_message.empty() ? resp.warning_message : std::string();
				int const tracker_index = int(ae - m_trackers.data());
				m_last_working_tracker = std::int8_t(tracker_index);

				if ((!resp.trackerid.empty()) && (ae->trackerid != resp.trackerid))
				{
					ae->trackerid = resp.trackerid;
					if (m_ses.alerts().should_post<trackerid_alert>())
						m_ses.alerts().emplace_alert<trackerid_alert>(get_handle()
							, aep->local_endpoint, r.url, resp.trackerid);
				}

				update_scrape_state();
			}
		}
		update_tracker_timer(now);

#if TORRENT_ABI_VERSION == 1
		if (resp.complete >= 0 && resp.incomplete >= 0)
			m_last_scrape = aux::time_now32();
#endif

#ifndef TORRENT_DISABLE_LOGGING
		if (should_log())
		{
			std::string resolved_to;
			for (auto const& i : tracker_ips)
			{
				resolved_to += i.to_string();
				resolved_to += ", ";
			}
			debug_log("TRACKER RESPONSE [ interval: %d | min-interval: %d | "
				"external ip: %s | resolved to: %s | we connected to: %s ]"
				, interval.count()
				, resp.min_interval.count()
				, print_address(resp.external_ip).c_str()
				, resolved_to.c_str()
				, print_address(tracker_ip).c_str());
		}
#else
		TORRENT_UNUSED(tracker_ips);
#endif

		// for each of the peers we got from the tracker
		for (auto const& i : resp.peers)
		{
			// don't make connections to ourself
			if (i.pid == m_peer_id)
				continue;

#if TORRENT_USE_I2P
			if (r.i2pconn && string_ends_with(i.hostname, ".i2p"))
			{
				// this is an i2p name, we need to use the SAM connection
				// to do the name lookup
				if (string_ends_with(i.hostname, ".b32.i2p"))
				{
					ADD_OUTSTANDING_ASYNC("torrent::on_i2p_resolve");
					r.i2pconn->async_name_lookup(i.hostname.c_str()
						, [self = shared_from_this()] (error_code const& ec, char const* dest)
						{ self->torrent::on_i2p_resolve(ec, dest); });
				}
				else
				{
					torrent_state st = get_peer_list_state();
					need_peer_list();
					if (m_peer_list->add_i2p_peer(i.hostname.c_str (), peer_info::tracker, {}, &st))
						state_updated();
					peers_erased(st.erased);
				}
			}
			else
#endif
			{
				ADD_OUTSTANDING_ASYNC("torrent::on_peer_name_lookup");
				m_ses.get_resolver().async_resolve(i.hostname, aux::resolver_interface::abort_on_shutdown
					, std::bind(&torrent::on_peer_name_lookup, shared_from_this(), _1, _2, i.port, v));
			}
		}

		// there are 2 reasons to allow local IPs to be returned from a
		// non-local tracker
		// 1. retrackers are popular in russia, where an ISP runs a tracker within
		//    the AS (but not on the local network) giving out peers only from the
		//    local network
		// 2. it might make sense to have a tracker extension in the future where
		//    trackers records a peer's internal and external IP, and match up
		//    peers on the same local network

		pex_flags_t flags = v == protocol_version::V2 ? pex_lt_v2 : pex_flags_t(0);

		bool need_update = false;
		for (auto const& i : resp.peers4)
		{
			tcp::endpoint const a(address_v4(i.ip), i.port);
			need_update |= bool(add_peer(a, peer_info::tracker, flags) != nullptr);
		}

		for (auto const& i : resp.peers6)
		{
			tcp::endpoint const a(address_v6(i.ip), i.port);
			need_update |= bool(add_peer(a, peer_info::tracker, flags) != nullptr);
		}

#ifndef TORRENT_DISABLE_LOGGING
		if (should_log() && (!resp.peers4.empty() || !resp.peers6.empty()))
		{
			std::string str;
			for (auto const& peer : resp.peers4)
			{
				str += address_v4(peer.ip).to_string();
				str += ' ';
			}
			for (auto const& peer : resp.peers6)
			{
				str += address_v6(peer.ip).to_string();
				str += ' ';
			}
			debug_log("tracker add_peer() [ %s] connect-candidates: %d"
				, str.c_str(), m_peer_list
				? m_peer_list->num_connect_candidates() : -1);
		}
#endif
		if (need_update) state_updated();

		update_want_peers();

		// post unconditionally if the announce was triggered manually
		if (m_ses.alerts().should_post<tracker_reply_alert>()
			|| r.triggered_manually)
		{
			m_ses.alerts().emplace_alert<tracker_reply_alert>(
				get_handle(), local_endpoint, int(resp.peers.size() + resp.peers4.size())
				+ int(resp.peers6.size())
				, r.url);
		}

		do_connect_boost();

		state_updated();
	}

	void torrent::update_auto_sequential()
	{
		if (!settings().get_bool(settings_pack::auto_sequential))
		{
			m_auto_sequential = false;
			return;
		}

		if (num_peers() - m_num_connecting < 10)
		{
			// there are too few peers. Be conservative and don't assume it's
			// well seeded until we can connect to more peers
			m_auto_sequential = false;
			return;
		}

		// if there are at least 10 seeds, and there are 10 times more
		// seeds than downloaders, enter sequential download mode
		// (for performance)
		int const downloaders = num_downloaders();
		int const seeds = num_seeds();
		m_auto_sequential = downloaders * 10 <= seeds
			&& seeds > 9;
	}

	void torrent::do_connect_boost()
	{
		if (m_connect_boost_counter == 0) return;

		// this is the first tracker response for this torrent
		// instead of waiting one second for session_impl::on_tick()
		// to be called, connect to a few peers immediately
		int conns = std::min(int(m_connect_boost_counter)
			, settings().get_int(settings_pack::connections_limit) - m_ses.num_connections());

		if (conns == 0) return;

		// if we don't know of any peers
		if (!m_peer_list) return;

		while (want_peers() && conns > 0)
		{
			TORRENT_ASSERT(m_connect_boost_counter > 0);
			--conns;
			--m_connect_boost_counter;
			torrent_state st = get_peer_list_state();
			torrent_peer* p = m_peer_list->connect_one_peer(m_ses.session_time(), &st);
			peers_erased(st.erased);
			inc_stats_counter(counters::connection_attempt_loops, st.loop_counter);
			if (p == nullptr)
			{
				update_want_peers();
				continue;
			}

#ifndef TORRENT_DISABLE_LOGGING
			if (should_log())
			{
				external_ip const& external = m_ses.external_address();
				debug_log(" *** FOUND CONNECTION CANDIDATE ["
					" ip: %s rank: %u external: %s t: %d ]"
					, print_endpoint(p->ip()).c_str()
					, p->rank(external, m_ses.listen_port())
					, print_address(external.external_address(p->address())).c_str()
					, int(m_ses.session_time() - p->last_connected));
			}
#endif

			if (!connect_to_peer(p))
			{
				m_peer_list->inc_failcount(p);
				update_want_peers();
			}
			else
			{
				// increase m_ses.m_boost_connections for each connection
				// attempt. This will be deducted from the connect speed
				// the next time session_impl::on_tick() is triggered
				m_ses.inc_boost_connections();
				update_want_peers();
			}
		}

		if (want_peers()) m_ses.prioritize_connections(shared_from_this());
	}

	// this is the entry point for the client to force a re-announce. It's
	// considered a client-initiated announce (as opposed to the regular ones,
	// issued by libtorrent)
	void torrent::force_tracker_request(time_point const t, int const tracker_idx
		, reannounce_flags_t const flags)
	{
		TORRENT_ASSERT_PRECOND((tracker_idx >= 0
			&& tracker_idx < int(m_trackers.size()))
			|| tracker_idx == -1);

		if (is_paused()) return;
		if (tracker_idx == -1)
		{
			for (auto& e : m_trackers)
			{
				for (auto& aep : e.endpoints)
				{
					for (auto& a : aep.info_hashes)
					{
						a.next_announce = (flags & torrent_handle::ignore_min_interval)
							? time_point_cast<seconds32>(t) + seconds32(1)
							: std::max(time_point_cast<seconds32>(t), a.min_announce) + seconds32(1);
						a.min_announce = a.next_announce;
						a.triggered_manually = true;
					}
				}
			}
		}
		else
		{
			if (tracker_idx < 0 || tracker_idx >= int(m_trackers.size()))
				return;
			aux::announce_entry& e = m_trackers[tracker_idx];
			for (auto& aep : e.endpoints)
			{
				for (auto& a : aep.info_hashes)
				{
					a.next_announce = (flags & torrent_handle::ignore_min_interval)
						? time_point_cast<seconds32>(t) + seconds32(1)
						: std::max(time_point_cast<seconds32>(t), a.min_announce) + seconds32(1);
					a.min_announce = a.next_announce;
					a.triggered_manually = true;
				}
			}
		}
		update_tracker_timer(aux::time_now32());
	}

#if TORRENT_ABI_VERSION == 1
	void torrent::set_tracker_login(std::string const& name
		, std::string const& pw)
	{
		m_username = name;
		m_password = pw;
	}
#endif

#if TORRENT_USE_I2P
	void torrent::on_i2p_resolve(error_code const& ec, char const* dest) try
	{
		TORRENT_ASSERT(is_single_thread());

		INVARIANT_CHECK;

		COMPLETE_ASYNC("torrent::on_i2p_resolve");
#ifndef TORRENT_DISABLE_LOGGING
		if (ec && should_log())
			debug_log("i2p_resolve error: %s", ec.message().c_str());
#endif
		if (ec || m_abort || m_ses.is_aborted()) return;

		need_peer_list();
		torrent_state st = get_peer_list_state();
		if (m_peer_list->add_i2p_peer(dest, peer_info::tracker, {}, &st))
			state_updated();
		peers_erased(st.erased);
	}
	catch (...) { handle_exception(); }
#endif

	void torrent::on_peer_name_lookup(error_code const& e
		, std::vector<address> const& host_list, int const port
		, protocol_version const v) try
	{
		TORRENT_ASSERT(is_single_thread());

		INVARIANT_CHECK;

		COMPLETE_ASYNC("torrent::on_peer_name_lookup");

#ifndef TORRENT_DISABLE_LOGGING
		if (e && should_log())
			debug_log("peer name lookup error: %s", e.message().c_str());
#endif

		if (e || m_abort || host_list.empty() || m_ses.is_aborted()) return;

		// TODO: add one peer per IP the hostname resolves to
		tcp::endpoint host(host_list.front(), std::uint16_t(port));

		if (m_ip_filter && m_ip_filter->access(host.address()) & ip_filter::blocked)
		{
#ifndef TORRENT_DISABLE_LOGGING
			if (should_log())
			{
				debug_log("blocked ip from tracker: %s", host.address().to_string().c_str());
			}
#endif
			if (m_ses.alerts().should_post<peer_blocked_alert>())
				m_ses.alerts().emplace_alert<peer_blocked_alert>(get_handle()
					, host, peer_blocked_alert::ip_filter);
			return;
		}

		if (add_peer(host, peer_info::tracker, v == protocol_version::V2 ? pex_lt_v2 : pex_flags_t(0)))
		{
			state_updated();

#ifndef TORRENT_DISABLE_LOGGING
			if (should_log())
			{
				debug_log("name-lookup add_peer() [ %s ] connect-candidates: %d"
					, host.address().to_string().c_str()
					, m_peer_list ? m_peer_list->num_connect_candidates() : -1);
			}
#endif
		}
		update_want_peers();
	}
	catch (...) { handle_exception(); }

	boost::optional<std::int64_t> torrent::bytes_left() const
	{
		// if we don't have the metadata yet, we
		// cannot tell how big the torrent is.
		if (!valid_metadata()) return {};
		TORRENT_ASSERT(m_torrent_file->num_pieces() > 0);
		if (m_seed_mode) return std::int64_t(0);
		if (!has_picker()) return is_seed() ? std::int64_t(0) : m_torrent_file->total_size();

		std::int64_t left
			= m_torrent_file->total_size()
			- std::int64_t(m_picker->num_passed()) * m_torrent_file->piece_length();

		// if we have the last piece, we may have subtracted too much, as it can
		// be smaller than the normal piece size.
		// we have to correct it
		piece_index_t const last_piece = prev(m_torrent_file->end_piece());
		if (m_picker->has_piece_passed(last_piece))
		{
			left += m_torrent_file->piece_length() - m_torrent_file->piece_size(last_piece);
		}

		return left;
	}

	// we assume the last block is never a pad block. Should be a fairly
	// safe assumption, and you just get a few kiB off if it is
	std::int64_t calc_bytes(file_storage const& fs, piece_count const& pc)
	{
		// it's an impossible combination to have 0 pieces, but still have one of them be the last piece
		TORRENT_ASSERT(!(pc.num_pieces == 0 && pc.last_piece == true));

		// if we have 0 pieces, we can't have any pad blocks either
		TORRENT_ASSERT(!(pc.num_pieces == 0 && pc.pad_blocks > 0));

		// if we have all pieces, we must also have the last one
		TORRENT_ASSERT(!(pc.num_pieces == fs.num_pieces() && pc.last_piece == false));
		int const block_size = std::min(default_block_size, fs.piece_length());

		// every block should not be a pad block
		TORRENT_ASSERT(pc.pad_blocks <= std::int64_t(pc.num_pieces) * fs.piece_length() / block_size);

		return std::int64_t(pc.num_pieces) * fs.piece_length()
			- (pc.last_piece ? fs.piece_length() - fs.piece_size(fs.last_piece()) : 0)
			- std::int64_t(pc.pad_blocks) * block_size;
	}

	// fills in total_wanted, total_wanted_done and total_done
// TODO: 3 this could probably be pulled out into a free function
	void torrent::bytes_done(torrent_status& st, status_flags_t const flags) const
	{
		INVARIANT_CHECK;

		st.total_done = 0;
		st.total_wanted_done = 0;
		st.total_wanted = m_torrent_file->total_size();

		TORRENT_ASSERT(st.total_wanted >= m_padding_blocks * default_block_size);
		TORRENT_ASSERT(st.total_wanted >= 0);

		TORRENT_ASSERT(!valid_metadata() || m_torrent_file->num_pieces() > 0);
		if (!valid_metadata()) return;

		TORRENT_ASSERT(st.total_wanted >= std::int64_t(m_torrent_file->piece_length())
			* (m_torrent_file->num_pieces() - 1));

		// if any piece hash fails, we'll be taken out of seed mode
		// and m_seed_mode will be false
		if (m_seed_mode || is_seed())
		{
			st.total_done = m_torrent_file->total_size()
				- m_padding_blocks * default_block_size;
			st.total_wanted_done = st.total_done;
			st.total_wanted = st.total_done;
			return;
		}
		else if (!has_picker())
		{
			st.total_done = 0;
			st.total_wanted_done = 0;
			st.total_wanted = m_torrent_file->total_size()
				- m_padding_blocks * default_block_size;
			return;
		}

		TORRENT_ASSERT(has_picker());

		file_storage const& files = m_torrent_file->files();

		st.total_wanted = calc_bytes(files, m_picker->want());
		st.total_wanted_done = calc_bytes(files, m_picker->have_want());
		st.total_done = calc_bytes(files, m_picker->have());
		st.total = calc_bytes(files, m_picker->all_pieces());

		TORRENT_ASSERT(st.total_done <= calc_bytes(files, m_picker->all_pieces()));
		TORRENT_ASSERT(st.total_wanted <= calc_bytes(files, m_picker->all_pieces()));

		TORRENT_ASSERT(st.total_wanted_done >= 0);
		TORRENT_ASSERT(st.total_wanted >= 0);
		TORRENT_ASSERT(st.total_wanted >= st.total_wanted_done);
		TORRENT_ASSERT(st.total_done >= 0);
		TORRENT_ASSERT(st.total_done >= st.total_wanted_done);

		// this is expensive, we might not want to do it all the time
		if (!(flags & torrent_handle::query_accurate_download_counters)) return;

		// to get higher accuracy of the download progress, include
		// blocks from currently downloading pieces as well
		std::vector<piece_picker::downloading_piece> const dl_queue
			= m_picker->get_download_queue();

		// look at all unfinished pieces and add the completed
		// blocks to our 'done' counter
		for (auto i = dl_queue.begin(); i != dl_queue.end(); ++i)
		{
			piece_index_t const index = i->index;

			// completed pieces are already accounted for
			if (m_picker->have_piece(index)) continue;

			TORRENT_ASSERT(i->finished + i->writing <= m_picker->blocks_in_piece(index));
			TORRENT_ASSERT(i->finished + i->writing >= m_picker->pad_blocks_in_piece(index));

			int const blocks = i->finished + i->writing - m_picker->pad_blocks_in_piece(index);
			TORRENT_ASSERT(blocks >= 0);

			auto const additional_bytes = std::int64_t(blocks) * block_size();
			st.total_done += additional_bytes;
			if (m_picker->piece_priority(index) > dont_download)
				st.total_wanted_done += additional_bytes;
		}
	}

	void torrent::on_piece_verified(aux::vector<sha256_hash> block_hashes
		, piece_index_t const piece
		, sha1_hash const& piece_hash, storage_error const& error) try
	{
		TORRENT_ASSERT(is_single_thread());

		if (m_abort) return;
		if (m_deleted) return;

		m_picker->completed_hash_job(piece);

		boost::tribool passed = boost::indeterminate;
		boost::tribool v2_passed = boost::indeterminate;

		if (settings().get_bool(settings_pack::disable_hash_checks))
		{
			passed = v2_passed = true;
		}
		else if (error)
		{
			passed = v2_passed = false;
		}
		else
		{
			if (torrent_file().info_hash().has_v1())
			{
				passed = sha1_hash(piece_hash) == m_torrent_file->hash_for_piece(piece);
			}

			if (!block_hashes.empty())
			{
				TORRENT_ASSERT(torrent_file().info_hash().has_v2());
				v2_passed = on_blocks_hashed(piece, block_hashes);
			}
		}

		if (!error && ((passed && !v2_passed) || (!passed && v2_passed)))
		{
			set_error(errors::torrent_inconsistent_hashes, torrent_status::error_file_none);
			pause();
			return;
		}

		bool const disk_error = (!passed || !v2_passed) && error;

		if (disk_error) handle_disk_error("piece_verified", error);

#ifndef TORRENT_DISABLE_LOGGING
		if (should_log())
		{
			debug_log("*** PIECE_FINISHED [ p: %d | chk: %s | size: %d ]"
				, static_cast<int>(piece)
				, (passed || v2_passed) ? "passed"
				: disk_error ? "disk failed"
				: (!passed || !v2_passed) ? "failed"
				: "-"
				, m_torrent_file->piece_size(piece));
		}
#endif
		TORRENT_ASSERT(valid_metadata());

		// if we're a seed we don't have a picker
		// and we also don't have to do anything because
		// we already have this piece
		if (!has_picker() && m_have_all) return;

		need_picker();

		TORRENT_ASSERT(!m_picker->have_piece(piece));

		state_updated();

		// even though the piece passed the hash-check
		// it might still have failed being written to disk
		// if so, piece_picker::write_failed() has been
		// called, and the piece is no longer finished.
		// in this case, we have to ignore the fact that
		// it passed the check
		if (!m_picker->is_piece_finished(piece)) return;

		if (disk_error)
		{
			update_gauge();
		}
		else if (passed || v2_passed)
		{
			// the following call may cause picker to become invalid
			// in case we just became a seed
			piece_passed(piece);
			// if we're in seed mode, we just acquired this piece
			// mark it as verified
			if (m_seed_mode) verified(piece);
		}
		else if (!passed || !v2_passed)
		{
			// piece_failed() will restore the piece
			piece_failed(piece);
		}
	}
	catch (...) { handle_exception(); }

	void torrent::add_suggest_piece(piece_index_t const index)
	{
		TORRENT_ASSERT(settings().get_int(settings_pack::suggest_mode)
			== settings_pack::suggest_read_cache);

		// when we care about suggest mode, we keep the piece picker
		// around to track piece availability
		need_picker();
		int const peers = std::max(num_peers(), 1);
		int const availability = m_picker->get_availability(index) * 100 / peers;

		m_suggest_pieces.add_piece(index, availability
			, settings().get_int(settings_pack::max_suggest_pieces));
	}

	// this is called once we have completely downloaded piece
	// 'index', its hash has been verified. It's also called
	// during initial file check when we find a piece whose hash
	// is correct
	void torrent::we_have(piece_index_t const index)
	{
		TORRENT_ASSERT(is_single_thread());
		TORRENT_ASSERT(!has_picker() || m_picker->has_piece_passed(index));

		inc_stats_counter(counters::num_have_pieces);

		// at this point, we have the piece for sure. It has been
		// successfully written to disk. We may announce it to peers
		// (unless it has already been announced through predictive_piece_announce
		// feature).
		bool announce_piece = true;
#ifndef TORRENT_DISABLE_PREDICTIVE_PIECES
		auto const it = std::lower_bound(m_predictive_pieces.begin()
			, m_predictive_pieces.end(), index);
		if (it != m_predictive_pieces.end() && *it == index)
		{
			// this means we've already announced the piece
			announce_piece = false;
			m_predictive_pieces.erase(it);
		}
#endif

		// make a copy of the peer list since peers
		// may disconnect while looping
		for (auto c : m_connections)
		{
			auto p = c->self();

			// received_piece will check to see if we're still interested
			// in this peer, and if neither of us is interested in the other,
			// disconnect it.
			p->received_piece(index);
			if (p->is_disconnecting()) continue;

			// if we're not announcing the piece, it means we
			// already have, and that we might have received
			// a request for it, and not sending it because
			// we were waiting to receive the piece, now that
			// we have received it, try to send stuff (fill_send_buffer)
			if (announce_piece) p->announce_piece(index);
			else p->fill_send_buffer();
		}

#ifndef TORRENT_DISABLE_EXTENSIONS
		for (auto& ext : m_extensions)
		{
			ext->on_piece_pass(index);
		}
#endif

		// since this piece just passed, we might have
		// become uninterested in some peers where this
		// was the last piece we were interested in
		// update_interest may disconnect the peer and
		// invalidate the iterator
		for (auto p : m_connections)
		{
			TORRENT_INCREMENT(m_iterating_connections);
			// if we're not interested already, no need to check
			if (!p->is_interesting()) continue;
			// if the peer doesn't have the piece we just got, it
			// shouldn't affect our interest
			if (!p->has_piece(index)) continue;
			p->update_interest();
		}

		set_need_save_resume();
		state_updated();

		if (m_ses.alerts().should_post<piece_finished_alert>())
			m_ses.alerts().emplace_alert<piece_finished_alert>(get_handle(), index);

		// update m_file_progress (if we have one)
		m_file_progress.update(m_torrent_file->files(), index
			, [this](file_index_t const file_index)
			{
				if (m_ses.alerts().should_post<file_completed_alert>())
				{
					// this file just completed, post alert
					m_ses.alerts().emplace_alert<file_completed_alert>(
						get_handle(), file_index);
				}
			});

#ifndef TORRENT_DISABLE_STREAMING
		remove_time_critical_piece(index, true);
#endif

		if (is_downloading_state(m_state))
		{
			if (m_state != torrent_status::finished
				&& m_state != torrent_status::seeding
				&& is_finished())
			{
				// torrent finished
				// i.e. all the pieces we're interested in have
				// been downloaded. Release the files (they will open
				// in read only mode if needed)
				finished();
				// if we just became a seed, picker is now invalid, since it
				// is deallocated by the torrent once it starts seeding
			}

			m_last_download = aux::time_now32();

#ifndef TORRENT_DISABLE_SHARE_MODE
			if (m_share_mode)
				recalc_share_mode();
#endif
		}
	}

	boost::tribool torrent::on_blocks_hashed(piece_index_t const piece
		, span<sha256_hash const> const block_hashes)
	{
		boost::tribool ret = boost::indeterminate;
		need_hash_picker();

		int const blocks_in_piece = torrent_file().orig_files().blocks_in_piece2(piece);
		int const blocks_per_piece = torrent_file().orig_files().piece_length() / default_block_size;

		TORRENT_ASSERT(blocks_in_piece == int(block_hashes.size()));

		TORRENT_ALLOCA(block_passed, bool, blocks_in_piece);
		std::fill(block_passed.begin(), block_passed.end(), false);

		for (int i = 0; i < blocks_in_piece; ++i)
		{
			// if there was an enoent or eof error the block hashes array may be incomplete
			// bail if we've hit the end of the valid hashes
			if (block_hashes[i].is_all_zeros())
			{
				ret = false;
				break;
			}
			auto result = get_hash_picker().set_block_hash(piece, i * default_block_size, block_hashes[i]);

			block_passed[i] = result.status == set_block_hash_result::result::success;
			if (result.status == set_block_hash_result::result::success)
			{
				TORRENT_ASSERT(result.first_verified_block <= blocks_in_piece);
				auto const first_block = std::max(0, result.first_verified_block);
				std::fill_n(block_passed.begin() + first_block
					, std::min(blocks_in_piece - first_block, result.num_verified), true);

				using piece_delta = piece_index_t::diff_type;

				// if the hashes for more than one piece have been verified, check for any pieces which
				// were already checked but couldn't be verified and mark them as verified
				for (piece_index_t verified_piece = piece + piece_delta(result.first_verified_block / blocks_per_piece)
					, end = verified_piece + piece_delta(result.num_verified / blocks_per_piece)
					; verified_piece < end; ++verified_piece)
				{
					if (!has_picker()
						|| verified_piece == piece
						|| !m_picker->is_piece_finished(verified_piece)
						|| m_picker->has_piece_passed(verified_piece))
						continue;

					TORRENT_ASSERT(get_hash_picker().piece_verified(verified_piece));
					m_picker->we_have(verified_piece);
					update_gauge();
					we_have(verified_piece);
				}
			}
			else if (result.status == set_block_hash_result::result::block_hash_failed)
			{
				ret = false;
			}
		}

		if (boost::indeterminate(ret) && std::all_of(block_passed.begin(), block_passed.end()
			, [](bool e) { return e; }))
		{
			ret = true;
		}
		return ret;
	}

	// this is called when the piece hash is checked as correct. Note
	// that the piece picker and the torrent won't necessarily consider
	// us to have this piece yet, since it might not have been flushed
	// to disk yet. Only if we have predictive_piece_announce on will
	// we announce this piece to peers at this point.
	void torrent::piece_passed(piece_index_t const index)
	{
//		INVARIANT_CHECK;
		TORRENT_ASSERT(is_single_thread());
		TORRENT_ASSERT(!m_picker->has_piece_passed(index));

#ifndef TORRENT_DISABLE_LOGGING
		if (should_log())
			debug_log("PIECE_PASSED (%d)", num_passed());
#endif

//		std::fprintf(stderr, "torrent::piece_passed piece:%d\n", index);

		TORRENT_ASSERT(index >= piece_index_t(0));
		TORRENT_ASSERT(index < m_torrent_file->end_piece());

		set_need_save_resume();

		inc_stats_counter(counters::num_piece_passed);

#ifndef TORRENT_DISABLE_STREAMING
		remove_time_critical_piece(index, true);
#endif

		if (settings().get_int(settings_pack::suggest_mode)
			== settings_pack::suggest_read_cache)
		{
			// we just got a new piece. Chances are that it's actually the
			// rarest piece (since we're likely to download pieces rarest first)
			// if it's rarer than any other piece that we currently suggest, insert
			// it in the suggest set and pop the last one out
			add_suggest_piece(index);
		}

		// increase the trust point of all peers that sent
		// parts of this piece.
		std::set<torrent_peer*> const peers = [&]
		{
			std::vector<torrent_peer*> const downloaders = m_picker->get_downloaders(index);

			std::set<torrent_peer*> ret;
			// these torrent_peer pointers are owned by m_peer_list and they may be
			// invalidated if a peer disconnects. We cannot keep them across any
			// significant operations, but we should use them right away
			// ignore nullptrs
			std::remove_copy(downloaders.begin(), downloaders.end()
				, std::inserter(ret, ret.begin()), static_cast<torrent_peer*>(nullptr));
			return ret;
		}();

		for (auto p : peers)
		{
			TORRENT_ASSERT(p != nullptr);
			if (p == nullptr) continue;
			TORRENT_ASSERT(p->in_use);
			p->on_parole = false;
			int trust_points = p->trust_points;
			++trust_points;
			if (trust_points > 8) trust_points = 8;
			p->trust_points = trust_points;
			if (p->connection)
			{
				auto* peer = static_cast<peer_connection*>(p->connection);
				TORRENT_ASSERT(peer->m_in_use == 1337);
				peer->received_valid_data(index);
			}
		}

		m_picker->piece_passed(index);
		update_gauge();
		we_have(index);
		update_want_tick();
	}

#ifndef TORRENT_DISABLE_PREDICTIVE_PIECES
	// we believe we will complete this piece very soon
	// announce it to peers ahead of time to eliminate the
	// round-trip times involved in announcing it, requesting it
	// and sending it
	// TODO: 2 use chrono type for time duration
	void torrent::predicted_have_piece(piece_index_t const index, int const milliseconds)
	{
		auto const i = std::lower_bound(m_predictive_pieces.begin()
			, m_predictive_pieces.end(), index);
		if (i != m_predictive_pieces.end() && *i == index) return;

		for (auto p : m_connections)
		{
			TORRENT_INCREMENT(m_iterating_connections);
#ifndef TORRENT_DISABLE_LOGGING
			p->peer_log(peer_log_alert::outgoing, "PREDICTIVE_HAVE", "piece: %d expected in %d ms"
				, static_cast<int>(index), milliseconds);
#else
			TORRENT_UNUSED(milliseconds);
#endif
			p->announce_piece(index);
		}

		m_predictive_pieces.insert(i, index);
	}
#endif

	// blocks may contain the block indices of the blocks that failed (if this is
	// a v2 torrent).
	void torrent::piece_failed(piece_index_t const index, std::vector<int> blocks)
	{
		// if the last piece fails the peer connection will still
		// think that it has received all of it until this function
		// resets the download queue. So, we cannot do the
		// invariant check here since it assumes:
		// (total_done == m_torrent_file->total_size()) => is_seed()
		INVARIANT_CHECK;
		TORRENT_ASSERT(is_single_thread());

		TORRENT_ASSERT(has_picker());
		TORRENT_ASSERT(index >= piece_index_t(0));
		TORRENT_ASSERT(index < m_torrent_file->end_piece());
		TORRENT_ASSERT(std::is_sorted(blocks.begin(), blocks.end()));

		inc_stats_counter(counters::num_piece_failed);

#ifndef TORRENT_DISABLE_PREDICTIVE_PIECES
		auto const it = std::lower_bound(m_predictive_pieces.begin()
			, m_predictive_pieces.end(), index);
		if (it != m_predictive_pieces.end() && *it == index)
		{
			for (auto p : m_connections)
			{
				TORRENT_INCREMENT(m_iterating_connections);
				// send reject messages for
				// potential outstanding requests to this piece
				p->reject_piece(index);
				// let peers that support the dont-have message
				// know that we don't actually have this piece
				p->write_dont_have(index);
			}
			m_predictive_pieces.erase(it);
		}
#endif

		if (!torrent_file().info_hash().has_v1() && blocks.empty())
		{
			// This is a v2 only torrent so we can definitely get block
			// level hashes. Don't fail the piece yet, let it sit in the
			// finished state and request block hashes.

			// If this is a hybrid torrent we might be able to get block level
			// hashes, but there is no guarantee that there is a v2 peer to
			// request them from. For now be conservative and re-request
			// the block without waiting for block hashes.

			get_hash_picker().verify_block_hashes(index);
			return;
		}

		// increase the total amount of failed bytes
		if (blocks.empty())
			add_failed_bytes(m_torrent_file->piece_size(index));
		else
			add_failed_bytes(static_cast<int>(blocks.size()) * default_block_size);

#ifndef TORRENT_DISABLE_EXTENSIONS
		for (auto& ext : m_extensions)
		{
			ext->on_piece_failed(index);
		}
#endif

		std::vector<torrent_peer*> const downloaders = m_picker->get_downloaders(index);

		// decrease the trust point of all peers that sent
		// parts of this piece.
		// first, build a set of all peers that participated
		// if we know which blocks failed, just include the peer(s) sending those
		// blocks
		std::set<torrent_peer*> const peers = [&]
		{
			std::set<torrent_peer*> ret;
			if (!blocks.empty() && !downloaders.empty())
			{
				for (auto const b : blocks) ret.insert(downloaders[std::size_t(b)]);
			}
			else
			{
				std::copy(downloaders.begin(), downloaders.end(), std::inserter(ret, ret.begin()));
			}
			return ret;
		}();

#if TORRENT_USE_ASSERTS
			for (auto const& p : downloaders)
			{
				if (p && p->connection)
				{
					auto* peer = static_cast<peer_connection*>(p->connection);
					peer->piece_failed = true;
				}
			}
#endif

		// did we receive this piece from a single peer?
		// if we know exactly which blocks failed the hash, we can also be certain
		// that all peers in the list sent us bad data
		bool const known_bad_peer = peers.size() == 1 || !blocks.empty();

		for (auto p : peers)
		{
			if (p == nullptr) continue;
			TORRENT_ASSERT(p->in_use);
			bool allow_disconnect = true;
			if (p->connection)
			{
				auto* peer = static_cast<peer_connection*>(p->connection);
				TORRENT_ASSERT(peer->m_in_use == 1337);

				// the peer implementation can ask not to be disconnected.
				// this is used for web seeds for instance, to instead of
				// disconnecting, mark the file as not being had.
				allow_disconnect = peer->received_invalid_data(index, known_bad_peer);
			}

			if (settings().get_bool(settings_pack::use_parole_mode))
				p->on_parole = true;

			int hashfails = p->hashfails;
			int trust_points = p->trust_points;

			// we decrease more than we increase, to keep the
			// allowed failed/passed ratio low.
			trust_points -= 2;
			++hashfails;
			if (trust_points < -7) trust_points = -7;
			p->trust_points = trust_points;
			if (hashfails > 255) hashfails = 255;
			p->hashfails = std::uint8_t(hashfails);

			// either, we have received too many failed hashes
			// or this was the only peer that sent us this piece.
			// if we have failed more than 3 pieces from this peer,
			// don't trust it regardless.
			if (p->trust_points <= -7
				|| (known_bad_peer && allow_disconnect))
			{
				// we don't trust this peer anymore
				// ban it.
				if (m_ses.alerts().should_post<peer_ban_alert>())
				{
					peer_id const pid = p->connection
						? p->connection->pid() : peer_id();
					m_ses.alerts().emplace_alert<peer_ban_alert>(
						get_handle(), p->ip(), pid);
				}

				// mark the peer as banned
				ban_peer(p);
				update_want_peers();
				inc_stats_counter(counters::banned_for_hash_failure);

				if (p->connection)
				{
					auto* peer = static_cast<peer_connection*>(p->connection);
#ifndef TORRENT_DISABLE_LOGGING
					if (should_log())
					{
						debug_log("*** BANNING PEER: \"%s\" Too many corrupt pieces"
							, print_endpoint(p->ip()).c_str());
					}
					peer->peer_log(peer_log_alert::info, "BANNING_PEER", "Too many corrupt pieces");
#endif
					peer->disconnect(errors::too_many_corrupt_pieces, operation_t::bittorrent);
				}
			}
		}

		// If m_storage isn't set here, it means we're shutting down
		if (m_storage)
		{
			// it doesn't make much sense to fail to hash a piece
			// without having a storage associated with the torrent.
			// restoring the piece in the piece picker without calling
			// clear piece on the disk thread will make them out of
			// sync, and if we try to write more blocks to this piece
			// the disk thread will barf, because it hasn't been cleared
			TORRENT_ASSERT(m_storage);

			// don't allow picking any blocks from this piece
			// until we're done synchronizing with the disk threads.
			m_picker->lock_piece(index);

			// don't do this until after the plugins have had a chance
			// to read back the blocks that failed, for blame purposes
			// this way they have a chance to hit the cache
			m_ses.disk_thread().async_clear_piece(m_storage, index
				, [self = shared_from_this(), c = std::move(blocks)](piece_index_t const& p)
				{ self->on_piece_sync(p, c); });
		}
		else
		{
			TORRENT_ASSERT(m_abort);
			// it doesn't really matter what we do
			// here, since we're about to destruct the
			// torrent anyway.
			on_piece_sync(index, std::move(blocks));
		}

#if TORRENT_USE_ASSERTS
		for (auto const& p : downloaders)
		{
			if (p && p->connection)
			{
				auto* const peer = static_cast<peer_connection*>(p->connection);
				peer->piece_failed = false;
			}
		}
#endif
	}

	void torrent::peer_is_interesting(peer_connection& c)
	{
		INVARIANT_CHECK;

		// no peer should be interesting if we're finished
		TORRENT_ASSERT(!is_finished());

		if (c.in_handshake()) return;
		c.send_interested();
		if (c.has_peer_choked()
			&& c.allowed_fast().empty())
			return;

		if (request_a_block(*this, c))
			inc_stats_counter(counters::interesting_piece_picks);
		c.send_block_requests();
	}

	void torrent::on_piece_sync(piece_index_t const piece, std::vector<int> const& blocks) try
	{
		// the user may have called force_recheck, which clears
		// the piece picker
		if (!has_picker()) return;

		// unlock the piece and restore it, as if no block was
		// ever downloaded for it.
		m_picker->restore_piece(piece, blocks);

		if (m_ses.alerts().should_post<hash_failed_alert>())
			m_ses.alerts().emplace_alert<hash_failed_alert>(get_handle(), piece);

		// we have to let the piece_picker know that
		// this piece failed the check as it can restore it
		// and mark it as being interesting for download
		TORRENT_ASSERT(!m_picker->have_piece(piece));

		// loop over all peers and re-request potential duplicate
		// blocks to this piece
		for (auto p : m_connections)
		{
			TORRENT_INCREMENT(m_iterating_connections);
			for (auto const& b : p->download_queue())
			{
				if (b.timed_out || b.not_wanted) continue;
				if (b.block.piece_index != piece) continue;
				if (!blocks.empty()
					&& std::find(blocks.begin(), blocks.end(), b.block.block_index) == blocks.end())
					continue;
				m_picker->mark_as_downloading(b.block, p->peer_info_struct()
					, p->picker_options());
			}
			for (auto const& b : p->request_queue())
			{
				if (b.block.piece_index != piece) continue;
				if (!blocks.empty()
					&& std::find(blocks.begin(), blocks.end(), b.block.block_index) == blocks.end())
					continue;
				m_picker->mark_as_downloading(b.block, p->peer_info_struct()
					, p->picker_options());
			}
		}
	}
	catch (...) { handle_exception(); }

	void torrent::peer_has(piece_index_t const index, peer_connection const* peer)
	{
		if (has_picker())
		{
			torrent_peer* pp = peer->peer_info_struct();
			m_picker->inc_refcount(index, pp);
		}
		else
		{
			TORRENT_ASSERT(is_seed() || !m_have_all);
		}
	}

	// when we get a bitfield message, this is called for that piece
	void torrent::peer_has(typed_bitfield<piece_index_t> const& bits
		, peer_connection const* peer)
	{
		if (has_picker())
		{
			TORRENT_ASSERT(bits.size() == torrent_file().num_pieces());
			torrent_peer* pp = peer->peer_info_struct();
			m_picker->inc_refcount(bits, pp);
		}
		else
		{
			TORRENT_ASSERT(is_seed() || !m_have_all);
		}
	}

	void torrent::peer_has_all(peer_connection const* peer)
	{
		if (has_picker())
		{
			torrent_peer* pp = peer->peer_info_struct();
			m_picker->inc_refcount_all(pp);
		}
		else
		{
			TORRENT_ASSERT(is_seed() || !m_have_all);
		}
	}

	void torrent::peer_lost(typed_bitfield<piece_index_t> const& bits
		, peer_connection const* peer)
	{
		if (has_picker())
		{
			TORRENT_ASSERT(bits.size() == torrent_file().num_pieces());
			torrent_peer* pp = peer->peer_info_struct();
			m_picker->dec_refcount(bits, pp);
		}
		else
		{
			TORRENT_ASSERT(is_seed() || !m_have_all);
		}
	}

	void torrent::peer_lost(piece_index_t const index, peer_connection const* peer)
	{
		if (m_picker)
		{
			torrent_peer* pp = peer->peer_info_struct();
			m_picker->dec_refcount(index, pp);
		}
		else
		{
			TORRENT_ASSERT(is_seed() || !m_have_all);
		}
	}

	void torrent::abort()
	{
		TORRENT_ASSERT(is_single_thread());

		if (m_abort) return;

		m_abort = true;
		update_want_peers();
		update_want_tick();
		update_want_scrape();
		update_gauge();
		stop_announcing();

		// remove from download queue
		m_ses.set_queue_position(this, queue_position_t{-1});

		if (m_peer_class > peer_class_t{0})
		{
			remove_class(m_ses.peer_classes(), m_peer_class);
			m_ses.peer_classes().decref(m_peer_class);
			m_peer_class = peer_class_t{0};
		}

		m_inactivity_timer.cancel();

#ifndef TORRENT_DISABLE_LOGGING
		log_to_all_peers("aborting");
#endif

		// disconnect all peers and close all
		// files belonging to the torrents
		disconnect_all(errors::torrent_aborted, operation_t::bittorrent);

		// make sure to destruct the peers immediately
		on_remove_peers();
		TORRENT_ASSERT(m_connections.empty());

		// post a message to the main thread to destruct
		// the torrent object from there
		if (m_storage)
		{
			try {
				m_ses.disk_thread().async_stop_torrent(m_storage
					, std::bind(&torrent::on_torrent_aborted, shared_from_this()));
			}
			catch (std::exception const& e)
			{
				TORRENT_UNUSED(e);
				m_storage.reset();
#ifndef TORRENT_DISABLE_LOGGING
				debug_log("Failed to flush disk cache: %s", e.what());
#endif
				// clients may rely on this alert to be posted, so it's probably a
				// good idea to post it here, even though we failed
				// TODO: 3 should this alert have an error code in it?
				if (alerts().should_post<cache_flushed_alert>())
					alerts().emplace_alert<cache_flushed_alert>(get_handle());
			}
		}
		else
		{
			if (alerts().should_post<cache_flushed_alert>())
				alerts().emplace_alert<cache_flushed_alert>(get_handle());
		}

		// TODO: 2 abort lookups this torrent has made via the
		// session host resolver interface

		if (!m_apply_ip_filter)
		{
			inc_stats_counter(counters::non_filter_torrents, -1);
			m_apply_ip_filter = true;
		}

		m_paused = false;
		m_auto_managed = false;
		update_state_list();
		for (torrent_list_index_t i{}; i != m_links.end_index(); ++i)
		{
			if (!m_links[i].in_list()) continue;
			m_links[i].unlink(m_ses.torrent_list(i), i);
		}
		// don't re-add this torrent to the state-update list
		m_state_subscription = false;
	}

	// this is called when we're destructing non-gracefully. i.e. we're _just_
	// destructing everything.
	void torrent::panic()
	{
		m_storage.reset();
		// if there are any other peers allocated still, we need to clear them
		// now. They can't be cleared later because the allocator will already
		// have been destructed
		if (m_peer_list) m_peer_list->clear();
		m_connections.clear();
		m_outgoing_pids.clear();
		m_peers_to_disconnect.clear();
		m_num_uploads = 0;
		m_num_connecting = 0;
		m_num_connecting_seeds = 0;
	}

#ifndef TORRENT_DISABLE_SUPERSEEDING
	void torrent::set_super_seeding(bool const on)
	{
		if (on == m_super_seeding) return;

		m_super_seeding = on;
		set_need_save_resume();
		state_updated();

		if (m_super_seeding) return;

		// disable super seeding for all peers
		for (auto pc : *this)
		{
			pc->superseed_piece(piece_index_t(-1), piece_index_t(-1));
		}
	}

	// TODO: 3 this should return optional<>. piece index -1 should not be
	// allowed
	piece_index_t torrent::get_piece_to_super_seed(typed_bitfield<piece_index_t> const& bits)
	{
		// return a piece with low availability that is not in
		// the bitfield and that is not currently being super
		// seeded by any peer
		TORRENT_ASSERT(m_super_seeding);

		// do a linear search from the first piece
		int min_availability = 9999;
		std::vector<piece_index_t> avail_vec;
		for (auto const i : m_torrent_file->piece_range())
		{
			if (bits[i]) continue;

			int availability = 0;
			for (auto pc : *this)
			{
				if (pc->super_seeded_piece(i))
				{
					// avoid super-seeding the same piece to more than one
					// peer if we can avoid it. Do this by artificially
					// increase the availability
					availability = 999;
					break;
				}
				if (pc->has_piece(i)) ++availability;
			}
			if (availability > min_availability) continue;
			if (availability == min_availability)
			{
				avail_vec.push_back(i);
				continue;
			}
			TORRENT_ASSERT(availability < min_availability);
			min_availability = availability;
			avail_vec.clear();
			avail_vec.push_back(i);
		}

		if (avail_vec.empty()) return piece_index_t{-1};
		return avail_vec[random(std::uint32_t(avail_vec.size() - 1))];
	}
#endif

	void torrent::on_files_deleted(storage_error const& error) try
	{
		TORRENT_ASSERT(is_single_thread());

		if (error)
		{
			if (alerts().should_post<torrent_delete_failed_alert>())
				alerts().emplace_alert<torrent_delete_failed_alert>(get_handle()
					, error.ec, m_torrent_file->info_hash());
		}
		else
		{
			alerts().emplace_alert<torrent_deleted_alert>(get_handle(), m_torrent_file->info_hash());
		}
	}
	catch (...) { handle_exception(); }

	void torrent::on_file_renamed(std::string const& filename
		, file_index_t const file_idx
		, storage_error const& error) try
	{
		TORRENT_ASSERT(is_single_thread());

		if (error)
		{
			if (alerts().should_post<file_rename_failed_alert>())
				alerts().emplace_alert<file_rename_failed_alert>(get_handle()
					, file_idx, error.ec);
		}
		else
		{
			if (alerts().should_post<file_renamed_alert>())
				alerts().emplace_alert<file_renamed_alert>(get_handle()
					, filename, m_torrent_file->files().file_path(file_idx), file_idx);
			m_torrent_file->rename_file(file_idx, filename);
		}
	}
	catch (...) { handle_exception(); }

	void torrent::on_torrent_paused() try
	{
		TORRENT_ASSERT(is_single_thread());

		if (alerts().should_post<torrent_paused_alert>())
			alerts().emplace_alert<torrent_paused_alert>(get_handle());
	}
	catch (...) { handle_exception(); }

#if TORRENT_ABI_VERSION == 1
	std::string torrent::tracker_login() const
	{
		if (m_username.empty() && m_password.empty()) return "";
		return m_username + ":" + m_password;
	}
#endif

	std::uint32_t torrent::tracker_key() const
	{
		auto const self = reinterpret_cast<uintptr_t>(this);
		auto const ses = reinterpret_cast<uintptr_t>(&m_ses);
		std::uint32_t const storage = m_storage
			? static_cast<std::uint32_t>(static_cast<storage_index_t>(m_storage))
			: 0;
		sha1_hash const h = hasher(reinterpret_cast<char const*>(&self), sizeof(self))
			.update(reinterpret_cast<char const*>(&storage), sizeof(storage))
			.update(reinterpret_cast<char const*>(&ses), sizeof(ses))
			.final();
		unsigned char const* ptr = &h[0];
		return aux::read_uint32(ptr);
	}

#ifndef TORRENT_DISABLE_STREAMING
	void torrent::cancel_non_critical()
	{
		std::set<piece_index_t> time_critical;
		for (auto const& p : m_time_critical_pieces)
			time_critical.insert(p.piece);

		for (auto p : m_connections)
		{
			TORRENT_INCREMENT(m_iterating_connections);
			// for each peer, go through its download and request queue
			// and cancel everything, except pieces that are time critical

			// make a copy of the download queue since we may be cancelling entries
			// from it from within the loop
			std::vector<pending_block> dq = p->download_queue();
			for (auto const& k : dq)
			{
				if (time_critical.count(k.block.piece_index)) continue;
				if (k.not_wanted || k.timed_out) continue;
				p->cancel_request(k.block, true);
			}

			// make a copy of the download queue since we may be cancelling entries
			// from it from within the loop
			std::vector<pending_block> rq = p->request_queue();
			for (auto const& k : rq)
			{
				if (time_critical.count(k.block.piece_index)) continue;
				p->cancel_request(k.block, true);
			}
		}
	}

	void torrent::set_piece_deadline(piece_index_t const piece, int const t
		, deadline_flags_t const flags)
	{
		INVARIANT_CHECK;

		TORRENT_ASSERT_PRECOND(piece >= piece_index_t(0));
		TORRENT_ASSERT_PRECOND(valid_metadata());
		TORRENT_ASSERT_PRECOND(valid_metadata() && piece < m_torrent_file->end_piece());

		if (m_abort || !valid_metadata()
			|| piece < piece_index_t(0)
			|| piece >= m_torrent_file->end_piece())
		{
			// failed
			if (flags & torrent_handle::alert_when_available)
			{
				m_ses.alerts().emplace_alert<read_piece_alert>(
					get_handle(), piece, error_code(boost::system::errc::operation_canceled, generic_category()));
			}
			return;
		}

		time_point const deadline = aux::time_now() + milliseconds(t);

		// if we already have the piece, no need to set the deadline.
		// however, if the user asked to get the piece data back, we still
		// need to read it and post it back to the user
		if (is_seed() || (has_picker() && m_picker->has_piece_passed(piece)))
		{
			if (flags & torrent_handle::alert_when_available)
				read_piece(piece);
			return;
		}

		// if this is the first time critical piece we add. in order to make it
		// react quickly, cancel all the currently outstanding requests
		if (m_time_critical_pieces.empty())
		{
			// defer this by posting it to the end of the message queue.
			// this gives the client a chance to specify multiple time-critical
			// pieces before libtorrent cancels requests
			auto self = shared_from_this();
			post(m_ses.get_context(), [self] { self->wrap(&torrent::cancel_non_critical); });
		}

		for (auto i = m_time_critical_pieces.begin()
			, end(m_time_critical_pieces.end()); i != end; ++i)
		{
			if (i->piece != piece) continue;
			i->deadline = deadline;
			i->flags = flags;

			// resort i since deadline might have changed
			while (std::next(i) != m_time_critical_pieces.end() && i->deadline > std::next(i)->deadline)
			{
				std::iter_swap(i, std::next(i));
				++i;
			}
			while (i != m_time_critical_pieces.begin() && i->deadline < std::prev(i)->deadline)
			{
				std::iter_swap(i, std::prev(i));
				--i;
			}
			// just in case this piece had priority 0
			download_priority_t prev_prio = m_picker->piece_priority(piece);
			m_picker->set_piece_priority(piece, top_priority);
			if (prev_prio == dont_download) update_gauge();
			return;
		}

		need_picker();

		time_critical_piece p;
		p.first_requested = min_time();
		p.last_requested = min_time();
		p.flags = flags;
		p.deadline = deadline;
		p.peers = 0;
		p.piece = piece;
		auto const critical_piece_it = std::upper_bound(m_time_critical_pieces.begin()
			, m_time_critical_pieces.end(), p);
		m_time_critical_pieces.insert(critical_piece_it, p);

		// just in case this piece had priority 0
		download_priority_t prev_prio = m_picker->piece_priority(piece);
		m_picker->set_piece_priority(piece, top_priority);
		if (prev_prio == dont_download) update_gauge();

		piece_picker::downloading_piece pi;
		m_picker->piece_info(piece, pi);
		if (pi.requested == 0) return;
		// this means we have outstanding requests (or queued
		// up requests that haven't been sent yet). Promote them
		// to deadline pieces immediately
		std::vector<torrent_peer*> const downloaders
			= m_picker->get_downloaders(piece);

		int block = 0;
		for (auto i = downloaders.begin()
			, end(downloaders.end()); i != end; ++i, ++block)
		{
			torrent_peer* const tp = *i;
			if (tp == nullptr || tp->connection == nullptr) continue;
			auto* peer = static_cast<peer_connection*>(tp->connection);
			peer->make_time_critical(piece_block(piece, block));
		}
	}

	void torrent::reset_piece_deadline(piece_index_t piece)
	{
		remove_time_critical_piece(piece);
	}

	void torrent::remove_time_critical_piece(piece_index_t const piece, bool const finished)
	{
		for (auto i = m_time_critical_pieces.begin(), end(m_time_critical_pieces.end());
			i != end; ++i)
		{
			if (i->piece != piece) continue;
			if (finished)
			{
				if (i->flags & torrent_handle::alert_when_available)
				{
					read_piece(i->piece);
				}

				// if first_requested is min_time(), it wasn't requested as a critical piece
				// and we shouldn't adjust any average download times
				if (i->first_requested != min_time())
				{
					// update the average download time and average
					// download time deviation
					int const dl_time = aux::numeric_cast<int>(total_milliseconds(aux::time_now() - i->first_requested));

					if (m_average_piece_time == 0)
					{
						m_average_piece_time = dl_time;
					}
					else
					{
						int diff = std::abs(dl_time - m_average_piece_time);
						if (m_piece_time_deviation == 0) m_piece_time_deviation = diff;
						else m_piece_time_deviation = (m_piece_time_deviation * 9 + diff) / 10;

						m_average_piece_time = (m_average_piece_time * 9 + dl_time) / 10;
					}
				}
			}
			else if (i->flags & torrent_handle::alert_when_available)
			{
				// post an empty read_piece_alert to indicate it failed
				alerts().emplace_alert<read_piece_alert>(
					get_handle(), piece, error_code(boost::system::errc::operation_canceled, generic_category()));
			}
			if (has_picker()) m_picker->set_piece_priority(piece, low_priority);
			m_time_critical_pieces.erase(i);
			return;
		}
	}

	void torrent::clear_time_critical()
	{
		for (auto i = m_time_critical_pieces.begin(); i != m_time_critical_pieces.end();)
		{
			if (i->flags & torrent_handle::alert_when_available)
			{
				// post an empty read_piece_alert to indicate it failed
				m_ses.alerts().emplace_alert<read_piece_alert>(
					get_handle(), i->piece, error_code(boost::system::errc::operation_canceled, generic_category()));
			}
			if (has_picker()) m_picker->set_piece_priority(i->piece, low_priority);
			i = m_time_critical_pieces.erase(i);
		}
	}

	// remove time critical pieces where priority is 0
	void torrent::remove_time_critical_pieces(aux::vector<download_priority_t, piece_index_t> const& priority)
	{
		for (auto i = m_time_critical_pieces.begin(); i != m_time_critical_pieces.end();)
		{
			if (priority[i->piece] == dont_download)
			{
				if (i->flags & torrent_handle::alert_when_available)
				{
					// post an empty read_piece_alert to indicate it failed
					alerts().emplace_alert<read_piece_alert>(
						get_handle(), i->piece, error_code(boost::system::errc::operation_canceled, generic_category()));
				}
				i = m_time_critical_pieces.erase(i);
				continue;
			}
			++i;
		}
	}
#endif // TORRENT_DISABLE_STREAMING

	void torrent::piece_availability(aux::vector<int, piece_index_t>& avail) const
	{
		INVARIANT_CHECK;

		TORRENT_ASSERT(valid_metadata());
		if (!has_picker())
		{
			avail.clear();
			return;
		}

		m_picker->get_availability(avail);
	}

	void torrent::set_piece_priority(piece_index_t const index
		, download_priority_t const priority)
	{
//		INVARIANT_CHECK;

#ifndef TORRENT_DISABLE_LOGGING
		if (!valid_metadata())
		{
			debug_log("*** SET_PIECE_PRIORITY [ idx: %d prio: %d ignored. "
				"no metadata yet ]", static_cast<int>(index)
				, static_cast<std::uint8_t>(priority));
		}
#endif
		if (!valid_metadata() || is_seed()) return;

		// this call is only valid on torrents with metadata
		if (index < piece_index_t(0) || index >= m_torrent_file->end_piece())
		{
			return;
		}

		need_picker();

		bool const was_finished = is_finished();
		bool const filter_updated = m_picker->set_piece_priority(index, priority);

		update_gauge();

		if (filter_updated)
		{
			update_peer_interest(was_finished);
#ifndef TORRENT_DISABLE_STREAMING
			if (priority == dont_download) remove_time_critical_piece(index);
#endif // TORRENT_DISABLE_STREAMING
		}

	}

	download_priority_t torrent::piece_priority(piece_index_t const index) const
	{
//		INVARIANT_CHECK;

		if (!has_picker()) return default_priority;

		// this call is only valid on torrents with metadata
		TORRENT_ASSERT(valid_metadata());
		if (index < piece_index_t(0) || index >= m_torrent_file->end_piece())
		{
			TORRENT_ASSERT_FAIL();
			return dont_download;
		}

		return m_picker->piece_priority(index);
	}

	void torrent::prioritize_piece_list(std::vector<std::pair<piece_index_t
		, download_priority_t>> const& pieces)
	{
		INVARIANT_CHECK;

		// this call is only valid on torrents with metadata
		TORRENT_ASSERT(valid_metadata());
		if (is_seed()) return;

		need_picker();

		bool filter_updated = false;
		bool const was_finished = is_finished();
		for (auto const& p : pieces)
		{
			static_assert(std::is_unsigned<decltype(p.second)::underlying_type>::value
				, "we need assert p.second >= dont_download");
			TORRENT_ASSERT(p.second <= top_priority);
			TORRENT_ASSERT(p.first >= piece_index_t(0));
			TORRENT_ASSERT(p.first < m_torrent_file->end_piece());

			if (p.first < piece_index_t(0)
				|| p.first >= m_torrent_file->end_piece()
				|| p.second > top_priority)
			{
				static_assert(std::is_unsigned<decltype(p.second)::underlying_type>::value
					, "we need additional condition: p.second < dont_download");
				continue;
			}

			filter_updated |= m_picker->set_piece_priority(p.first, p.second);
		}
		update_gauge();
		if (filter_updated)
		{
			// we need to save this new state
			set_need_save_resume();

			update_peer_interest(was_finished);
		}

		state_updated();
	}

	void torrent::prioritize_pieces(aux::vector<download_priority_t, piece_index_t> const& pieces)
	{
		INVARIANT_CHECK;

		// this call is only valid on torrents with metadata
		TORRENT_ASSERT(valid_metadata());
		if (is_seed()) return;

		if (!valid_metadata())
		{
#ifndef TORRENT_DISABLE_LOGGING
			debug_log("*** PRIORITIZE_PIECES [ ignored. no metadata yet ]");
#endif
			return;
		}

		need_picker();

		piece_index_t index(0);
		bool filter_updated = false;
		bool const was_finished = is_finished();
		for (auto prio : pieces)
		{
			static_assert(std::is_unsigned<decltype(prio)::underlying_type>::value
				, "we need assert prio >= dont_download");
			TORRENT_ASSERT(prio <= top_priority);
			filter_updated |= m_picker->set_piece_priority(index, prio);
			++index;
		}
		update_gauge();
		update_want_tick();

		if (filter_updated)
		{
			// we need to save this new state
			set_need_save_resume();

			update_peer_interest(was_finished);
#ifndef TORRENT_DISABLE_STREAMING
			remove_time_critical_pieces(pieces);
#endif
		}

		state_updated();
		update_state_list();
	}

	void torrent::piece_priorities(aux::vector<download_priority_t, piece_index_t>* pieces) const
	{
		INVARIANT_CHECK;

		// this call is only valid on torrents with metadata
		if (!valid_metadata())
		{
			pieces->clear();
			return;
		}

		if (!has_picker())
		{
			pieces->clear();
			pieces->resize(m_torrent_file->num_pieces(), default_priority);
			return;
		}

		TORRENT_ASSERT(m_picker);
		m_picker->piece_priorities(*pieces);
	}

	namespace
	{
		aux::vector<download_priority_t, file_index_t> fix_priorities(
			aux::vector<download_priority_t, file_index_t> input
			, file_storage const* fs)
		{
			if (fs) input.resize(fs->num_files(), default_priority);

			for (file_index_t i : input.range())
			{
				// initialize pad files to priority 0
				if (input[i] > dont_download && fs && fs->pad_file_at(i))
					input[i] = dont_download;
				else if (input[i] > top_priority)
					input[i] = top_priority;
			}

			return input;
		}
	}

	void torrent::on_file_priority(storage_error const& err
		, aux::vector<download_priority_t, file_index_t> prios)
	{
		m_outstanding_file_priority = false;
		COMPLETE_ASYNC("file_priority");
		if (m_file_priority != prios)
		{
			m_file_priority = std::move(prios);
#ifndef TORRENT_DISABLE_SHARE_MODE
			if (m_share_mode)
				recalc_share_mode();
#endif
		}

		if (err)
		{
			// in this case, some file priorities failed to get set
			if (alerts().should_post<file_error_alert>())
				alerts().emplace_alert<file_error_alert>(err.ec
					, resolve_filename(err.file()), err.operation, get_handle());

			set_error(err.ec, err.file());
			pause();
		}
		else if (!m_deferred_file_priorities.empty() && !m_abort)
		{
			auto new_priority = m_file_priority;
			// resize the vector if we have to. The last item in the map has the
			// highest file index.
			auto const max_idx = std::prev(m_deferred_file_priorities.end())->first;
			if (new_priority.end_index() <= max_idx)
			{
				// any unallocated slot is assumed to have the default priority
				new_priority.resize(static_cast<int>(max_idx) + 1, default_priority);
			}
			for (auto const& p : m_deferred_file_priorities)
			{
				file_index_t const index = p.first;
				download_priority_t const prio = p.second;
				new_priority[index] = prio;
			}
			m_deferred_file_priorities.clear();
			prioritize_files(std::move(new_priority));
		}
	}

	void torrent::prioritize_files(aux::vector<download_priority_t, file_index_t> files)
	{
		INVARIANT_CHECK;

		auto new_priority = fix_priorities(std::move(files)
			, valid_metadata() ? &m_torrent_file->files() : nullptr);

		// storage may be NULL during shutdown
		if (m_storage)
		{
			// the update of m_file_priority is deferred until the disk job comes
			// back, but to preserve sanity and consistency, the piece priorities are
			// updated immediately. If, on the off-chance, there's a disk failure, the
			// piece priorities still stay the same, but the file priorities are
			// possibly not fully updated.
			update_piece_priorities(new_priority);

			m_outstanding_file_priority = true;
			ADD_OUTSTANDING_ASYNC("file_priority");
			m_ses.disk_thread().async_set_file_priority(m_storage
				, std::move(new_priority)
				, [self = shared_from_this()] (storage_error const& ec, aux::vector<download_priority_t, file_index_t> p)
				{ self->on_file_priority(ec, std::move(p)); });
		}
		else
		{
			m_file_priority = std::move(new_priority);
		}
	}

	void torrent::set_file_priority(file_index_t const index
		, download_priority_t prio)
	{
		INVARIANT_CHECK;

		// setting file priority on a torrent that doesn't have metadata yet is
		// similar to having passed in file priorities through add_torrent_params.
		// we store the priorities in m_file_priority until we get the metadata
		if (index < file_index_t(0)
			|| (valid_metadata() && index >= m_torrent_file->files().end_file()))
		{
			return;
		}

		prio = aux::clamp(prio, dont_download, top_priority);

		if (m_outstanding_file_priority)
		{
			m_deferred_file_priorities[index] = prio;
			return;
		}

		auto new_priority = m_file_priority;
		if (new_priority.end_index() <= index)
		{
			// any unallocated slot is assumed to have the default priority
			new_priority.resize(static_cast<int>(index) + 1, default_priority);
		}

		new_priority[index] = prio;

		// storage may be nullptr during shutdown
		if (m_storage)
		{
			// the update of m_file_priority is deferred until the disk job comes
			// back, but to preserve sanity and consistency, the piece priorities are
			// updated immediately. If, on the off-chance, there's a disk failure, the
			// piece priorities still stay the same, but the file priorities are
			// possibly not fully updated.
			update_piece_priorities(new_priority);
			m_outstanding_file_priority = true;
			ADD_OUTSTANDING_ASYNC("file_priority");
			m_ses.disk_thread().async_set_file_priority(m_storage
				, std::move(new_priority)
				, [self = shared_from_this()] (storage_error const& ec, aux::vector<download_priority_t, file_index_t> p)
				{ self->on_file_priority(ec, std::move(p)); });
		}
		else
		{
			m_file_priority = std::move(new_priority);
		}
	}

	download_priority_t torrent::file_priority(file_index_t const index) const
	{
		TORRENT_ASSERT_PRECOND(index >= file_index_t(0));
		if (index < file_index_t(0)) return dont_download;

		// if we have metadata, perform additional checks
		if (valid_metadata())
		{
			file_storage const& fs = m_torrent_file->files();
			TORRENT_ASSERT_PRECOND(index < fs.end_file());
			if (index >= fs.end_file()) return dont_download;

			// pad files always have priority 0
			if (fs.pad_file_at(index)) return dont_download;
		}

		// any unallocated slot is assumed to have the default priority
		if (m_file_priority.end_index() <= index) return default_priority;

		return m_file_priority[index];
	}

	void torrent::file_priorities(aux::vector<download_priority_t, file_index_t>* files) const
	{
		INVARIANT_CHECK;

		files->assign(m_file_priority.begin(), m_file_priority.end());

		if (!valid_metadata())
		{
			return;
		}

		files->resize(m_torrent_file->num_files(), default_priority);
	}

	void torrent::update_piece_priorities(
		aux::vector<download_priority_t, file_index_t> const& file_prios)
	{
		INVARIANT_CHECK;

		if (m_torrent_file->num_pieces() == 0) return;

		bool need_update = false;
		std::int64_t position = 0;
		// initialize the piece priorities to 0, then only allow
		// setting higher priorities
		aux::vector<download_priority_t, piece_index_t> pieces(aux::numeric_cast<std::size_t>(
			m_torrent_file->num_pieces()), dont_download);
		file_storage const& fs = m_torrent_file->files();
		for (auto const i : fs.file_range())
		{
			std::int64_t const size = m_torrent_file->files().file_size(i);
			if (size == 0) continue;
			position += size;

			// pad files always have priority 0
			download_priority_t const file_prio
				= fs.pad_file_at(i) ? dont_download
				: i >= file_prios.end_index() ? default_priority
				: file_prios[i];

			if (file_prio == dont_download)
			{
				// the pieces already start out as priority 0, no need to update
				// the pieces vector in this case
				need_update = true;
				continue;
			}

			// mark all pieces of the file with this file's priority
			// but only if the priority is higher than the pieces
			// already set (to avoid problems with overlapping pieces)
			piece_index_t start;
			piece_index_t end;
			std::tie(start, end) = file_piece_range_inclusive(fs, i);

			// if one piece spans several files, we might
			// come here several times with the same start_piece, end_piece
			for (piece_index_t p = start; p < end; ++p)
				pieces[p] = std::max(pieces[p], file_prio);

			need_update = true;
		}
		if (need_update) prioritize_pieces(pieces);
	}

	// this is called when piece priorities have been updated
	// updates the interested flag in peers
	void torrent::update_peer_interest(bool const was_finished)
	{
		for (auto i = begin(); i != end();)
		{
			peer_connection* p = *i;
			// update_interest may disconnect the peer and
			// invalidate the iterator
			++i;
			p->update_interest();
		}

		if (!is_downloading_state(m_state))
		{
#ifndef TORRENT_DISABLE_LOGGING
			debug_log("*** UPDATE_PEER_INTEREST [ skipping, state: %d ]"
				, int(m_state));
#endif
			return;
		}

#ifndef TORRENT_DISABLE_LOGGING
		if (should_log())
		{
			debug_log("*** UPDATE_PEER_INTEREST [ finished: %d was_finished %d ]"
				, is_finished(), was_finished);
		}
#endif

		// the torrent just became finished
		if (!was_finished && is_finished())
		{
			finished();
		}
		else if (was_finished && !is_finished())
		{
			// if we used to be finished, but we aren't anymore
			// we may need to connect to peers again
			resume_download();
		}
	}

	std::vector<announce_entry> torrent::trackers() const
	{
		std::vector<announce_entry> ret;
		ret.reserve(m_trackers.size());
		for (auto const& t : m_trackers)
		{
			ret.emplace_back(t.url);
			auto& tr = ret.back();
			tr.source = t.source;
			tr.trackerid = t.trackerid;
			tr.verified = t.verified;
			tr.tier = t.tier;
			tr.fail_limit = t.fail_limit;
			tr.endpoints.reserve(t.endpoints.size());
			for (auto const& ep : t.endpoints)
			{
				tr.endpoints.emplace_back();
				auto& aep = tr.endpoints.back();
				aep.local_endpoint = ep.local_endpoint;
				aep.enabled = ep.enabled;

				for (protocol_version v : {protocol_version::V1, protocol_version::V2})
				{
					aep.info_hashes[v].message = ep.info_hashes[v].message;
					aep.info_hashes[v].last_error = ep.info_hashes[v].last_error;
					aep.info_hashes[v].next_announce = ep.info_hashes[v].next_announce;
					aep.info_hashes[v].min_announce = ep.info_hashes[v].min_announce;
					aep.info_hashes[v].scrape_incomplete = ep.info_hashes[v].scrape_incomplete;
					aep.info_hashes[v].scrape_complete = ep.info_hashes[v].scrape_complete;
					aep.info_hashes[v].scrape_downloaded = ep.info_hashes[v].scrape_downloaded;
					aep.info_hashes[v].fails = ep.info_hashes[v].fails;
					aep.info_hashes[v].updating = ep.info_hashes[v].updating;
					aep.info_hashes[v].start_sent = ep.info_hashes[v].start_sent;
					aep.info_hashes[v].complete_sent = ep.info_hashes[v].complete_sent;
					aep.info_hashes[v].triggered_manually = ep.info_hashes[v].triggered_manually;
#if TORRENT_ABI_VERSION == 1
					tr.complete_sent |= ep.info_hashes[v].complete_sent;
#endif
				}
#if TORRENT_ABI_VERSION <= 2
#include "libtorrent/aux_/disable_warnings_push.hpp"
				aep.message = aep.info_hashes[protocol_version::V1].message;
				aep.scrape_incomplete = ep.info_hashes[protocol_version::V1].scrape_incomplete;
				aep.scrape_complete = ep.info_hashes[protocol_version::V1].scrape_complete;
				aep.scrape_downloaded = ep.info_hashes[protocol_version::V1].scrape_downloaded;
				aep.complete_sent = ep.info_hashes[protocol_version::V1].complete_sent;
				aep.last_error = ep.info_hashes[protocol_version::V1].last_error;
				aep.fails = ep.info_hashes[protocol_version::V1].fails;
				aep.next_announce = ep.info_hashes[protocol_version::V1].next_announce;
				aep.min_announce = ep.info_hashes[protocol_version::V1].min_announce;
				aep.updating = ep.info_hashes[protocol_version::V1].updating;
#include "libtorrent/aux_/disable_warnings_pop.hpp"
#endif
			}
		}
		return ret;
	}

	void torrent::replace_trackers(std::vector<announce_entry> const& urls)
	{
		m_trackers.clear();
		for (auto const& t : urls)
		{
			if (t.url.empty()) continue;
			m_trackers.emplace_back(t);
		}

		// make sure the trackers are correctly ordered by tier
		std::sort(m_trackers.begin(), m_trackers.end()
			, [](aux::announce_entry const& lhs, aux::announce_entry const& rhs)
			{ return lhs.tier < rhs.tier; });

		m_last_working_tracker = -1;

		if (settings().get_bool(settings_pack::prefer_udp_trackers))
			prioritize_udp_trackers();

		if (!m_trackers.empty()) announce_with_tracker();

		set_need_save_resume();
	}

	void torrent::prioritize_udp_trackers()
	{
		// look for udp-trackers
		for (auto i = m_trackers.begin(), end(m_trackers.end()); i != end; ++i)
		{
			if (i->url.substr(0, 6) != "udp://") continue;
			// now, look for trackers with the same hostname
			// that is has higher priority than this one
			// if we find one, swap with the udp-tracker
			error_code ec;
			std::string udp_hostname;
			using std::ignore;
			std::tie(ignore, ignore, udp_hostname, ignore, ignore)
				= parse_url_components(i->url, ec);
			for (auto j = m_trackers.begin(); j != i; ++j)
			{
				std::string hostname;
				std::tie(ignore, ignore, hostname, ignore, ignore)
					= parse_url_components(j->url, ec);
				if (hostname != udp_hostname) continue;
				if (j->url.substr(0, 6) == "udp://") continue;
				using std::swap;
				using std::iter_swap;
				swap(i->tier, j->tier);
				iter_swap(i, j);
				break;
			}
		}
	}

	bool torrent::add_tracker(announce_entry const& url)
	{
		if(auto k = find_tracker(url.url))
		{
			k->source |= url.source;
			return false;
		}
		auto k = std::upper_bound(m_trackers.begin(), m_trackers.end(), url.tier
			, [] (int tier, aux::announce_entry const& v) { return tier < v.tier; });
		if (k - m_trackers.begin() < m_last_working_tracker) ++m_last_working_tracker;
		k = m_trackers.insert(k, aux::announce_entry(url.url));
		if (url.source == 0) k->source = announce_entry::source_client;
		else k->source = url.source;
		k->trackerid = url.trackerid;
		k->tier = url.tier;
		k->fail_limit = url.fail_limit;
		if (m_announcing && !m_trackers.empty()) announce_with_tracker();
		return true;
	}

	bool torrent::choke_peer(peer_connection& c)
	{
		INVARIANT_CHECK;

		TORRENT_ASSERT(!c.is_choked());
		TORRENT_ASSERT(!c.ignore_unchoke_slots());
		TORRENT_ASSERT(m_num_uploads > 0);
		if (!c.send_choke()) return false;
		--m_num_uploads;
		state_updated();
		return true;
	}

	bool torrent::unchoke_peer(peer_connection& c, bool optimistic)
	{
		INVARIANT_CHECK;

		TORRENT_ASSERT(!m_graceful_pause_mode);
		TORRENT_ASSERT(c.is_choked());
		TORRENT_ASSERT(!c.ignore_unchoke_slots());
		// when we're unchoking the optimistic slots, we might
		// exceed the limit temporarily while we're iterating
		// over the peers
		if (m_num_uploads >= m_max_uploads && !optimistic) return false;
		if (!c.send_unchoke()) return false;
		++m_num_uploads;
		state_updated();
		return true;
	}

	void torrent::trigger_unchoke() noexcept
	{
		m_ses.trigger_unchoke();
	}

	void torrent::trigger_optimistic_unchoke() noexcept
	{
		m_ses.trigger_optimistic_unchoke();
	}

	void torrent::cancel_block(piece_block block)
	{
		INVARIANT_CHECK;

		for (auto p : m_connections)
		{
			TORRENT_INCREMENT(m_iterating_connections);
			p->cancel_request(block);
		}
	}

#ifdef TORRENT_SSL_PEERS
	// certificate is a filename to a .pem file which is our
	// certificate. The certificate must be signed by the root
	// cert of the torrent file. any peer we connect to or that
	// connect to use must present a valid certificate signed
	// by the torrent root cert as well
	void torrent::set_ssl_cert(std::string const& certificate
		, std::string const& private_key
		, std::string const& dh_params
		, std::string const& passphrase)
	{
		if (!m_ssl_ctx)
		{
			if (alerts().should_post<torrent_error_alert>())
				alerts().emplace_alert<torrent_error_alert>(get_handle()
					, errors::not_an_ssl_torrent, "");
			return;
		}

		error_code ec;
		m_ssl_ctx->set_password_callback(
				[passphrase](std::size_t, ssl::context::password_purpose purpose)
				{
					return purpose == ssl::context::for_reading ? passphrase : "";
				}
				, ec);
		if (ec)
		{
			if (alerts().should_post<torrent_error_alert>())
				alerts().emplace_alert<torrent_error_alert>(get_handle(), ec, "");
		}
		m_ssl_ctx->use_certificate_file(certificate, ssl::context::pem, ec);
		if (ec)
		{
			if (alerts().should_post<torrent_error_alert>())
				alerts().emplace_alert<torrent_error_alert>(get_handle(), ec, certificate);
		}
#ifndef TORRENT_DISABLE_LOGGING
		if (should_log())
			debug_log("*** use certificate file: %s", ec.message().c_str());
#endif
		m_ssl_ctx->use_private_key_file(private_key, ssl::context::pem, ec);
		if (ec)
		{
			if (alerts().should_post<torrent_error_alert>())
				alerts().emplace_alert<torrent_error_alert>(get_handle(), ec, private_key);
		}
#ifndef TORRENT_DISABLE_LOGGING
		if (should_log())
			debug_log("*** use private key file: %s", ec.message().c_str());
#endif
		m_ssl_ctx->use_tmp_dh_file(dh_params, ec);
		if (ec)
		{
			if (alerts().should_post<torrent_error_alert>())
				alerts().emplace_alert<torrent_error_alert>(get_handle(), ec, dh_params);
		}
#ifndef TORRENT_DISABLE_LOGGING
		if (should_log())
			debug_log("*** use DH file: %s", ec.message().c_str());
#endif
	}

	void torrent::set_ssl_cert_buffer(std::string const& certificate
		, std::string const& private_key
		, std::string const& dh_params)
	{
		if (!m_ssl_ctx) return;

		boost::asio::const_buffer certificate_buf(certificate.c_str(), certificate.size());

		error_code ec;
		m_ssl_ctx->use_certificate(certificate_buf, ssl::context::pem, ec);
		if (ec)
		{
			if (alerts().should_post<torrent_error_alert>())
				alerts().emplace_alert<torrent_error_alert>(get_handle(), ec, "[certificate]");
		}

		boost::asio::const_buffer private_key_buf(private_key.c_str(), private_key.size());
		m_ssl_ctx->use_private_key(private_key_buf, ssl::context::pem, ec);
		if (ec)
		{
			if (alerts().should_post<torrent_error_alert>())
				alerts().emplace_alert<torrent_error_alert>(get_handle(), ec, "[private key]");
		}

		boost::asio::const_buffer dh_params_buf(dh_params.c_str(), dh_params.size());
		m_ssl_ctx->use_tmp_dh(dh_params_buf, ec);
		if (ec)
		{
			if (alerts().should_post<torrent_error_alert>())
				alerts().emplace_alert<torrent_error_alert>(get_handle(), ec, "[dh params]");
		}
	}

#endif

	void torrent::on_exception(std::exception const&)
	{
		set_error(errors::no_memory, torrent_status::error_file_none);
	}

	void torrent::on_error(error_code const& ec)
	{
		set_error(ec, torrent_status::error_file_none);
	}

	void torrent::remove_connection(peer_connection const* p)
	{
		TORRENT_ASSERT(m_iterating_connections == 0);
		auto const i = sorted_find(m_connections, p);
		if (i != m_connections.end())
			m_connections.erase(i);
	}

	void torrent::remove_peer(std::shared_ptr<peer_connection> p) noexcept
	{
		TORRENT_ASSERT(p);
		TORRENT_ASSERT(is_single_thread());
		TORRENT_ASSERT(std::count(m_peers_to_disconnect.begin()
			, m_peers_to_disconnect.end(), p) == 0);

		auto it = m_outgoing_pids.find(p->our_pid());
		if (it != m_outgoing_pids.end())
		{
			m_outgoing_pids.erase(it);
		}

		// only schedule the peer for actual removal if in fact
		// we can be sure peer_connection will be kept alive until
		// the deferred function is called. If a peer_connection
		// has not associated torrent, the session_impl object may
		// remove it at any time, which may be while the non-owning
		// pointer in m_peers_to_disconnect (if added to it) is
		// waiting for the deferred function to be called.
		//
		// one example of this situation is if for example, this
		// function is called from the attach_peer path and fail to
		// do so because of too many connections.
		bool const is_attached = p->associated_torrent().lock().get() == this;
		if (is_attached)
		{
			std::weak_ptr<torrent> weak_t = shared_from_this();
			TORRENT_ASSERT_VAL(m_peers_to_disconnect.capacity() > m_peers_to_disconnect.size()
				, m_peers_to_disconnect.capacity());
			m_peers_to_disconnect.push_back(p);

			using deferred_handler_type = aux::handler<
				torrent
				, decltype(&torrent::on_remove_peers)
				, &torrent::on_remove_peers
				, &torrent::on_error
				, &torrent::on_exception
				, decltype(m_deferred_handler_storage)
				, &torrent::m_deferred_handler_storage
				>;
			static_assert(sizeof(deferred_handler_type) == sizeof(std::shared_ptr<peer_connection>)
				, "deferred handler does not have the expected size");
			m_deferred_disconnect.post_deferred(m_ses.get_context(), deferred_handler_type(shared_from_this()));
		}
		else
		{
			// if the peer was inserted in m_connections but instructed to
			// be removed from this torrent, just remove it from it, see
			// attach_peer logic.
			remove_connection(p.get());
		}

		torrent_peer* pp = p->peer_info_struct();
		if (ready_for_connections())
		{
			TORRENT_ASSERT(p->associated_torrent().lock().get() == nullptr
				|| p->associated_torrent().lock().get() == this);

			if (has_picker())
			{
				if (p->is_seed())
				{
					m_picker->dec_refcount_all(pp);
				}
				else
				{
					auto const& pieces = p->get_bitfield();
					TORRENT_ASSERT(pieces.count() <= pieces.size());
					m_picker->dec_refcount(pieces, pp);
				}
			}
		}

		if (!p->is_choked() && !p->ignore_unchoke_slots())
		{
			--m_num_uploads;
			trigger_unchoke();
		}

		if (pp)
		{
			if (pp->optimistically_unchoked)
			{
				pp->optimistically_unchoked = false;
				m_stats_counters.inc_stats_counter(
					counters::num_peers_up_unchoked_optimistic, -1);
				trigger_optimistic_unchoke();
			}

			TORRENT_ASSERT(pp->prev_amount_upload == 0);
			TORRENT_ASSERT(pp->prev_amount_download == 0);
			pp->prev_amount_download += aux::numeric_cast<std::uint32_t>(p->statistics().total_payload_download() >> 10);
			pp->prev_amount_upload += aux::numeric_cast<std::uint32_t>(p->statistics().total_payload_upload() >> 10);

			// only decrement the seed count if the peer completed attaching to the torrent
			// otherwise the seed count did not get incremented for this peer
			if (is_attached && pp->seed)
			{
				TORRENT_ASSERT(m_num_seeds > 0);
				--m_num_seeds;
			}

			if (pp->connection && m_peer_list)
			{
				torrent_state st = get_peer_list_state();
				m_peer_list->connection_closed(*p, m_ses.session_time(), &st);
				peers_erased(st.erased);
			}
		}

		p->set_peer_info(nullptr);

		update_want_peers();
		update_want_tick();
	}

	void torrent::on_remove_peers() noexcept
	{
		TORRENT_ASSERT(is_single_thread());
		INVARIANT_CHECK;

#if TORRENT_USE_ASSERTS
		auto const num = m_peers_to_disconnect.size();
#endif
		for (auto const& p : m_peers_to_disconnect)
		{
			TORRENT_ASSERT(p);
			TORRENT_ASSERT(p->associated_torrent().lock().get() == this);

			remove_connection(p.get());
			m_ses.close_connection(p.get());
		}
		TORRENT_ASSERT_VAL(m_peers_to_disconnect.size() == num, m_peers_to_disconnect.size() - num);
		m_peers_to_disconnect.clear();

		if (m_graceful_pause_mode && m_connections.empty())
		{
			// we're in graceful pause mode and this was the last peer we
			// disconnected. This will clear the graceful_pause_mode and post the
			// torrent_paused_alert.
			TORRENT_ASSERT(is_paused());

			// this will post torrent_paused alert
			set_paused(true);
		}

		update_want_peers();
		update_want_tick();
	}

	void torrent::remove_web_seed_iter(std::list<web_seed_t>::iterator web)
	{
		if (web->resolving)
		{
			web->removed = true;
		}
		else
		{
#ifndef TORRENT_DISABLE_LOGGING
			debug_log("removing web seed: \"%s\"", web->url.c_str());
#endif

			auto* peer = static_cast<peer_connection*>(web->peer_info.connection);
			if (peer != nullptr)
			{
				// if we have a connection for this web seed, we also need to
				// disconnect it and clear its reference to the peer_info object
				// that's part of the web_seed_t we're about to remove
				TORRENT_ASSERT(peer->m_in_use == 1337);
				peer->disconnect(boost::asio::error::operation_aborted, operation_t::bittorrent);
				peer->set_peer_info(nullptr);
			}
			if (has_picker()) picker().clear_peer(&web->peer_info);

			m_web_seeds.erase(web);
		}

		update_want_tick();
	}

	void torrent::connect_to_url_seed(std::list<web_seed_t>::iterator web)
	{
		TORRENT_ASSERT(is_single_thread());
		INVARIANT_CHECK;

		TORRENT_ASSERT(!web->resolving);
		if (web->resolving) return;

		if (num_peers() >= int(m_max_connections)
			|| m_ses.num_connections() >= settings().get_int(settings_pack::connections_limit))
			return;

		std::string protocol;
		std::string auth;
		std::string hostname;
		int port;
		std::string path;
		error_code ec;
		std::tie(protocol, auth, hostname, port, path)
			= parse_url_components(web->url, ec);
		if (port == -1)
		{
			port = protocol == "http" ? 80 : 443;
		}

		if (ec)
		{
#ifndef TORRENT_DISABLE_LOGGING
			if (should_log())
				debug_log("failed to parse web seed url: %s", ec.message().c_str());
#endif
			if (m_ses.alerts().should_post<url_seed_alert>())
			{
				m_ses.alerts().emplace_alert<url_seed_alert>(get_handle()
					, web->url, ec);
			}
			// never try it again
			remove_web_seed_iter(web);
			return;
		}

		if (web->peer_info.banned)
		{
#ifndef TORRENT_DISABLE_LOGGING
			debug_log("banned web seed: %s", web->url.c_str());
#endif
			if (m_ses.alerts().should_post<url_seed_alert>())
			{
				m_ses.alerts().emplace_alert<url_seed_alert>(get_handle(), web->url
					, libtorrent::errors::peer_banned);
			}
			// never try it again
			remove_web_seed_iter(web);
			return;
		}

#if TORRENT_USE_SSL
		if (protocol != "http" && protocol != "https")
#else
		if (protocol != "http")
#endif
		{
			if (m_ses.alerts().should_post<url_seed_alert>())
			{
				m_ses.alerts().emplace_alert<url_seed_alert>(get_handle(), web->url, errors::unsupported_url_protocol);
			}
			// never try it again
			remove_web_seed_iter(web);
			return;
		}

		if (hostname.empty())
		{
			if (m_ses.alerts().should_post<url_seed_alert>())
			{
				m_ses.alerts().emplace_alert<url_seed_alert>(get_handle(), web->url
					, errors::invalid_hostname);
			}
			// never try it again
			remove_web_seed_iter(web);
			return;
		}

		if (port == 0)
		{
			if (m_ses.alerts().should_post<url_seed_alert>())
			{
				m_ses.alerts().emplace_alert<url_seed_alert>(get_handle(), web->url
					, errors::invalid_port);
			}
			// never try it again
			remove_web_seed_iter(web);
			return;
		}

		if (m_ses.get_port_filter().access(std::uint16_t(port)) & port_filter::blocked)
		{
			if (m_ses.alerts().should_post<url_seed_alert>())
			{
				m_ses.alerts().emplace_alert<url_seed_alert>(get_handle()
					, web->url, errors::port_blocked);
			}
			// never try it again
			remove_web_seed_iter(web);
			return;
		}

		if (!web->endpoints.empty())
		{
			connect_web_seed(web, web->endpoints.front());
			return;
		}

		aux::proxy_settings const& ps = m_ses.proxy();
		if ((ps.type == settings_pack::http
			|| ps.type == settings_pack::http_pw)
			&& ps.proxy_peer_connections)
		{
#ifndef TORRENT_DISABLE_LOGGING
			debug_log("resolving proxy for web seed: %s", web->url.c_str());
#endif

			std::uint16_t const proxy_port = ps.port;

			// use proxy
			web->resolving = true;
			m_ses.get_resolver().async_resolve(ps.hostname, aux::resolver_interface::abort_on_shutdown
				, [self = shared_from_this(), web, proxy_port](error_code const& e, std::vector<address> const& addrs)
				{ self->wrap(&torrent::on_proxy_name_lookup, e, addrs, web, proxy_port); });
		}
		else if (ps.proxy_hostnames
			&& (ps.type == settings_pack::socks5
				|| ps.type == settings_pack::socks5_pw)
			&& ps.proxy_peer_connections)
		{
			connect_web_seed(web, {address(), std::uint16_t(port)});
		}
		else
		{
#ifndef TORRENT_DISABLE_LOGGING
			debug_log("resolving web seed: \"%s\" %s", hostname.c_str(), web->url.c_str());
#endif

			auto self = shared_from_this();
			web->resolving = true;

			m_ses.get_resolver().async_resolve(hostname, aux::resolver_interface::abort_on_shutdown
				, [self, web, port](error_code const& e, std::vector<address> const& addrs)
				{
					self->wrap(&torrent::on_name_lookup, e, addrs, port, web);
				});
		}
	}

	void torrent::on_proxy_name_lookup(error_code const& e
		, std::vector<address> const& addrs
		, std::list<web_seed_t>::iterator web, int port) try
	{
		TORRENT_ASSERT(is_single_thread());

		INVARIANT_CHECK;

		TORRENT_ASSERT(web->resolving);
#ifndef TORRENT_DISABLE_LOGGING
		debug_log("completed resolve proxy hostname for: %s", web->url.c_str());
		if (e && should_log())
			debug_log("proxy name lookup error: %s", e.message().c_str());
#endif
		web->resolving = false;

		if (web->removed)
		{
#ifndef TORRENT_DISABLE_LOGGING
			debug_log("removed web seed");
#endif
			remove_web_seed_iter(web);
			return;
		}

		if (m_abort) return;

		if (e || addrs.empty())
		{
			if (m_ses.alerts().should_post<url_seed_alert>())
			{
				m_ses.alerts().emplace_alert<url_seed_alert>(get_handle()
					, web->url, e);
			}

			// the name lookup failed for the http host. Don't try
			// this host again
			remove_web_seed_iter(web);
			return;
		}

		if (m_ses.is_aborted()) return;

		if (num_peers() >= int(m_max_connections)
			|| m_ses.num_connections() >= settings().get_int(settings_pack::connections_limit))
			return;

		tcp::endpoint a(addrs[0], std::uint16_t(port));

		std::string hostname;
		error_code ec;
		std::string protocol;
		std::tie(protocol, std::ignore, hostname, port, std::ignore)
			= parse_url_components(web->url, ec);
		if (port == -1) port = protocol == "http" ? 80 : 443;

		if (ec)
		{
			if (m_ses.alerts().should_post<url_seed_alert>())
			{
				m_ses.alerts().emplace_alert<url_seed_alert>(get_handle()
					, web->url, ec);
			}
			remove_web_seed_iter(web);
			return;
		}

		if (m_ip_filter && m_ip_filter->access(a.address()) & ip_filter::blocked)
		{
			if (m_ses.alerts().should_post<peer_blocked_alert>())
				m_ses.alerts().emplace_alert<peer_blocked_alert>(get_handle()
					, a, peer_blocked_alert::ip_filter);
			return;
		}

		auto self = shared_from_this();
		web->resolving = true;
		m_ses.get_resolver().async_resolve(hostname, aux::resolver_interface::abort_on_shutdown
			, [self, web, port](error_code const& err, std::vector<address> const& addr)
			{
				self->wrap(&torrent::on_name_lookup, err, addr, port, web);
			});
	}
	catch (...) { handle_exception(); }

	void torrent::on_name_lookup(error_code const& e
		, std::vector<address> const& addrs
		, int const port
		, std::list<web_seed_t>::iterator web) try
	{
		TORRENT_ASSERT(is_single_thread());

		INVARIANT_CHECK;

		TORRENT_ASSERT(web->resolving);
#ifndef TORRENT_DISABLE_LOGGING
		debug_log("completed resolve: %s", web->url.c_str());
#endif
		web->resolving = false;
		if (web->removed)
		{
#ifndef TORRENT_DISABLE_LOGGING
			debug_log("removed web seed");
#endif
			remove_web_seed_iter(web);
			return;
		}

		if (m_abort) return;

		if (e || addrs.empty())
		{
			if (m_ses.alerts().should_post<url_seed_alert>())
				m_ses.alerts().emplace_alert<url_seed_alert>(get_handle(), web->url, e);
#ifndef TORRENT_DISABLE_LOGGING
			if (should_log())
			{
				debug_log("*** HOSTNAME LOOKUP FAILED: %s: (%d) %s"
					, web->url.c_str(), e.value(), e.message().c_str());
			}
#endif

			// unavailable, retry in `settings_pack::web_seed_name_lookup_retry` seconds
			web->retry = aux::time_now32()
			+ seconds32(settings().get_int(settings_pack::web_seed_name_lookup_retry));
			return;
		}

		for (auto const& addr : addrs)
		{
			// fill in the peer struct's address field
			web->endpoints.emplace_back(addr, std::uint16_t(port));

#ifndef TORRENT_DISABLE_LOGGING
			if (should_log())
				debug_log("  -> %s", print_endpoint(tcp::endpoint(addr, std::uint16_t(port))).c_str());
#endif
		}

		if (num_peers() >= int(m_max_connections)
			|| m_ses.num_connections() >= settings().get_int(settings_pack::connections_limit))
			return;

		connect_web_seed(web, web->endpoints.front());
	}
	catch (...) { handle_exception(); }

	void torrent::connect_web_seed(std::list<web_seed_t>::iterator web, tcp::endpoint a)
	{
		INVARIANT_CHECK;

		TORRENT_ASSERT(is_single_thread());
		if (m_abort) return;

		if (m_ip_filter && m_ip_filter->access(a.address()) & ip_filter::blocked)
		{
			if (m_ses.alerts().should_post<peer_blocked_alert>())
				m_ses.alerts().emplace_alert<peer_blocked_alert>(get_handle()
					, a, peer_blocked_alert::ip_filter);
			return;
		}

		TORRENT_ASSERT(!web->resolving);
		TORRENT_ASSERT(web->peer_info.connection == nullptr);

		if (aux::is_v4(a))
		{
			web->peer_info.addr = a.address().to_v4();
			web->peer_info.port = a.port();
		}

		if (is_paused()) return;
		if (m_ses.is_aborted()) return;
		if (is_upload_only()) return;

		// this web seed may have redirected all files to other URLs, leaving it
		// having no file left, and there's no longer any point in connecting to
		// it.
		if (!web->have_files.empty()
			&& web->have_files.none_set()) return;

		void* userdata = nullptr;
#if TORRENT_USE_SSL
		const bool ssl = string_begins_no_case("https://", web->url.c_str());
		if (ssl)
		{
#ifdef TORRENT_SSL_PEERS
			userdata = m_ssl_ctx.get();
#endif
			if (!userdata) userdata = m_ses.ssl_ctx();
		}
#endif
		aux::socket_type s = instantiate_connection(m_ses.get_context()
			, m_ses.proxy(), userdata, nullptr, true, false);

		if (boost::get<http_stream>(&s))
		{
			// the web seed connection will talk immediately to
			// the proxy, without requiring CONNECT support
			boost::get<http_stream>(s).set_no_connect(true);
		}

		std::string hostname;
		error_code ec;
		using std::ignore;
		std::tie(ignore, ignore, hostname, ignore, ignore)
			= parse_url_components(web->url, ec);
		if (ec)
		{
			if (m_ses.alerts().should_post<url_seed_alert>())
				m_ses.alerts().emplace_alert<url_seed_alert>(get_handle(), web->url, ec);
			return;
		}

		bool const is_ip = aux::is_ip_address(hostname);
		if (is_ip) a.address(make_address(hostname, ec));
		bool const proxy_hostnames = settings().get_bool(settings_pack::proxy_hostnames)
			&& !is_ip;

		if (proxy_hostnames
			&& (boost::get<socks5_stream>(&s)
#if TORRENT_USE_SSL
				|| boost::get<ssl_stream<socks5_stream>>(&s)
#endif
				))
		{
			// we're using a socks proxy and we're resolving
			// hostnames through it
			socks5_stream& str =
#if TORRENT_USE_SSL
				ssl ? boost::get<ssl_stream<socks5_stream>>(s).next_layer() :
#endif
			boost::get<socks5_stream>(s);

			str.set_dst_name(hostname);
		}

		setup_ssl_hostname(s, hostname, ec);
		if (ec)
		{
			if (m_ses.alerts().should_post<url_seed_alert>())
				m_ses.alerts().emplace_alert<url_seed_alert>(get_handle(), web->url, ec);
			return;
		}

		peer_connection_args pack{
			&m_ses
			, &settings()
			, &m_ses.stats_counters()
			, &m_ses.disk_thread()
			, &m_ses.get_context()
			, shared_from_this()
			, std::move(s)
			, a
			, &web->peer_info
			, aux::generate_peer_id(settings())
		};

		std::shared_ptr<peer_connection> c;
		if (web->type == web_seed_entry::url_seed)
		{
			c = std::make_shared<web_peer_connection>(pack, *web);
		}
		else if (web->type == web_seed_entry::http_seed)
		{
			c = std::make_shared<http_seed_connection>(pack, *web);
		}
		if (!c) return;

#if TORRENT_USE_ASSERTS
		c->m_in_constructor = false;
#endif

#ifndef TORRENT_DISABLE_EXTENSIONS
		for (auto const& ext : m_extensions)
		{
			std::shared_ptr<peer_plugin>
				pp(ext->new_connection(peer_connection_handle(c->self())));
			if (pp) c->add_extension(pp);
		}
#endif

		TORRENT_ASSERT(!c->m_in_constructor);
		// add the newly connected peer to this torrent's peer list
		TORRENT_ASSERT(m_iterating_connections == 0);

		// we don't want to have to allocate memory to disconnect this peer, so
		// make sure there's enough memory allocated in the deferred_disconnect
		// list up-front
		m_peers_to_disconnect.reserve(m_connections.size() + 1);

		sorted_insert(m_connections, c.get());
		update_want_peers();
		update_want_tick();
		m_ses.insert_peer(c);

		if (web->peer_info.seed)
		{
			TORRENT_ASSERT(m_num_seeds < 0xffff);
			++m_num_seeds;
		}

		TORRENT_ASSERT(!web->peer_info.connection);
		web->peer_info.connection = c.get();
#if TORRENT_USE_ASSERTS
		web->peer_info.in_use = true;
#endif

		c->add_stat(std::int64_t(web->peer_info.prev_amount_download) << 10
			, std::int64_t(web->peer_info.prev_amount_upload) << 10);
		web->peer_info.prev_amount_download = 0;
		web->peer_info.prev_amount_upload = 0;
#ifndef TORRENT_DISABLE_LOGGING
		if (should_log())
		{
			debug_log("web seed connection started: [%s] %s"
				, print_endpoint(a).c_str(), web->url.c_str());
		}
#endif

		c->start();

		if (c->is_disconnecting()) return;

#ifndef TORRENT_DISABLE_LOGGING
		debug_log("START queue peer [%p] (%d)", static_cast<void*>(c.get())
			, num_peers());
#endif
	}

	hash_request torrent::pick_hashes(peer_connection* peer)
	{
		need_hash_picker();
		if (!m_hash_picker) return {};
		return m_hash_picker->pick_hashes(peer->get_bitfield());
	}

	std::vector<sha256_hash> torrent::get_hashes(hash_request const& req) const
	{
		TORRENT_ASSERT(m_torrent_file->is_valid());
		if (!m_torrent_file->is_valid()) return {};
		TORRENT_ASSERT(validate_hash_request(req, m_torrent_file->files()));

		auto const& f = m_torrent_file->internal_merkle_trees()[req.file];

		return f.get_hashes(req.base, req.index, req.count, req.proof_layers);
	}

	bool torrent::add_hashes(hash_request const& req, span<sha256_hash> hashes)
	{
		need_hash_picker();
		if (!m_hash_picker) return true;
		add_hashes_result result = m_hash_picker->add_hashes(req, hashes);
		TORRENT_ASSERT(!(!result.hash_failed.empty() && result.valid));
		for (auto& p : result.hash_failed)
		{
			if (torrent_file().info_hash().has_v1() && have_piece(p.first))
			{
				set_error(errors::torrent_inconsistent_hashes, torrent_status::error_file_none);
				pause();
				return result.valid;
			}

			TORRENT_ASSERT(!have_piece(p.first));

			// the piece may not have been downloaded in this session
			// it should be open for downloading so nothing needs to be done here
			if (!m_picker || !m_picker->is_downloading(p.first)) continue;
			piece_failed(p.first, std::move(p.second));
		}
		for (piece_index_t p : result.hash_passed)
		{
			if (torrent_file().info_hash().has_v1() && !have_piece(p))
			{
				set_error(errors::torrent_inconsistent_hashes, torrent_status::error_file_none);
				pause();
				return result.valid;
			}

			if (m_picker && m_picker->is_downloading(p) && m_picker->is_piece_finished(p)
				&& !m_picker->is_hashing(p))
			{
				piece_passed(p);
			}
		}
		return result.valid;
	}

	void torrent::hashes_rejected(hash_request const& req)
	{
		if (!m_hash_picker) return;
		m_hash_picker->hashes_rejected(req);
		// we need to poke all of the v2 peers in case there are no other
		// outstanding hash requests
		for (auto peer : m_connections)
		{
			if (peer->type() != connection_type::bittorrent) continue;
			auto* const btpeer = static_cast<bt_peer_connection*>(peer);
			btpeer->maybe_send_hash_request();
		}
	}

	void torrent::verify_block_hashes(piece_index_t index)
	{
		need_hash_picker();
		if (!m_hash_picker) return;
#ifndef TORRENT_DISABLE_LOGGING
		if (should_log())
		{
			debug_log("Piece %d hash failure, requesting block hashes", int(index));
		}
#endif
		m_hash_picker->verify_block_hashes(index);
	}

	std::shared_ptr<const torrent_info> torrent::get_torrent_copy()
	{
		if (!m_torrent_file->is_valid()) return {};
		return m_torrent_file;
	}

	void torrent::enable_all_trackers()
	{
		for (aux::announce_entry& ae : m_trackers)
			for (aux::announce_endpoint& aep : ae.endpoints)
				aep.enabled = true;
	}

	void torrent::write_resume_data(add_torrent_params& ret) const
	{
		ret.version = LIBTORRENT_VERSION_NUM;
		ret.storage_mode = storage_mode();
		ret.total_uploaded = m_total_uploaded;
		ret.total_downloaded = m_total_downloaded;

		// cast to seconds in case that internal values doesn't have ratio<1>
		ret.active_time = static_cast<int>(total_seconds(active_time()));
		ret.finished_time = static_cast<int>(total_seconds(finished_time()));
		ret.seeding_time = static_cast<int>(total_seconds(seeding_time()));
		ret.last_seen_complete = m_last_seen_complete;
		ret.last_upload = std::time_t(total_seconds(m_last_upload.time_since_epoch()));
		ret.last_download = std::time_t(total_seconds(m_last_download.time_since_epoch()));

		ret.num_complete = m_complete;
		ret.num_incomplete = m_incomplete;
		ret.num_downloaded = m_downloaded;

		ret.flags = flags();

		ret.added_time = m_added_time;
		ret.completed_time = m_completed_time;

		ret.save_path = m_save_path;

		ret.info_hash = torrent_file().info_hash();

		if (valid_metadata())
		{
			if (m_magnet_link || (m_save_resume_flags & torrent_handle::save_info_dict))
			{
				ret.ti = m_torrent_file;
			}
		}

		// if this torrent is a seed, we won't have a piece picker
		// if we don't have anything, we may also not have a picker
		// in either case; there will be no half-finished pieces.
		if (has_picker())
		{
			int const num_blocks_per_piece = torrent_file().piece_length() / block_size();

			std::vector<piece_picker::downloading_piece> const q
				= m_picker->get_download_queue();

			// info for each unfinished piece
			for (auto const& dp : q)
			{
				if (dp.finished == 0) continue;

				bitfield bitmask;
				bitmask.resize(num_blocks_per_piece, false);

				auto const info = m_picker->blocks_for_piece(dp);
				for (int i = 0; i < int(info.size()); ++i)
				{
					if (info[i].state == piece_picker::block_info::state_finished)
						bitmask.set_bit(i);
				}
				ret.unfinished_pieces.emplace(dp.index, std::move(bitmask));
			}
		}

		// save trackers
		for (auto const& tr : m_trackers)
		{
			ret.trackers.push_back(tr.url);
			ret.tracker_tiers.push_back(tr.tier);
		}

		// save web seeds
		for (auto const& ws : m_web_seeds)
		{
			if (ws.removed || ws.ephemeral) continue;
			if (ws.type == web_seed_entry::url_seed)
				ret.url_seeds.push_back(ws.url);
			else if (ws.type == web_seed_entry::http_seed)
				ret.http_seeds.push_back(ws.url);
		}

		// write have bitmask
		// the pieces string has one byte per piece. Each
		// byte is a bitmask representing different properties
		// for the piece
		// bit 0: set if we have the piece
		// bit 1: set if we have verified the piece (in seed mode)
		bool const is_checking = state() == torrent_status::checking_files;

		// if we are checking, only save the have_pieces bitfield up to the piece
		// we have actually checked. This allows us to resume the checking when we
		// load this torrent up again. If we have not completed checking nor is
		// currently checking, don't save any pieces from the have_pieces
		// bitfield.
		piece_index_t const max_piece
			= is_checking ? m_num_checked_pieces
			: m_files_checked ? m_torrent_file->end_piece()
			: piece_index_t(0);

		TORRENT_ASSERT(ret.have_pieces.empty());
		if (max_piece > piece_index_t(0))
		{
			if (is_seed())
			{
				ret.have_pieces.resize(static_cast<int>(max_piece), true);
			}
			else if (has_picker())
			{
				ret.have_pieces.resize(static_cast<int>(max_piece), false);
				for (auto const i : ret.have_pieces.range())
					if (m_picker->have_piece(i)) ret.have_pieces.set_bit(i);
			}

			if (m_seed_mode)
				ret.verified_pieces = m_verified;
		}

		// write renamed files
		if (&m_torrent_file->files() != &m_torrent_file->orig_files()
			&& m_torrent_file->files().num_files() == m_torrent_file->orig_files().num_files())
		{
			file_storage const& fs = m_torrent_file->files();
			file_storage const& orig_fs = m_torrent_file->orig_files();
			for (auto const i : fs.file_range())
			{
				if (fs.file_path(i) != orig_fs.file_path(i))
					ret.renamed_files[i] = fs.file_path(i);
			}
		}

		// write local peers
		std::vector<torrent_peer const*> deferred_peers;
		if (m_peer_list)
		{
			for (auto p : *m_peer_list)
			{
#if TORRENT_USE_I2P
				if (p->is_i2p_addr) continue;
#endif
				if (p->banned)
				{
					ret.banned_peers.push_back(p->ip());
					continue;
				}

				// we cannot save remote connection
				// since we don't know their listen port
				// unless they gave us their listen port
				// through the extension handshake
				// so, if the peer is not connectable (i.e. we
				// don't know its listen port) or if it has
				// been banned, don't save it.
				if (!p->connectable) continue;

				// don't save peers that don't work
				if (int(p->failcount) > 0) continue;

				// don't save peers that appear to send corrupt data
				if (int(p->trust_points) < 0) continue;

				if (p->last_connected == 0)
				{
					// we haven't connected to this peer. It might still
					// be useful to save it, but only save it if we
					// don't have enough peers that we actually did connect to
					if (int(deferred_peers.size()) < 100)
						deferred_peers.push_back(p);
					continue;
				}

				ret.peers.push_back(p->ip());
			}
		}

		// if we didn't save 100 peers, fill in with second choice peers
		if (int(ret.peers.size()) < 100)
		{
			aux::random_shuffle(deferred_peers);
			for (auto const p : deferred_peers)
			{
				ret.peers.push_back(p->ip());
				if (int(ret.peers.size()) >= 100) break;
			}
		}

		ret.upload_limit = upload_limit();
		ret.download_limit = download_limit();
		ret.max_connections = max_connections();
		ret.max_uploads = max_uploads();

		// piece priorities and file priorities are mutually exclusive. If there
		// are file priorities set, don't save piece priorities.
		// when in seed mode (i.e. the client promises that we have all files)
		// it does not make sense to save file priorities.
		if (!m_file_priority.empty() && !m_seed_mode)
		{
			// write file priorities
			ret.file_priorities = m_file_priority;
		}

		if (has_picker())
		{
			// write piece priorities
			// but only if they are not set to the default
			bool default_prio = true;
			for (auto const i : m_torrent_file->piece_range())
			{
				if (m_picker->piece_priority(i) == default_priority) continue;
				default_prio = false;
				break;
			}

			if (!default_prio)
			{
				ret.piece_priorities.clear();
				ret.piece_priorities.reserve(static_cast<std::size_t>(m_torrent_file->num_pieces()));

				for (auto const i : m_torrent_file->piece_range())
					ret.piece_priorities.push_back(m_picker->piece_priority(i));
			}
		}

		if (m_torrent_file->info_hash().has_v2())
		{
			ret.merkle_trees.clear();
			ret.merkle_trees.reserve(m_torrent_file->internal_merkle_trees().size());
			for (auto const& t : m_torrent_file->internal_merkle_trees())
				ret.merkle_trees.emplace_back(t.build_vector());

			if (has_hash_picker())
			{
				auto const& leafs = get_hash_picker().verified_leafs();
				ret.verified_leaf_hashes.clear();
				ret.verified_leaf_hashes.reserve(leafs.size());
				for (auto const& l : leafs)
					ret.verified_leaf_hashes.emplace_back(l);
			}
			else if (!m_have_all)
			{
				ret.verified_leaf_hashes.reserve(m_torrent_file->files().num_files());
				for (file_index_t f(0); f != m_torrent_file->files().end_file(); ++f)
				{
					if (m_torrent_file->files().pad_file_at(f))
					{
						ret.verified_leaf_hashes.emplace_back();
						continue;
					}
					ret.verified_leaf_hashes.emplace_back(m_torrent_file->files().file_num_blocks(f), false);
				}
			}
		}
	}

#if TORRENT_ABI_VERSION == 1
	void torrent::get_full_peer_list(std::vector<peer_list_entry>* v) const
	{
		v->clear();
		if (!m_peer_list) return;

		v->reserve(aux::numeric_cast<std::size_t>(m_peer_list->num_peers()));
		for (auto p : *m_peer_list)
		{
			peer_list_entry e;
			e.ip = p->ip();
			e.flags = p->banned ? peer_list_entry::banned : 0;
			e.failcount = p->failcount;
			e.source = p->source;
			v->push_back(e);
		}
	}
#endif

	void torrent::get_peer_info(std::vector<peer_info>* v)
	{
		v->clear();
		for (auto const peer : *this)
		{
			TORRENT_ASSERT(peer->m_in_use == 1337);

			// incoming peers that haven't finished the handshake should
			// not be included in this list
			if (peer->associated_torrent().expired()) continue;

			v->emplace_back();
			peer_info& p = v->back();

			peer->get_peer_info(p);
		}
	}

	void torrent::get_download_queue(std::vector<partial_piece_info>* queue) const
	{
		TORRENT_ASSERT(is_single_thread());
		queue->clear();
		std::vector<block_info>& blk = m_ses.block_info_storage();
		blk.clear();

		if (!valid_metadata() || !has_picker()) return;
		piece_picker const& p = picker();
		std::vector<piece_picker::downloading_piece> q
			= p.get_download_queue();
		if (q.empty()) return;

		const int blocks_per_piece = m_picker->blocks_in_piece(piece_index_t(0));
		blk.resize(q.size() * aux::numeric_cast<std::size_t>(blocks_per_piece));

		int counter = 0;
		for (auto i = q.begin(); i != q.end(); ++i, ++counter)
		{
			partial_piece_info pi;
			pi.blocks_in_piece = p.blocks_in_piece(i->index);
			pi.finished = int(i->finished);
			pi.writing = int(i->writing);
			pi.requested = int(i->requested);
#if TORRENT_ABI_VERSION == 1
			pi.piece_state = partial_piece_info::none;
#endif
			TORRENT_ASSERT(counter * blocks_per_piece + pi.blocks_in_piece <= int(blk.size()));
			pi.blocks = &blk[std::size_t(counter * blocks_per_piece)];
			int const piece_size = torrent_file().piece_size(i->index);
			int idx = -1;
			for (auto const& info : m_picker->blocks_for_piece(*i))
			{
				++idx;
				block_info& bi = pi.blocks[idx];
				bi.state = info.state;
				bi.block_size = idx < pi.blocks_in_piece - 1
					? aux::numeric_cast<std::uint32_t>(block_size())
					: aux::numeric_cast<std::uint32_t>(piece_size - (idx * block_size()));
				bool const complete = bi.state == block_info::writing
					|| bi.state == block_info::finished;
				if (info.peer == nullptr)
				{
					bi.set_peer(tcp::endpoint());
					bi.bytes_progress = complete ? bi.block_size : 0;
				}
				else
				{
					torrent_peer* tp = info.peer;
					TORRENT_ASSERT(tp->in_use);
					if (tp->connection)
					{
						auto* peer = static_cast<peer_connection*>(tp->connection);
						TORRENT_ASSERT(peer->m_in_use);
						bi.set_peer(peer->remote());
						if (bi.state == block_info::requested)
						{
							auto pbp = peer->downloading_piece_progress();
							if (pbp.piece_index == i->index && pbp.block_index == idx)
							{
								bi.bytes_progress = aux::numeric_cast<std::uint32_t>(pbp.bytes_downloaded);
								TORRENT_ASSERT(bi.bytes_progress <= bi.block_size);
							}
							else
							{
								bi.bytes_progress = 0;
							}
						}
						else
						{
							bi.bytes_progress = complete ? bi.block_size : 0;
						}
					}
					else
					{
						bi.set_peer(tp->ip());
						bi.bytes_progress = complete ? bi.block_size : 0;
					}
				}

				pi.blocks[idx].num_peers = info.num_peers;
			}
			pi.piece_index = i->index;
			queue->push_back(pi);
		}

	}

#if defined TORRENT_SSL_PEERS
	struct hostname_visitor
	{
		explicit hostname_visitor(std::string const& h) : hostname_(h) {}
		template <typename T>
		void operator()(T&) {}
		template <typename T>
		void operator()(ssl_stream<T>& s) { s.set_host_name(hostname_); }
		std::string const& hostname_;
	};

	struct ssl_handle_visitor
	{
		template <typename T>
		ssl::stream_handle_type operator()(T&)
		{ return nullptr; }

		template <typename T>
		ssl::stream_handle_type operator()(ssl_stream<T>& s)
		{ return s.handle(); }
	};
#endif

	bool torrent::connect_to_peer(torrent_peer* peerinfo, bool const ignore_limit)
	{
		TORRENT_ASSERT(is_single_thread());
		INVARIANT_CHECK;
		TORRENT_UNUSED(ignore_limit);

		TORRENT_ASSERT(peerinfo);
		TORRENT_ASSERT(peerinfo->connection == nullptr);

		if (m_abort) return false;

		peerinfo->last_connected = m_ses.session_time();
#if TORRENT_USE_ASSERTS
		if (!settings().get_bool(settings_pack::allow_multiple_connections_per_ip))
		{
			// this asserts that we don't have duplicates in the peer_list's peer list
			peer_iterator i_ = std::find_if(m_connections.begin(), m_connections.end()
				, [peerinfo] (peer_connection const* p)
				{ return !p->is_disconnecting() && p->remote() == peerinfo->ip(); });
#if TORRENT_USE_I2P
			TORRENT_ASSERT(i_ == m_connections.end()
				|| (*i_)->type() != connection_type::bittorrent
				|| peerinfo->is_i2p_addr);
#else
			TORRENT_ASSERT(i_ == m_connections.end()
				|| (*i_)->type() != connection_type::bittorrent);
#endif
		}
#endif // TORRENT_USE_ASSERTS

		TORRENT_ASSERT(want_peers() || ignore_limit);
		TORRENT_ASSERT(m_ses.num_connections()
			< settings().get_int(settings_pack::connections_limit) || ignore_limit);

		tcp::endpoint a(peerinfo->ip());
		TORRENT_ASSERT(!m_apply_ip_filter
			|| !m_ip_filter
			|| (m_ip_filter->access(peerinfo->address()) & ip_filter::blocked) == 0);

		// this is where we determine if we open a regular TCP connection
		// or a uTP connection. If the utp_socket_manager pointer is not passed in
		// we'll instantiate a TCP connection
		aux::utp_socket_manager* sm = nullptr;

#if TORRENT_USE_I2P
		if (peerinfo->is_i2p_addr)
		{
			if (m_ses.i2p_proxy().hostname.empty())
			{
				// we have an i2p torrent, but we're not connected to an i2p
				// SAM proxy.
				if (alerts().should_post<i2p_alert>())
					alerts().emplace_alert<i2p_alert>(errors::no_i2p_router);
				return false;
			}
		}
		else
#endif
		{
			if (settings().get_bool(settings_pack::enable_outgoing_utp)
				&& (!settings().get_bool(settings_pack::enable_outgoing_tcp)
					|| peerinfo->supports_utp
					|| peerinfo->confirmed_supports_utp))
			{
				sm = m_ses.utp_socket_manager();
			}

			// don't make a TCP connection if it's disabled
			if (sm == nullptr && !settings().get_bool(settings_pack::enable_outgoing_tcp))
			{
#ifndef TORRENT_DISABLE_LOGGING
				if (should_log())
				{
					debug_log("discarding peer \"%s\": TCP connections disabled "
						"[ supports-utp: %d ]", peerinfo->to_string().c_str()
						, peerinfo->supports_utp);
				}
#endif
				return false;
			}
		}

		// TODO: come up with a better way of doing this, instead of an
		// immediately invoked lambda expression.
		aux::socket_type s = [&] {

#if TORRENT_USE_I2P
		if (peerinfo->is_i2p_addr)
		{
			// It's not entirely obvious why this peer connection is not marked as
			// one. The main feature of a peer connection is that whether or not we
			// proxy it is configurable. When we use i2p, we want to always prox
			// everything via i2p.
			aux::socket_type ret = instantiate_connection(m_ses.get_context()
				, m_ses.i2p_proxy(), nullptr, nullptr, false, false);
			boost::get<i2p_stream>(ret).set_destination(static_cast<i2p_peer*>(peerinfo)->dest());
			boost::get<i2p_stream>(ret).set_command(i2p_stream::cmd_connect);
			boost::get<i2p_stream>(ret).set_session_id(m_ses.i2p_session());
			return ret;
		}
		else
#endif
		{
			void* userdata = nullptr;
#ifdef TORRENT_SSL_PEERS
			if (is_ssl_torrent())
			{
				userdata = m_ssl_ctx.get();
				// if we're creating a uTP socket, since this is SSL now, make sure
				// to pass in the corresponding utp socket manager
				if (sm) sm = m_ses.ssl_utp_socket_manager();
			}
#endif

			aux::socket_type ret = instantiate_connection(m_ses.get_context()
				, m_ses.proxy(), userdata, sm, true, false);

#if defined TORRENT_SSL_PEERS
			if (is_ssl_torrent())
			{
				// for ssl sockets, set the hostname
				std::string const host_name = aux::to_hex(
					m_torrent_file->info_hash().get(peerinfo->protocol()));

				boost::apply_visitor(hostname_visitor{host_name}, ret);
			}
#endif
			return ret;
		}
		}();

		peer_id const our_pid = aux::generate_peer_id(settings());
		peer_connection_args pack{
			&m_ses
			, &settings()
			, &m_ses.stats_counters()
			, &m_ses.disk_thread()
			, &m_ses.get_context()
			, shared_from_this()
			, std::move(s)
			, a
			, peerinfo
			, our_pid
		};

		auto c = std::make_shared<bt_peer_connection>(pack);

#if TORRENT_USE_ASSERTS
		c->m_in_constructor = false;
#endif

		c->add_stat(std::int64_t(peerinfo->prev_amount_download) << 10
			, std::int64_t(peerinfo->prev_amount_upload) << 10);
		peerinfo->prev_amount_download = 0;
		peerinfo->prev_amount_upload = 0;

#ifndef TORRENT_DISABLE_EXTENSIONS
		for (auto const& ext : m_extensions)
		{
			std::shared_ptr<peer_plugin> pp(ext->new_connection(
					peer_connection_handle(c->self())));
			if (pp) c->add_extension(pp);
		}
#endif

		// add the newly connected peer to this torrent's peer list
		TORRENT_ASSERT(m_iterating_connections == 0);

		// we don't want to have to allocate memory to disconnect this peer, so
		// make sure there's enough memory allocated in the deferred_disconnect
		// list up-front
		m_peers_to_disconnect.reserve(m_connections.size() + 1);

		sorted_insert(m_connections, c.get());
		TORRENT_TRY
		{
			m_outgoing_pids.insert(our_pid);
			m_ses.insert_peer(c);
			need_peer_list();
			m_peer_list->set_connection(peerinfo, c.get());
			if (peerinfo->seed)
			{
				TORRENT_ASSERT(m_num_seeds < 0xffff);
				++m_num_seeds;
			}
			update_want_peers();
			update_want_tick();
			c->start();

			if (c->is_disconnecting()) return false;
		}
		TORRENT_CATCH (std::exception const&)
		{
			TORRENT_ASSERT(m_iterating_connections == 0);
			c->disconnect(errors::no_error, operation_t::bittorrent, peer_connection_interface::failure);
			return false;
		}

#ifndef TORRENT_DISABLE_SHARE_MODE
		if (m_share_mode)
			recalc_share_mode();
#endif

		return peerinfo->connection != nullptr;
	}

	bool torrent::set_metadata(span<char const> metadata_buf)
	{
		TORRENT_ASSERT(is_single_thread());
		INVARIANT_CHECK;

		if (m_torrent_file->is_valid()) return false;

		if (m_torrent_file->info_hash().has_v1())
		{
			sha1_hash const info_hash = hasher(metadata_buf).final();
			if (info_hash != m_torrent_file->info_hash().v1)
			{
				// check if the v1 hash is a truncated v2 hash
				sha256_hash const info_hash2 = hasher256(metadata_buf).final();
				if (sha1_hash(info_hash2.data()) != m_torrent_file->info_hash().v1)
				{
					if (alerts().should_post<metadata_failed_alert>())
					{
						alerts().emplace_alert<metadata_failed_alert>(get_handle()
							, errors::mismatching_info_hash);
					}
					return false;
				}
			}
		}
		if (m_torrent_file->info_hash().has_v2())
		{
			// we don't have to worry about computing the v2 hash twice because
			// if the v1 hash was a truncated v2 hash then the torrent_file should
			// not have a v2 hash and we shouldn't get here
			sha256_hash const info_hash = hasher256(metadata_buf).final();
			if (info_hash != m_torrent_file->info_hash().v2)
			{
				if (alerts().should_post<metadata_failed_alert>())
				{
					alerts().emplace_alert<metadata_failed_alert>(get_handle()
						, errors::mismatching_info_hash);
				}
				return false;
			}
		}

		// the torrent's info hash might change
		// e.g. it could be a hybrid torrent which we only had one of the hashes for
		// so remove the existing entry
		info_hash_t const old_ih = m_torrent_file->info_hash();

		error_code ec;
		bdecode_node const metadata = bdecode(metadata_buf, ec);
		if (ec || !m_torrent_file->parse_info_section(metadata, ec))
		{
			update_gauge();
			// this means the metadata is correct, since we
			// verified it against the info-hash, but we
			// failed to parse it. Pause the torrent
			if (alerts().should_post<metadata_failed_alert>())
			{
				alerts().emplace_alert<metadata_failed_alert>(get_handle(), ec);
			}
			set_error(errors::invalid_swarm_metadata, torrent_status::error_file_none);
			pause();
			return false;
		}

		// now, we might already have this torrent in the session.
		m_torrent_file->info_hash().for_each([&](sha1_hash const& ih, protocol_version)
		{
			auto t = m_ses.find_torrent(info_hash_t(ih)).lock();
			if (t && t != shared_from_this())
			{
				// TODO: if the existing torrent doesn't have metadata, insert
				// the metadata we just downloaded into it.

				set_error(errors::duplicate_torrent, torrent_status::error_file_metadata);
				abort();
			}
		});

		if (m_abort) return false;

		m_info_hash = m_torrent_file->info_hash();

		m_ses.update_torrent_info_hash(shared_from_this(), old_ih);

		update_gauge();
		update_want_tick();

		if (m_ses.alerts().should_post<metadata_received_alert>())
		{
			m_ses.alerts().emplace_alert<metadata_received_alert>(
				get_handle());
		}

		// we have to initialize the torrent before we start
		// disconnecting redundant peers, otherwise we'll think
		// we're a seed, because we have all 0 pieces
		init();

		inc_stats_counter(counters::num_total_pieces_added
			, m_torrent_file->num_pieces());

		// disconnect redundant peers
		for (auto p : m_connections)
			p->disconnect_if_redundant();

		set_need_save_resume();

		return true;
	}

	namespace {

	bool connecting_time_compare(peer_connection const* lhs, peer_connection const* rhs)
	{
		bool const lhs_connecting = lhs->is_connecting() && !lhs->is_disconnecting();
		bool const rhs_connecting = rhs->is_connecting() && !rhs->is_disconnecting();
		if (lhs_connecting != rhs_connecting) return (int(lhs_connecting) < int(rhs_connecting));

		// a lower value of connected_time means it's been waiting
		// longer. This is a less-than comparison, so if lhs has
		// waited longer than rhs, we should return false.
		return lhs->connected_time() > rhs->connected_time();
	}

	} // anonymous namespace

	bool torrent::attach_peer(peer_connection* p) try
	{
//		INVARIANT_CHECK;

#ifdef TORRENT_SSL_PEERS
		if (is_ssl_torrent())
		{
			// if this is an SSL torrent, don't allow non SSL peers on it
			aux::socket_type& s = p->get_socket();

			auto stream_handle = boost::apply_visitor(ssl_handle_visitor{}, s);

			if (!stream_handle)
			{
				// don't allow non SSL peers on SSL torrents
				p->disconnect(errors::requires_ssl_connection, operation_t::bittorrent);
				return false;
			}

			if (!m_ssl_ctx)
			{
				// we don't have a valid cert, don't accept any connection!
				p->disconnect(errors::invalid_ssl_cert, operation_t::ssl_handshake);
				return false;
			}

			if (!ssl::has_context(stream_handle, ssl::get_handle(*m_ssl_ctx)))
			{
				// if the SSL context associated with this connection is
				// not the one belonging to this torrent, the SSL handshake
				// connected to one torrent, and the BitTorrent protocol
				// to a different one. This is probably an attempt to circumvent
				// access control. Don't allow it.
				p->disconnect(errors::invalid_ssl_cert, operation_t::bittorrent);
				return false;
			}
		}
#else // TORRENT_SSL_PEERS
		if (is_ssl_torrent())
		{
			// Don't accidentally allow seeding of SSL torrents, just
			// because libtorrent wasn't built with SSL support
			p->disconnect(errors::requires_ssl_connection, operation_t::ssl_handshake);
			return false;
		}
#endif // TORRENT_SSL_PEERS

		TORRENT_ASSERT(p != nullptr);
		TORRENT_ASSERT(!p->is_outgoing());

		m_has_incoming = true;

		if (m_apply_ip_filter
			&& m_ip_filter
			&& m_ip_filter->access(p->remote().address()) & ip_filter::blocked)
		{
			if (m_ses.alerts().should_post<peer_blocked_alert>())
				m_ses.alerts().emplace_alert<peer_blocked_alert>(get_handle()
					, p->remote(), peer_blocked_alert::ip_filter);
			p->disconnect(errors::banned_by_ip_filter, operation_t::bittorrent);
			return false;
		}

		if (!is_downloading_state(m_state) && valid_metadata())
		{
			p->disconnect(errors::torrent_not_ready, operation_t::bittorrent);
			return false;
		}

		if (!m_ses.has_connection(p))
		{
			p->disconnect(errors::peer_not_constructed, operation_t::bittorrent);
			return false;
		}

		if (m_ses.is_aborted())
		{
			p->disconnect(errors::session_closing, operation_t::bittorrent);
			return false;
		}

		int connection_limit_factor = 0;
		for (int i = 0; i < p->num_classes(); ++i)
		{
			peer_class_t pc = p->class_at(i);
			if (m_ses.peer_classes().at(pc) == nullptr) continue;
			int f = m_ses.peer_classes().at(pc)->connection_limit_factor;
			if (connection_limit_factor < f) connection_limit_factor = f;
		}
		if (connection_limit_factor == 0) connection_limit_factor = 100;

		std::int64_t const limit = std::int64_t(m_max_connections) * 100 / connection_limit_factor;

		bool maybe_replace_peer = false;

		if (m_connections.end_index() >= limit)
		{
			// if more than 10% of the connections are outgoing
			// connection attempts that haven't completed yet,
			// disconnect one of them and let this incoming
			// connection through.
			if (m_num_connecting > m_max_connections / 10)
			{
				// find one of the connecting peers and disconnect it
				// find any peer that's connecting (i.e. a half-open TCP connection)
				// that's also not disconnecting
				// disconnect the peer that's been waiting to establish a connection
				// the longest
				auto i = std::max_element(begin(), end(), &connecting_time_compare);

				if (i == end() || !(*i)->is_connecting() || (*i)->is_disconnecting())
				{
					// this seems odd, but we might as well handle it
					p->disconnect(errors::too_many_connections, operation_t::bittorrent);
					return false;
				}
				(*i)->disconnect(errors::too_many_connections, operation_t::bittorrent);

				// if this peer was let in via connections slack,
				// it has done its duty of causing the disconnection
				// of another peer
				p->peer_disconnected_other();
			}
			else
			{
				maybe_replace_peer = true;
			}
		}

#ifndef TORRENT_DISABLE_EXTENSIONS
		for (auto& ext : m_extensions)
		{
			std::shared_ptr<peer_plugin> pp(ext->new_connection(
					peer_connection_handle(p->self())));
			if (pp) p->add_extension(pp);
		}
#endif
		torrent_state st = get_peer_list_state();
		need_peer_list();
		if (!m_peer_list->new_connection(*p, m_ses.session_time(), &st))
		{
			peers_erased(st.erased);
#ifndef TORRENT_DISABLE_LOGGING
			if (should_log())
			{
				debug_log("CLOSING CONNECTION \"%s\" peer list full "
					"connections: %d limit: %d"
					, print_endpoint(p->remote()).c_str()
					, num_peers()
					, m_max_connections);
			}
#endif
			p->disconnect(errors::too_many_connections, operation_t::bittorrent);
			return false;
		}
		peers_erased(st.erased);

		m_peers_to_disconnect.reserve(m_connections.size() + 1);
		m_connections.reserve(m_connections.size() + 1);

#if TORRENT_USE_ASSERTS
		error_code ec;
		TORRENT_ASSERT(p->remote() == p->get_socket().remote_endpoint(ec) || ec);
#endif

		TORRENT_ASSERT(p->peer_info_struct() != nullptr);

		// we need to do this after we've added the peer to the peer_list
		// since that's when the peer is assigned its peer_info object,
		// which holds the rank
		if (maybe_replace_peer)
		{
			// now, find the lowest rank peer and disconnect that
			// if it's lower rank than the incoming connection
			peer_connection* peer = find_lowest_ranking_peer();

			// TODO: 2 if peer is a really good peer, maybe we shouldn't disconnect it
			// perhaps this logic should be disabled if we have too many idle peers
			// (with some definition of idle)
			if (peer != nullptr && peer->peer_rank() < p->peer_rank())
			{
#ifndef TORRENT_DISABLE_LOGGING
				if (should_log())
				{
					debug_log("CLOSING CONNECTION \"%s\" peer list full (low peer rank) "
						"connections: %d limit: %d"
						, print_endpoint(peer->remote()).c_str()
						, num_peers()
						, m_max_connections);
				}
#endif
				peer->disconnect(errors::too_many_connections, operation_t::bittorrent);
				p->peer_disconnected_other();
			}
			else
			{
#ifndef TORRENT_DISABLE_LOGGING
				if (should_log())
				{
					debug_log("CLOSING CONNECTION \"%s\" peer list full (low peer rank) "
						"connections: %d limit: %d"
						, print_endpoint(p->remote()).c_str()
						, num_peers()
						, m_max_connections);
				}
#endif
				p->disconnect(errors::too_many_connections, operation_t::bittorrent);
				// we have to do this here because from the peer's point of view
				// it wasn't really attached to the torrent, but we do need
				// to let peer_list know we're removing it
				remove_peer(p->self());
				return false;
			}
		}

#if TORRENT_USE_INVARIANT_CHECKS
		if (m_peer_list) m_peer_list->check_invariant();
#endif

#ifndef TORRENT_DISABLE_SHARE_MODE
		if (m_share_mode)
			recalc_share_mode();
#endif

		// once we add the peer to our m_connections list, we can't throw an
		// exception. That will end up violating an invariant between the session,
		// torrent and peers
		TORRENT_ASSERT(sorted_find(m_connections, p) == m_connections.end());
		TORRENT_ASSERT(m_iterating_connections == 0);
		sorted_insert(m_connections, p);
		update_want_peers();
		update_want_tick();

		if (p->peer_info_struct() && p->peer_info_struct()->seed)
		{
			TORRENT_ASSERT(m_num_seeds < 0xffff);
			++m_num_seeds;
		}

#ifndef TORRENT_DISABLE_LOGGING
		if (should_log()) try
		{
			debug_log("ATTACHED CONNECTION \"%s\" connections: %d limit: %d num-peers: %d"
				, print_endpoint(p->remote()).c_str(), num_peers()
				, m_max_connections
				, num_peers());
		}
		catch (std::exception const&) {}
#endif

		return true;
	}
	catch (...)
	{
		p->disconnect(errors::torrent_not_ready, operation_t::bittorrent);
		// from the peer's point of view it was never really added to the torrent.
		// So we need to clean it up here before propagating the error
		remove_peer(p->self());
		return false;
	}

	bool torrent::want_tick() const
	{
		if (m_abort) return false;

		if (!m_connections.empty()) return true;

		// we might want to connect web seeds
		if (!is_finished() && !m_web_seeds.empty() && m_files_checked)
			return true;

		if (m_stat.low_pass_upload_rate() > 0 || m_stat.low_pass_download_rate() > 0)
			return true;

		// if we don't get ticks we won't become inactive
		if (!m_paused && !m_inactive) return true;

		return false;
	}

	void torrent::update_want_tick()
	{
		update_list(aux::session_interface::torrent_want_tick, want_tick());
	}

	// this function adjusts which lists this torrent is part of (checking,
	// seeding or downloading)
	void torrent::update_state_list()
	{
		bool is_checking = false;
		bool is_downloading = false;
		bool is_seeding = false;

		if (is_auto_managed() && !has_error())
		{
			if (m_state == torrent_status::checking_files
				|| m_state == torrent_status::allocating)
			{
				is_checking = true;
			}
			else if (m_state == torrent_status::downloading_metadata
				|| m_state == torrent_status::downloading
				|| m_state == torrent_status::finished
				|| m_state == torrent_status::seeding)
			{
				// torrents that are started (not paused) and
				// inactive are not part of any list. They will not be touched because
				// they are inactive
				if (is_finished())
					is_seeding = true;
				else
					is_downloading = true;
			}
		}

		update_list(aux::session_interface::torrent_downloading_auto_managed
			, is_downloading);
		update_list(aux::session_interface::torrent_seeding_auto_managed
			, is_seeding);
		update_list(aux::session_interface::torrent_checking_auto_managed
			, is_checking);
	}

	// returns true if this torrent is interested in connecting to more peers
	bool torrent::want_peers() const
	{
		// if all our connection slots are taken, we can't connect to more
		if (num_peers() >= int(m_max_connections)) return false;

		// if we're paused, obviously we're not connecting to peers
		if (is_paused() || m_abort || m_graceful_pause_mode) return false;

		if ((m_state == torrent_status::checking_files
			|| m_state == torrent_status::checking_resume_data)
			&& valid_metadata())
			return false;

		// if we don't know of any more potential peers to connect to, there's
		// no point in trying
		if (!m_peer_list || m_peer_list->num_connect_candidates() == 0)
			return false;

		// if the user disabled outgoing connections for seeding torrents,
		// don't make any
		if (!settings().get_bool(settings_pack::seeding_outgoing_connections)
			&& (m_state == torrent_status::seeding
				|| m_state == torrent_status::finished))
			return false;

		return true;
	}

	bool torrent::want_peers_download() const
	{
		return (m_state == torrent_status::downloading
			|| m_state == torrent_status::downloading_metadata)
			&& want_peers();
	}

	bool torrent::want_peers_finished() const
	{
		return (m_state == torrent_status::finished
			|| m_state == torrent_status::seeding)
			&& want_peers();
	}

	void torrent::update_want_peers()
	{
		update_list(aux::session_interface::torrent_want_peers_download, want_peers_download());
		update_list(aux::session_interface::torrent_want_peers_finished, want_peers_finished());
	}

	void torrent::update_want_scrape()
	{
		update_list(aux::session_interface::torrent_want_scrape
			, m_paused && m_auto_managed && !m_abort);
	}

	namespace {

#ifndef TORRENT_DISABLE_LOGGING
	char const* list_name(torrent_list_index_t const idx)
	{
#define TORRENT_LIST_NAME(n) case static_cast<int>(aux::session_interface:: n): return #n
		switch (static_cast<int>(idx))
		{
			TORRENT_LIST_NAME(torrent_state_updates);
			TORRENT_LIST_NAME(torrent_want_tick);
			TORRENT_LIST_NAME(torrent_want_peers_download);
			TORRENT_LIST_NAME(torrent_want_peers_finished);
			TORRENT_LIST_NAME(torrent_want_scrape);
			TORRENT_LIST_NAME(torrent_downloading_auto_managed);
			TORRENT_LIST_NAME(torrent_seeding_auto_managed);
			TORRENT_LIST_NAME(torrent_checking_auto_managed);
			default: TORRENT_ASSERT_FAIL_VAL(idx);
		}
#undef TORRENT_LIST_NAME
		return "";
	}
#endif // TORRENT_DISABLE_LOGGING

	} // anonymous namespace

	void torrent::update_list(torrent_list_index_t const list, bool in)
	{
		link& l = m_links[list];
		aux::vector<torrent*>& v = m_ses.torrent_list(list);

		if (in)
		{
			if (l.in_list()) return;
			l.insert(v, this);
		}
		else
		{
			if (!l.in_list()) return;
			l.unlink(v, list);
		}

#ifndef TORRENT_DISABLE_LOGGING
		if (should_log())
			debug_log("*** UPDATE LIST [ %s : %d ]", list_name(list), int(in));
#endif
	}

	void torrent::disconnect_all(error_code const& ec, operation_t op)
	{
		TORRENT_ASSERT(m_iterating_connections == 0);
		for (auto const& p : m_connections)
		{
			TORRENT_INCREMENT(m_iterating_connections);
			TORRENT_ASSERT(p->associated_torrent().lock().get() == this);
			p->disconnect(ec, op);
		}

		update_want_peers();
		update_want_tick();
	}

	namespace {

	// this returns true if lhs is a better disconnect candidate than rhs
	bool compare_disconnect_peer(peer_connection const* lhs, peer_connection const* rhs)
	{
		// prefer to disconnect peers that are already disconnecting
		if (lhs->is_disconnecting() != rhs->is_disconnecting())
			return lhs->is_disconnecting();

		// prefer to disconnect peers we're not interested in
		if (lhs->is_interesting() != rhs->is_interesting())
			return rhs->is_interesting();

		// prefer to disconnect peers that are not seeds
		if (lhs->is_seed() != rhs->is_seed())
			return rhs->is_seed();

		// prefer to disconnect peers that are on parole
		if (lhs->on_parole() != rhs->on_parole())
			return lhs->on_parole();

		// prefer to disconnect peers that send data at a lower rate
		std::int64_t lhs_transferred = lhs->statistics().total_payload_download();
		std::int64_t rhs_transferred = rhs->statistics().total_payload_download();

		time_point const now = aux::time_now();
		std::int64_t const lhs_time_connected = total_seconds(now - lhs->connected_time());
		std::int64_t const rhs_time_connected = total_seconds(now - rhs->connected_time());

		lhs_transferred /= lhs_time_connected + 1;
		rhs_transferred /= (rhs_time_connected + 1);
		if (lhs_transferred != rhs_transferred)
			return lhs_transferred < rhs_transferred;

		// prefer to disconnect peers that chokes us
		if (lhs->is_choked() != rhs->is_choked())
			return lhs->is_choked();

		return lhs->last_received() < rhs->last_received();
	}

	} // anonymous namespace

	int torrent::disconnect_peers(int const num, error_code const& ec)
	{
		INVARIANT_CHECK;

#if TORRENT_USE_ASSERTS
		// make sure we don't have any dangling pointers
		for (auto p : m_connections)
		{
			TORRENT_INCREMENT(m_iterating_connections);
			TORRENT_ASSERT(m_ses.has_peer(p));
		}
#endif
		aux::vector<peer_connection*> to_disconnect;
		to_disconnect.resize(num);
		auto end = std::partial_sort_copy(m_connections.begin(), m_connections.end()
			, to_disconnect.begin(), to_disconnect.end(), compare_disconnect_peer);
		for (auto p : aux::range(to_disconnect.begin(), end))
		{
			TORRENT_ASSERT(p->associated_torrent().lock().get() == this);
			p->disconnect(ec, operation_t::bittorrent);
		}
		return static_cast<int>(end - to_disconnect.begin());
	}

	// called when torrent is finished (all interesting
	// pieces have been downloaded)
	void torrent::finished()
	{
		update_state_list();

		INVARIANT_CHECK;

		TORRENT_ASSERT(is_finished());

		set_state(torrent_status::finished);
		set_queue_position(no_pos);

		m_became_finished = aux::time_now32();

		// we have to call completed() before we start
		// disconnecting peers, since there's an assert
		// to make sure we're cleared the piece picker
		if (is_seed()) completed();

		send_upload_only();
		state_updated();

		if (m_completed_time == 0)
			m_completed_time = time(nullptr);

		// disconnect all seeds
		if (settings().get_bool(settings_pack::close_redundant_connections))
		{
			// TODO: 1 should disconnect all peers that have the pieces we have
			// not just seeds. It would be pretty expensive to check all pieces
			// for all peers though
			std::vector<peer_connection*> seeds;
			for (auto const p : m_connections)
			{
				TORRENT_INCREMENT(m_iterating_connections);
				TORRENT_ASSERT(p->associated_torrent().lock().get() == this);
				if (p->upload_only())
				{
#ifndef TORRENT_DISABLE_LOGGING
					p->peer_log(peer_log_alert::info, "SEED", "CLOSING CONNECTION");
#endif
					seeds.push_back(p);
				}
			}
			for (auto& p : seeds)
				p->disconnect(errors::torrent_finished, operation_t::bittorrent
					, peer_connection_interface::normal);
		}

		if (m_abort) return;

		update_want_peers();

		if (m_storage)
		{
			// we need to keep the object alive during this operation
			m_ses.disk_thread().async_release_files(m_storage
				, std::bind(&torrent::on_cache_flushed, shared_from_this(), false));
		}

		// this torrent just completed downloads, which means it will fall
		// under a different limit with the auto-manager. Make sure we
		// update auto-manage torrents in that case
		if (m_auto_managed)
			m_ses.trigger_auto_manage();
	}

	// this is called when we were finished, but some files were
	// marked for downloading, and we are no longer finished
	void torrent::resume_download()
	{
		// the invariant doesn't hold here, because it expects the torrent
		// to be in downloading state (which it will be set to shortly)
//		INVARIANT_CHECK;

		TORRENT_ASSERT(m_state != torrent_status::checking_resume_data
			&& m_state != torrent_status::checking_files
			&& m_state != torrent_status::allocating);

		// we're downloading now, which means we're no longer in seed mode
		if (m_seed_mode)
			leave_seed_mode(seed_mode_t::check_files);

		TORRENT_ASSERT(!is_finished());
		set_state(torrent_status::downloading);
		set_queue_position(last_pos);

		m_completed_time = 0;

#ifndef TORRENT_DISABLE_LOGGING
		debug_log("*** RESUME_DOWNLOAD");
#endif
		send_upload_only();
		update_want_tick();
		update_state_list();
	}

	void torrent::maybe_done_flushing()
	{
		if (!has_picker()) return;

		if (m_picker->is_seeding())
		{
			// no need for the piece picker anymore
			// when we're suggesting read cache pieces, we
			// still need the piece picker, to keep track
			// of availability counts for pieces
			if (settings().get_int(settings_pack::suggest_mode)
				!= settings_pack::suggest_read_cache)
			{
				m_picker.reset();
				m_hash_picker.reset();
				m_file_progress.clear();
			}
			m_have_all = true;
		}
		update_gauge();
	}

	// called when torrent is complete. i.e. all pieces downloaded
	// not necessarily flushed to disk
	void torrent::completed()
	{
		maybe_done_flushing();

		set_state(torrent_status::seeding);
		m_became_seed = aux::time_now32();

		if (!m_announcing) return;

		time_point32 const now = aux::time_now32();
		for (auto& t : m_trackers)
		{
			for (auto& aep : t.endpoints)
			{
				if (!aep.enabled) continue;
				for (auto& a : aep.info_hashes)
				{
					if (a.complete_sent) continue;
					a.next_announce = now;
					a.min_announce = now;
				}
			}
		}
		announce_with_tracker();
	}

	int torrent::deprioritize_tracker(int index)
	{
		INVARIANT_CHECK;

		TORRENT_ASSERT(index >= 0);
		TORRENT_ASSERT(index < int(m_trackers.size()));
		if (index >= int(m_trackers.size())) return -1;

		while (index < int(m_trackers.size()) - 1 && m_trackers[index].tier == m_trackers[index + 1].tier)
		{
			using std::swap;
			swap(m_trackers[index], m_trackers[index + 1]);
			if (m_last_working_tracker == index) ++m_last_working_tracker;
			else if (m_last_working_tracker == index + 1) --m_last_working_tracker;
			++index;
		}
		return index;
	}

	void torrent::files_checked()
	{
		TORRENT_ASSERT(is_single_thread());
		TORRENT_ASSERT(m_torrent_file->is_valid());

		if (m_abort)
		{
#ifndef TORRENT_DISABLE_LOGGING
			debug_log("files_checked(), paused");
#endif
			return;
		}

		// calling pause will also trigger the auto managed
		// recalculation
		// if we just got here by downloading the metadata,
		// just keep going, no need to disconnect all peers just
		// to restart the torrent in a second
		if (m_auto_managed)
		{
			// if this is an auto managed torrent, force a recalculation
			// of which torrents to have active
			m_ses.trigger_auto_manage();
		}

		if (!is_seed())
		{
#ifndef TORRENT_DISABLE_SUPERSEEDING
			// turn off super seeding if we're not a seed
			if (m_super_seeding)
			{
				m_super_seeding = false;
				set_need_save_resume();
				state_updated();
			}
#endif

			if (m_state != torrent_status::finished && is_finished())
				finished();
		}
		else
		{
			// we just added this torrent as a seed, or force-rechecked it, and we
			// have all of it. Assume that we sent the event=completed when we
			// finished downloading it, and don't send any more.
			m_complete_sent = true;
			for (auto& t : m_trackers)
			{
				for (auto& aep : t.endpoints)
				{
					for (auto& a : aep.info_hashes)
						a.complete_sent = true;
				}
			}

			if (m_state != torrent_status::finished
				&& m_state != torrent_status::seeding)
				finished();
		}

		// we might be finished already, in which case we should
		// not switch to downloading mode. If all files are
		// filtered, we're finished when we start.
		if (m_state != torrent_status::finished
			&& m_state != torrent_status::seeding
			&& !m_seed_mode)
		{
			set_state(torrent_status::downloading);
		}

		INVARIANT_CHECK;

		if (m_ses.alerts().should_post<torrent_checked_alert>())
		{
			m_ses.alerts().emplace_alert<torrent_checked_alert>(
				get_handle());
		}

#ifndef TORRENT_DISABLE_EXTENSIONS
		for (auto& ext : m_extensions)
		{
			ext->on_files_checked();
		}
#endif

		bool const notify_initialized = !m_connections_initialized;
		m_connections_initialized = true;
		m_files_checked = true;

		update_want_tick();

		for (auto pc : m_connections)
		{
			TORRENT_INCREMENT(m_iterating_connections);
			// all peer connections have to initialize themselves now that the metadata
			// is available
			if (notify_initialized)
			{
				if (pc->is_disconnecting()) continue;
				pc->on_metadata_impl();
				if (pc->is_disconnecting()) continue;
				pc->init();
			}

#ifndef TORRENT_DISABLE_LOGGING
			pc->peer_log(peer_log_alert::info, "ON_FILES_CHECKED");
#endif
			if (pc->is_interesting() && !pc->has_peer_choked())
			{
				if (request_a_block(*this, *pc))
				{
					inc_stats_counter(counters::unchoke_piece_picks);
					pc->send_block_requests();
				}
			}
		}

		start_announcing();

		maybe_connect_web_seeds();
	}

	aux::alert_manager& torrent::alerts() const
	{
		TORRENT_ASSERT(is_single_thread());
		return m_ses.alerts();
	}

	bool torrent::is_seed() const
	{
		if (!valid_metadata()) return false;
		if (m_seed_mode) return true;
		if (m_have_all) return true;
		if (m_picker && m_picker->num_passed() == m_picker->num_pieces()) return true;
		return m_state == torrent_status::seeding;
	}

	bool torrent::is_finished() const
	{
		if (is_seed()) return true;
		return valid_metadata() && has_picker() && m_picker->is_finished();
	}

	bool torrent::is_inactive() const
	{
		if (!settings().get_bool(settings_pack::dont_count_slow_torrents))
			return false;
		return m_inactive;
	}

	std::string torrent::save_path() const
	{
		return m_save_path;
	}

	void torrent::rename_file(file_index_t const index, std::string name)
	{
		INVARIANT_CHECK;

		file_storage const& fs = m_torrent_file->files();
		TORRENT_ASSERT(index >= file_index_t(0));
		TORRENT_ASSERT(index < fs.end_file());
		TORRENT_UNUSED(fs);

		// storage may be nullptr during shutdown
		if (!m_storage)
		{
			if (alerts().should_post<file_rename_failed_alert>())
				alerts().emplace_alert<file_rename_failed_alert>(get_handle()
					, index, errors::session_is_closing);
			return;
		}

		m_ses.disk_thread().async_rename_file(m_storage, index, std::move(name)
			, std::bind(&torrent::on_file_renamed, shared_from_this(), _1, _2, _3));
	}

	void torrent::move_storage(std::string const& save_path, move_flags_t const flags)
	{
		TORRENT_ASSERT(is_single_thread());
		INVARIANT_CHECK;

		if (m_abort)
		{
			if (alerts().should_post<storage_moved_failed_alert>())
				alerts().emplace_alert<storage_moved_failed_alert>(get_handle()
					, boost::asio::error::operation_aborted
					, "", operation_t::unknown);
			return;
		}

		// if we don't have metadata yet, we don't know anything about the file
		// structure and we have to assume we don't have any file.
		if (!valid_metadata())
		{
			if (alerts().should_post<storage_moved_alert>())
				alerts().emplace_alert<storage_moved_alert>(get_handle(), save_path, m_save_path);
#if TORRENT_USE_UNC_PATHS
			std::string path = canonicalize_path(save_path);
#else
			std::string const& path = save_path;
#endif
			m_save_path = complete(path);
			return;
		}

		// storage may be nullptr during shutdown
		if (m_storage)
		{
#if TORRENT_USE_UNC_PATHS
			std::string path = canonicalize_path(save_path);
#else
			std::string path = save_path;
#endif
			m_ses.disk_thread().async_move_storage(m_storage, std::move(path), flags
				, std::bind(&torrent::on_storage_moved, shared_from_this(), _1, _2, _3));
			m_moving_storage = true;
		}
		else
		{
			if (alerts().should_post<storage_moved_alert>())
				alerts().emplace_alert<storage_moved_alert>(get_handle(), save_path, m_save_path);

#if TORRENT_USE_UNC_PATHS
			m_save_path = canonicalize_path(save_path);
#else

			m_save_path = save_path;
#endif
			set_need_save_resume();
		}
	}

	void torrent::on_storage_moved(status_t const status, std::string const& path
		, storage_error const& error) try
	{
		TORRENT_ASSERT(is_single_thread());

		m_moving_storage = false;
		if (status == status_t::no_error
			|| status == status_t::need_full_check)
		{
			if (alerts().should_post<storage_moved_alert>())
				alerts().emplace_alert<storage_moved_alert>(get_handle(), path, m_save_path);
			m_save_path = path;
			set_need_save_resume();
			if (status == status_t::need_full_check)
				force_recheck();
		}
		else
		{
			if (alerts().should_post<storage_moved_failed_alert>())
				alerts().emplace_alert<storage_moved_failed_alert>(get_handle(), error.ec
					, resolve_filename(error.file()), error.operation);
		}
	}
	catch (...) { handle_exception(); }

	torrent_handle torrent::get_handle()
	{
		TORRENT_ASSERT(is_single_thread());
		return torrent_handle(shared_from_this());
	}

	aux::session_settings const& torrent::settings() const
	{
		TORRENT_ASSERT(is_single_thread());
		return m_ses.settings();
	}

#if TORRENT_USE_INVARIANT_CHECKS
	void torrent::check_invariant() const
	{
		TORRENT_ASSERT(m_connections.size() >= m_outgoing_pids.size());

		// the piece picker and the file progress states are supposed to be
		// created in sync
		TORRENT_ASSERT(has_picker() == !m_file_progress.empty());
		TORRENT_ASSERT(current_stats_state() == int(m_current_gauge_state + counters::num_checking_torrents)
			|| m_current_gauge_state == no_gauge_state);

		TORRENT_ASSERT(m_sequence_number == no_pos
			|| m_ses.verify_queue_position(this, m_sequence_number));

#ifndef TORRENT_DISABLE_STREAMING
		for (auto const& i : m_time_critical_pieces)
		{
			TORRENT_ASSERT(!is_seed());
			TORRENT_ASSERT(!has_picker() || !m_picker->have_piece(i.piece));
		}
#endif

		switch (current_stats_state())
		{
			case counters::num_error_torrents: TORRENT_ASSERT(has_error()); break;
			case counters::num_checking_torrents:
#if TORRENT_ABI_VERSION == 1
				TORRENT_ASSERT(state() == torrent_status::checking_files
					|| state() == torrent_status::queued_for_checking);
#else
				TORRENT_ASSERT(state() == torrent_status::checking_files);
#endif
				break;
			case counters::num_seeding_torrents: TORRENT_ASSERT(is_seed()); break;
			case counters::num_upload_only_torrents: TORRENT_ASSERT(is_upload_only()); break;
			case counters::num_stopped_torrents: TORRENT_ASSERT(!is_auto_managed()
				&& (m_paused || m_graceful_pause_mode));
				break;
			case counters::num_queued_seeding_torrents:
				TORRENT_ASSERT((m_paused || m_graceful_pause_mode) && is_seed()); break;
		}

		if (m_torrent_file)
		{
			TORRENT_ASSERT(m_info_hash.v1 == m_torrent_file->info_hash().v1);
			TORRENT_ASSERT(m_info_hash.v2 == m_torrent_file->info_hash().v2);
		}

		for (torrent_list_index_t i{}; i != m_links.end_index(); ++i)
		{
			if (!m_links[i].in_list()) continue;
			int const index = m_links[i].index;

			TORRENT_ASSERT(index >= 0);
			TORRENT_ASSERT(index < int(m_ses.torrent_list(i).size()));
		}

		TORRENT_ASSERT(want_peers_download() == m_links[aux::session_interface::torrent_want_peers_download].in_list());
		TORRENT_ASSERT(want_peers_finished() == m_links[aux::session_interface::torrent_want_peers_finished].in_list());
		TORRENT_ASSERT(want_tick() == m_links[aux::session_interface::torrent_want_tick].in_list());
		TORRENT_ASSERT((m_paused && m_auto_managed && !m_abort) == m_links[aux::session_interface::torrent_want_scrape].in_list());

		bool is_checking = false;
		bool is_downloading = false;
		bool is_seeding = false;

		if (is_auto_managed() && !has_error())
		{
			if (m_state == torrent_status::checking_files
				|| m_state == torrent_status::allocating)
			{
				is_checking = true;
			}
			else if (m_state == torrent_status::downloading_metadata
				|| m_state == torrent_status::downloading
				|| m_state == torrent_status::finished
				|| m_state == torrent_status::seeding)
			{
				if (is_finished())
					is_seeding = true;
				else
					is_downloading = true;
			}
		}

		TORRENT_ASSERT(m_links[aux::session_interface::torrent_checking_auto_managed].in_list()
			== is_checking);
		TORRENT_ASSERT(m_links[aux::session_interface::torrent_downloading_auto_managed].in_list()
			== is_downloading);
		TORRENT_ASSERT(m_links[aux::session_interface::torrent_seeding_auto_managed].in_list()
			== is_seeding);

		if (m_seed_mode)
		{
			TORRENT_ASSERT(is_seed());
		}

		TORRENT_ASSERT(is_single_thread());
		// this fires during disconnecting peers
		if (is_paused()) TORRENT_ASSERT(num_peers() == 0 || m_graceful_pause_mode);

		int seeds = 0;
		int num_uploads = 0;
		int num_connecting = 0;
		int num_connecting_seeds = 0;
		std::map<piece_block, int> num_requests;
		for (peer_connection const* peer : *this)
		{
			peer_connection const& p = *peer;

			if (p.is_connecting()) ++num_connecting;

			if (p.is_connecting() && p.peer_info_struct()->seed)
				++num_connecting_seeds;

			if (p.peer_info_struct() && p.peer_info_struct()->seed)
				++seeds;

			for (auto const& j : p.request_queue())
			{
				if (!j.not_wanted && !j.timed_out) ++num_requests[j.block];
			}

			for (auto const& j : p.download_queue())
			{
				if (!j.not_wanted && !j.timed_out) ++num_requests[j.block];
			}

			if (!p.is_choked() && !p.ignore_unchoke_slots()) ++num_uploads;
			torrent* associated_torrent = p.associated_torrent().lock().get();
			if (associated_torrent != this && associated_torrent != nullptr)
				TORRENT_ASSERT_FAIL();
		}
		TORRENT_ASSERT_VAL(num_uploads == int(m_num_uploads), int(m_num_uploads) - num_uploads);
		TORRENT_ASSERT_VAL(seeds == int(m_num_seeds), int(m_num_seeds) - seeds);
		TORRENT_ASSERT_VAL(num_connecting == int(m_num_connecting), int(m_num_connecting) - num_connecting);
		TORRENT_ASSERT_VAL(num_connecting_seeds == int(m_num_connecting_seeds)
			, int(m_num_connecting_seeds) - num_connecting_seeds);
		TORRENT_ASSERT_VAL(int(m_num_uploads) <= num_peers(), m_num_uploads - num_peers());
		TORRENT_ASSERT_VAL(int(m_num_seeds) <= num_peers(), m_num_seeds - num_peers());
		TORRENT_ASSERT_VAL(int(m_num_connecting) <= num_peers(), int(m_num_connecting) - num_peers());
		TORRENT_ASSERT_VAL(int(m_num_connecting_seeds) <= num_peers(), int(m_num_connecting_seeds) - num_peers());
		TORRENT_ASSERT_VAL(int(m_num_connecting) + int(m_num_seeds) >= int(m_num_connecting_seeds)
			, int(m_num_connecting_seeds) - (int(m_num_connecting) + int(m_num_seeds)));
		TORRENT_ASSERT_VAL(int(m_num_connecting) + int(m_num_seeds) - int(m_num_connecting_seeds) <= num_peers()
			, num_peers() - (int(m_num_connecting) + int(m_num_seeds) - int(m_num_connecting_seeds)));

		if (has_picker())
		{
			for (std::map<piece_block, int>::iterator i = num_requests.begin()
				, end(num_requests.end()); i != end; ++i)
			{
				piece_block b = i->first;
				int count = i->second;
				int picker_count = m_picker->num_peers(b);
				// if we're no longer downloading the piece
				// (for instance, it may be fully downloaded and waiting
				// for the hash check to return), the piece picker always
				// returns 0 requests, regardless of how many peers may still
				// have the block in their queue
				if (!m_picker->is_downloaded(b) && m_picker->is_downloading(b.piece_index))
				{
					if (picker_count != count)
					{
						std::fprintf(stderr, "picker count discrepancy: "
							"picker: %d != peerlist: %d\n", picker_count, count);

						for (const_peer_iterator j = this->begin(); j != this->end(); ++j)
						{
							peer_connection const& p = *(*j);
							std::fprintf(stderr, "peer: %s\n", print_endpoint(p.remote()).c_str());
							for (auto const& k : p.request_queue())
							{
								std::fprintf(stderr, "  rq: (%d, %d) %s %s %s\n"
									, static_cast<int>(k.block.piece_index)
									, k.block.block_index, k.not_wanted ? "not-wanted" : ""
									, k.timed_out ? "timed-out" : "", k.busy ? "busy": "");
							}
							for (auto const& k : p.download_queue())
							{
								std::fprintf(stderr, "  dq: (%d, %d) %s %s %s\n"
									, static_cast<int>(k.block.piece_index)
									, k.block.block_index, k.not_wanted ? "not-wanted" : ""
									, k.timed_out ? "timed-out" : "", k.busy ? "busy": "");
							}
						}
						TORRENT_ASSERT_FAIL();
					}
				}
			}
		}

		if (valid_metadata())
		{
			TORRENT_ASSERT(m_abort || m_error || !m_picker || m_picker->num_pieces() == m_torrent_file->num_pieces());
		}
		else
		{
			TORRENT_ASSERT(m_abort || m_error || !m_picker || m_picker->num_pieces() == 0);
		}

#ifdef TORRENT_EXPENSIVE_INVARIANT_CHECKS
		// make sure we haven't modified the peer object
		// in a way that breaks the sort order
		if (m_peer_list && m_peer_list->begin() != m_peer_list->end())
		{
			auto i = m_peer_list->begin();
			auto p = i++;
			auto end(m_peer_list->end());
			peer_address_compare cmp;
			for (; i != end; ++i, ++p)
			{
				TORRENT_ASSERT(!cmp(*i, *p));
			}
		}
#endif

/*
		if (m_picker && !m_abort)
		{
			// make sure that pieces that have completed the download
			// of all their blocks are in the disk io thread's queue
			// to be checked.
			std::vector<piece_picker::downloading_piece> dl_queue
				= m_picker->get_download_queue();
			for (std::vector<piece_picker::downloading_piece>::const_iterator i =
				dl_queue.begin(); i != dl_queue.end(); ++i)
			{
				const int blocks_per_piece = m_picker->blocks_in_piece(i->index);

				bool complete = true;
				for (int j = 0; j < blocks_per_piece; ++j)
				{
					if (i->info[j].state == piece_picker::block_info::state_finished)
						continue;
					complete = false;
					break;
				}
				TORRENT_ASSERT(complete);
			}
		}
*/
		if (m_files_checked && valid_metadata())
		{
			TORRENT_ASSERT(block_size() > 0);
		}
	}
#endif

	void torrent::set_sequential_download(bool const sd)
	{
		TORRENT_ASSERT(is_single_thread());
		if (m_sequential_download == sd) return;
		m_sequential_download = sd;
#ifndef TORRENT_DISABLE_LOGGING
		debug_log("*** set-sequential-download: %d", sd);
#endif

		set_need_save_resume();

		state_updated();
	}

	void torrent::queue_up()
	{
		// finished torrents may not change their queue positions, as it's set to
		// -1
		if (m_abort || is_finished()) return;

		set_queue_position(queue_position() == queue_position_t{0}
			? queue_position() : prev(queue_position()));
	}

	void torrent::queue_down()
	{
		set_queue_position(next(queue_position()));
	}

	void torrent::set_queue_position(queue_position_t const p)
	{
		TORRENT_ASSERT(is_single_thread());

		// finished torrents may not change their queue positions, as it's set to
		// -1
		if ((m_abort || is_finished()) && p != no_pos) return;

		TORRENT_ASSERT((p == no_pos) == is_finished()
			|| (!m_auto_managed && p == no_pos)
			|| (m_abort && p == no_pos)
			|| (!m_added && p == no_pos));
		if (p == m_sequence_number) return;

		TORRENT_ASSERT(p >= no_pos);

		state_updated();

		m_ses.set_queue_position(this, p);
	}

	void torrent::set_max_uploads(int limit, bool const state_update)
	{
		TORRENT_ASSERT(is_single_thread());
		TORRENT_ASSERT(limit >= -1);
		if (limit <= 0) limit = (1 << 24) - 1;
		if (int(m_max_uploads)!= limit && state_update) state_updated();
		m_max_uploads = aux::numeric_cast<std::uint32_t>(limit);
#ifndef TORRENT_DISABLE_LOGGING
		if (should_log() && state_update)
			debug_log("*** set-max-uploads: %d", m_max_uploads);
#endif

		if (state_update)
			set_need_save_resume();
	}

	void torrent::set_max_connections(int limit, bool const state_update)
	{
		TORRENT_ASSERT(is_single_thread());
		TORRENT_ASSERT(limit >= -1);
		if (limit <= 0) limit = (1 << 24) - 1;
		if (int(m_max_connections) != limit && state_update) state_updated();
		m_max_connections = aux::numeric_cast<std::uint32_t>(limit);
		update_want_peers();

#ifndef TORRENT_DISABLE_LOGGING
		if (should_log() && state_update)
			debug_log("*** set-max-connections: %d", m_max_connections);
#endif

		if (num_peers() > int(m_max_connections))
		{
			disconnect_peers(num_peers() - m_max_connections
				, errors::too_many_connections);
		}

		if (state_update)
			set_need_save_resume();
	}

	void torrent::set_upload_limit(int const limit)
	{
		set_limit_impl(limit, peer_connection::upload_channel);
		set_need_save_resume();
#ifndef TORRENT_DISABLE_LOGGING
		debug_log("*** set-upload-limit: %d", limit);
#endif
	}

	void torrent::set_download_limit(int const limit)
	{
		set_limit_impl(limit, peer_connection::download_channel);
		set_need_save_resume();
#ifndef TORRENT_DISABLE_LOGGING
		debug_log("*** set-download-limit: %d", limit);
#endif
	}

	void torrent::set_limit_impl(int limit, int const channel, bool const state_update)
	{
		TORRENT_ASSERT(is_single_thread());
		TORRENT_ASSERT(limit >= -1);
		if (limit <= 0) limit = 0;

		if (m_peer_class == peer_class_t{0})
		{
			if (limit == 0) return;
			setup_peer_class();
		}

		struct peer_class* tpc = m_ses.peer_classes().at(m_peer_class);
		TORRENT_ASSERT(tpc);
		if (tpc->channel[channel].throttle() != limit && state_update)
			state_updated();
		tpc->channel[channel].throttle(limit);
	}

	void torrent::setup_peer_class()
	{
		TORRENT_ASSERT(m_peer_class == peer_class_t{0});
		m_peer_class = m_ses.peer_classes().new_peer_class(name());
		add_class(m_ses.peer_classes(), m_peer_class);
	}

	int torrent::limit_impl(int const channel) const
	{
		TORRENT_ASSERT(is_single_thread());

		if (m_peer_class == peer_class_t{0}) return -1;
		int limit = m_ses.peer_classes().at(m_peer_class)->channel[channel].throttle();
		if (limit == std::numeric_limits<int>::max()) limit = -1;
		return limit;
	}

	int torrent::upload_limit() const
	{
		return limit_impl(peer_connection::upload_channel);
	}

	int torrent::download_limit() const
	{
		return limit_impl(peer_connection::download_channel);
	}

	bool torrent::delete_files(remove_flags_t const options)
	{
		TORRENT_ASSERT(is_single_thread());

#ifndef TORRENT_DISABLE_LOGGING
		log_to_all_peers("deleting files");
#endif

		disconnect_all(errors::torrent_removed, operation_t::bittorrent);
		stop_announcing();

		// storage may be nullptr during shutdown
		if (m_storage)
		{
			TORRENT_ASSERT(m_storage);
			m_ses.disk_thread().async_delete_files(m_storage, options
				, std::bind(&torrent::on_files_deleted, shared_from_this(), _1));
			m_deleted = true;
			return true;
		}
		return false;
	}

	void torrent::clear_error()
	{
		TORRENT_ASSERT(is_single_thread());
		if (!m_error) return;
		bool const checking_files = should_check_files();
		m_ses.trigger_auto_manage();
		m_error.clear();
		m_error_file = torrent_status::error_file_none;

		update_gauge();
		state_updated();
		update_want_peers();
		update_state_list();

		// if the error happened during initialization, try again now
		if (!m_torrent_initialized && valid_metadata()) init();
		if (!checking_files && should_check_files())
			start_checking();
	}
	std::string torrent::resolve_filename(file_index_t const file) const
	{
		if (file == torrent_status::error_file_none) return "";
		if (file == torrent_status::error_file_ssl_ctx) return "SSL Context";
		if (file == torrent_status::error_file_exception) return "exception";
		if (file == torrent_status::error_file_partfile) return "partfile";
		if (file == torrent_status::error_file_metadata) return "metadata";

		if (m_storage && file >= file_index_t(0))
		{
			file_storage const& st = m_torrent_file->files();
			return st.file_path(file, m_save_path);
		}
		else
		{
			return m_save_path;
		}
	}

	void torrent::set_error(error_code const& ec, file_index_t const error_file)
	{
		TORRENT_ASSERT(is_single_thread());
		m_error = ec;
		m_error_file = error_file;

		update_gauge();

		if (alerts().should_post<torrent_error_alert>())
			alerts().emplace_alert<torrent_error_alert>(get_handle(), ec
				, resolve_filename(error_file));

#ifndef TORRENT_DISABLE_LOGGING
		if (ec)
		{
			char buf[1024];
			std::snprintf(buf, sizeof(buf), "error %s: %s", ec.message().c_str()
				, resolve_filename(error_file).c_str());
			log_to_all_peers(buf);
		}
#endif

		state_updated();
		update_state_list();
	}

	void torrent::auto_managed(bool a)
	{
		TORRENT_ASSERT(is_single_thread());
		INVARIANT_CHECK;

		if (m_auto_managed == a) return;
		bool const checking_files = should_check_files();
		m_auto_managed = a;
		update_gauge();
		update_want_scrape();
		update_state_list();

		state_updated();

		// we need to save this new state as well
		set_need_save_resume();

		// recalculate which torrents should be
		// paused
		m_ses.trigger_auto_manage();

		if (!checking_files && should_check_files())
		{
			start_checking();
		}
	}

	namespace {

	std::uint16_t clamped_subtract_u16(int const a, int const b)
	{
		if (a < b) return 0;
		return std::uint16_t(a - b);
	}

	} // anonymous namespace

	// this is called every time the session timer takes a step back. Since the
	// session time is meant to fit in 16 bits, it only covers a range of
	// about 18 hours. This means every few hours the whole epoch of this
	// clock is shifted forward. All timestamp in this clock must then be
	// shifted backwards to remain the same. Anything that's shifted back
	// beyond the new epoch is clamped to 0 (to represent the oldest timestamp
	// currently representable by the session_time)
	void torrent::step_session_time(int const seconds)
	{
		if (m_peer_list)
		{
			for (auto pe : *m_peer_list)
			{
				pe->last_optimistically_unchoked
					= clamped_subtract_u16(pe->last_optimistically_unchoked, seconds);
				pe->last_connected = clamped_subtract_u16(pe->last_connected, seconds);
			}
		}
	}

	// the higher seed rank, the more important to seed
	int torrent::seed_rank(aux::session_settings const& s) const
	{
		TORRENT_ASSERT(is_single_thread());
		enum flags
		{
			seed_ratio_not_met = 0x40000000,
			no_seeds           = 0x20000000,
			recently_started   = 0x10000000,
			prio_mask          = 0x0fffffff
		};

		if (!is_finished()) return 0;

		int scale = 1000;
		if (!is_seed()) scale = 500;

		int ret = 0;

		seconds32 const act_time = active_time();
		seconds32 const fin_time = finished_time();
		seconds32 const download_time = act_time - fin_time;

		// if we haven't yet met the seed limits, set the seed_ratio_not_met
		// flag. That will make this seed prioritized
		// downloaded may be 0 if the torrent is 0-sized
		std::int64_t const downloaded = std::max(m_total_downloaded, m_torrent_file->total_size());
		if (fin_time < seconds(s.get_int(settings_pack::seed_time_limit))
			&& (download_time.count() > 1
				&& fin_time * 100 / download_time < s.get_int(settings_pack::seed_time_ratio_limit))
			&& downloaded > 0
			&& m_total_uploaded * 100 / downloaded < s.get_int(settings_pack::share_ratio_limit))
			ret |= seed_ratio_not_met;

		// if this torrent is running, and it was started less
		// than 30 minutes ago, give it priority, to avoid oscillation
		if (!is_paused() && act_time < minutes(30))
			ret |= recently_started;

		// if we have any scrape data, use it to calculate
		// seed rank
		int seeds = 0;
		int downloaders = 0;

		if (m_complete != 0xffffff) seeds = m_complete;
		else seeds = m_peer_list ? m_peer_list->num_seeds() : 0;

		if (m_incomplete != 0xffffff) downloaders = m_incomplete;
		else downloaders = m_peer_list ? m_peer_list->num_peers() - m_peer_list->num_seeds() : 0;

		if (seeds == 0)
		{
			ret |= no_seeds;
			ret |= downloaders & prio_mask;
		}
		else
		{
			ret |= ((1 + downloaders) * scale / seeds) & prio_mask;
		}

		return ret;
	}

	// this is an async operation triggered by the client
	// TODO: add a flag to ignore stats, and only care about resume data for
	// content. For unchanged files, don't trigger a load of the metadata
	// just to save an empty resume data file
	void torrent::save_resume_data(resume_data_flags_t const flags)
	{
		TORRENT_ASSERT(is_single_thread());
		INVARIANT_CHECK;

		if (!valid_metadata())
		{
			alerts().emplace_alert<save_resume_data_failed_alert>(get_handle()
				, errors::no_metadata);
			return;
		}

		if ((flags & torrent_handle::only_if_modified) && !m_need_save_resume_data)
		{
			alerts().emplace_alert<save_resume_data_failed_alert>(get_handle()
				, errors::resume_data_not_modified);
			return;
		}

		m_need_save_resume_data = false;
		m_save_resume_flags = flags;
		state_updated();

		if ((flags & torrent_handle::flush_disk_cache) && m_storage)
			m_ses.disk_thread().async_release_files(m_storage);

		state_updated();

		add_torrent_params atp;
		write_resume_data(atp);
		alerts().emplace_alert<save_resume_data_alert>(std::move(atp), get_handle());
	}

	bool torrent::should_check_files() const
	{
		TORRENT_ASSERT(is_single_thread());
		return m_state == torrent_status::checking_files
			&& !m_paused
			&& !has_error()
			&& !m_abort
			&& !m_session_paused;
	}

	void torrent::flush_cache()
	{
		TORRENT_ASSERT(is_single_thread());

		// storage may be nullptr during shutdown
		if (!m_storage)
		{
			TORRENT_ASSERT(m_abort);
			return;
		}
		m_ses.disk_thread().async_release_files(m_storage
			, std::bind(&torrent::on_cache_flushed, shared_from_this(), true));
	}

	void torrent::on_cache_flushed(bool const manually_triggered) try
	{
		TORRENT_ASSERT(is_single_thread());

		if (m_ses.is_aborted()) return;

		if (manually_triggered || alerts().should_post<cache_flushed_alert>())
			alerts().emplace_alert<cache_flushed_alert>(get_handle());
	}
	catch (...) { handle_exception(); }

	void torrent::on_torrent_aborted()
	{
		TORRENT_ASSERT(is_single_thread());

		// there should be no more disk activity for this torrent now, we can
		// release the disk io handle
		m_storage.reset();
	}

	bool torrent::is_paused() const
	{
		return m_paused || m_session_paused;
	}

	void torrent::pause(pause_flags_t const flags)
	{
		TORRENT_ASSERT(is_single_thread());
		INVARIANT_CHECK;

		if (!m_paused)
		{
			// we need to save this new state
			set_need_save_resume();
		}

		set_paused(true, flags | torrent_handle::clear_disk_cache);
	}

	void torrent::do_pause(pause_flags_t const flags)
	{
		TORRENT_ASSERT(is_single_thread());
		if (!is_paused()) return;

		// this torrent may be about to consider itself inactive. If so, we want
		// to prevent it from doing so, since it's being paused unconditionally
		// now. An illustrative example of this is a torrent that completes
		// downloading when active_seeds = 0. It completes, it gets paused and it
		// should not come back to life again.
		if (m_pending_active_change)
		{
			m_inactivity_timer.cancel();
		}

#ifndef TORRENT_DISABLE_EXTENSIONS
		for (auto& ext : m_extensions)
		{
			if (ext->on_pause()) return;
		}
#endif

		m_connect_boost_counter
			= static_cast<std::uint8_t>(settings().get_int(settings_pack::torrent_connect_boost));
		m_inactive = false;

		update_state_list();
		update_want_tick();

		const time_point now = aux::time_now();

		m_active_time +=
			duration_cast<seconds32>(now - m_started);

		if (is_seed()) m_seeding_time +=
			duration_cast<seconds32>(now - m_became_seed);

		if (is_finished()) m_finished_time +=
			duration_cast<seconds32>(now - m_became_finished);

		m_announce_to_dht = false;
		m_announce_to_trackers = false;
		m_announce_to_lsd = false;

		state_updated();
		update_want_peers();
		update_want_scrape();
		update_gauge();
		update_state_list();

#ifndef TORRENT_DISABLE_LOGGING
		log_to_all_peers("pausing");
#endif

		// when checking and being paused in graceful pause mode, we
		// post the paused alert when the last outstanding disk job completes
		if (m_state == torrent_status::checking_files)
		{
			if (m_checking_piece == m_num_checked_pieces)
			{
				if (alerts().should_post<torrent_paused_alert>())
					alerts().emplace_alert<torrent_paused_alert>(get_handle());
			}
			disconnect_all(errors::torrent_paused, operation_t::bittorrent);
			return;
		}

		if (!m_graceful_pause_mode)
		{
			// this will make the storage close all
			// files and flush all cached data
			if (m_storage && (flags & torrent_handle::clear_disk_cache))
			{
				// the torrent_paused alert will be posted from on_torrent_paused
				m_ses.disk_thread().async_stop_torrent(m_storage
					, [self = shared_from_this()] { self->on_torrent_paused(); });
			}
			else
			{
				if (alerts().should_post<torrent_paused_alert>())
					alerts().emplace_alert<torrent_paused_alert>(get_handle());
			}

			disconnect_all(errors::torrent_paused, operation_t::bittorrent);
		}
		else
		{
			// disconnect all peers with no outstanding data to receive
			// and choke all remaining peers to prevent responding to new
			// requests
			for (auto p : m_connections)
			{
				TORRENT_INCREMENT(m_iterating_connections);
				TORRENT_ASSERT(p->associated_torrent().lock().get() == this);

				if (p->is_disconnecting()) continue;

				if (p->outstanding_bytes() > 0)
				{
#ifndef TORRENT_DISABLE_LOGGING
					p->peer_log(peer_log_alert::info, "CHOKING_PEER", "torrent graceful paused");
#endif
					// remove any un-sent requests from the queue
					p->clear_request_queue();
					// don't accept new requests from the peer
					p->choke_this_peer();
					continue;
				}

				// since we're currently in graceful pause mode, the last peer to
				// disconnect (assuming all peers end up begin disconnected here)
				// will post the torrent_paused_alert
#ifndef TORRENT_DISABLE_LOGGING
				p->peer_log(peer_log_alert::info, "CLOSING_CONNECTION", "torrent_paused");
#endif
				p->disconnect(errors::torrent_paused, operation_t::bittorrent);
			}
		}

		stop_announcing();
	}

#ifndef TORRENT_DISABLE_LOGGING
	void torrent::log_to_all_peers(char const* message)
	{
		TORRENT_ASSERT(is_single_thread());

		bool const log_peers = !m_connections.empty()
			&& m_connections.front()->should_log(peer_log_alert::info);

		if (log_peers)
		{
			for (auto const p : m_connections)
			{
				TORRENT_INCREMENT(m_iterating_connections);
				p->peer_log(peer_log_alert::info, "TORRENT", "%s", message);
			}
		}

		debug_log("%s", message);
	}
#endif

	// add or remove a url that will be attempted for
	// finding the file(s) in this torrent.
	web_seed_t* torrent::add_web_seed(std::string const& url
		, web_seed_entry::type_t const type
		, std::string const& auth
		, web_seed_entry::headers_t const& extra_headers
		, web_seed_flag_t const flags)
	{
		web_seed_t ent(url, type, auth, extra_headers);
		ent.ephemeral = bool(flags & ephemeral);

		// don't add duplicates
		auto const it = std::find(m_web_seeds.begin(), m_web_seeds.end(), ent);
		if (it != m_web_seeds.end()) return &*it;
		m_web_seeds.push_back(ent);
		set_need_save_resume();
		update_want_tick();
		return &m_web_seeds.back();
	}

	void torrent::set_session_paused(bool const b)
	{
		if (m_session_paused == b) return;
		bool const paused_before = is_paused();
		m_session_paused = b;

		if (paused_before == is_paused()) return;

		if (b) do_pause();
		else do_resume();
	}

	void torrent::set_paused(bool const b, pause_flags_t flags)
	{
		TORRENT_ASSERT(is_single_thread());

		// if there are no peers, there is no point in a graceful pause mode. In
		// fact, the promise to post the torrent_paused_alert exactly once is
		// maintained by the last peer to be disconnected in graceful pause mode,
		// if there are no peers, we must not enter graceful pause mode, and post
		// the torrent_paused_alert immediately instead.
		if (num_peers() == 0)
			flags &= ~torrent_handle::graceful_pause;

		if (m_paused == b)
		{
			// there is one special case here. If we are
			// currently in graceful pause mode, and we just turned into regular
			// paused mode, we need to actually pause the torrent properly
			if (m_paused == true
				&& m_graceful_pause_mode == true
				&& !(flags & torrent_handle::graceful_pause))
			{
				m_graceful_pause_mode = false;
				update_gauge();
				do_pause();
			}
			return;
		}

		bool const paused_before = is_paused();

		m_paused = b;

		// the session may still be paused, in which case
		// the effective state of the torrent did not change
		if (paused_before == is_paused()) return;

		m_graceful_pause_mode = bool(flags & torrent_handle::graceful_pause);

		if (b) do_pause(flags & torrent_handle::clear_disk_cache);
		else do_resume();
	}

	void torrent::resume()
	{
		TORRENT_ASSERT(is_single_thread());
		INVARIANT_CHECK;

		if (!m_paused
			&& m_announce_to_dht
			&& m_announce_to_trackers
			&& m_announce_to_lsd) return;

		m_announce_to_dht = true;
		m_announce_to_trackers = true;
		m_announce_to_lsd = true;
		m_paused = false;
		if (!m_session_paused) m_graceful_pause_mode = false;

		update_gauge();

		// we need to save this new state
		set_need_save_resume();

		do_resume();
	}

	void torrent::do_resume()
	{
		TORRENT_ASSERT(is_single_thread());
		if (is_paused())
		{
			update_want_tick();
			return;
		}

#ifndef TORRENT_DISABLE_EXTENSIONS
		for (auto& ext : m_extensions)
		{
			if (ext->on_resume()) return;
		}
#endif

		if (alerts().should_post<torrent_resumed_alert>())
			alerts().emplace_alert<torrent_resumed_alert>(get_handle());

		m_started = aux::time_now32();
		if (is_seed()) m_became_seed = m_started;
		if (is_finished()) m_became_finished = m_started;

		clear_error();

		if (m_state == torrent_status::checking_files)
		{
			if (m_auto_managed) m_ses.trigger_auto_manage();
			if (should_check_files()) start_checking();
		}

		state_updated();
		update_want_peers();
		update_want_tick();
		update_want_scrape();
		update_gauge();

		if (should_check_files()) start_checking();

		if (m_state == torrent_status::checking_files) return;

		start_announcing();

		do_connect_boost();
	}

	namespace
	{
		struct timer_state
		{
			explicit timer_state(aux::listen_socket_handle const& s)
				: socket(s) {}

			aux::listen_socket_handle socket;

			struct state_t
			{
				int tier = INT_MAX;
				bool found_working = false;
				bool done = false;
			};
			aux::array<state_t, num_protocols, protocol_version> state;
		};
	}

	void torrent::update_tracker_timer(time_point32 const now)
	{
		TORRENT_ASSERT(is_single_thread());
		if (!m_announcing)
		{
#ifndef TORRENT_DISABLE_LOGGING
			debug_log("*** update tracker timer: not announcing");
#endif
			return;
		}

#ifdef __clang__
#pragma clang diagnostic push
#pragma clang diagnostic ignored "-Wmissing-braces"
#endif
		aux::array<bool const, num_protocols, protocol_version> const supports_protocol{
		{
			m_info_hash.has_v1(),
			m_info_hash.has_v2()
		}};
#ifdef __clang__
#pragma clang diagnostic pop
#endif

		time_point32 next_announce = time_point32::max();

		std::vector<timer_state> listen_socket_states;

#ifndef TORRENT_DISABLE_LOGGING
		int idx = -1;
		if (should_log())
		{
			debug_log("*** update_tracker_timer: "
				"[ announce_to_all_tiers: %d announce_to_all_trackers: %d num_trackers: %d ]"
				, settings().get_bool(settings_pack::announce_to_all_tiers)
				, settings().get_bool(settings_pack::announce_to_all_trackers)
				, int(m_trackers.size()));
		}
#endif
		for (auto const& t : m_trackers)
		{
#ifndef TORRENT_DISABLE_LOGGING
			++idx;
#endif
			for (auto const& aep : t.endpoints)
			{
				auto aep_state_iter = std::find_if(listen_socket_states.begin(), listen_socket_states.end()
					, [&](timer_state const& s) { return s.socket == aep.socket; });
				if (aep_state_iter == listen_socket_states.end())
				{
					listen_socket_states.emplace_back(aep.socket);
					aep_state_iter = listen_socket_states.end() - 1;
				}
				timer_state& ep_state = *aep_state_iter;

				if (!aep.enabled) continue;
				for (protocol_version const ih : all_versions)
				{
					if (!supports_protocol[ih]) continue;

					auto& state = ep_state.state[ih];
					auto& a = aep.info_hashes[ih];

					if (state.done) continue;

#ifndef TORRENT_DISABLE_LOGGING
					if (should_log())
					{
						debug_log("*** tracker: (%d) [ep: %s ] \"%s\" ["
							" found: %d i->tier: %d tier: %d"
							" working: %d fails: %d limit: %d upd: %d ]"
							, idx, print_endpoint(aep.local_endpoint).c_str(), t.url.c_str()
							, state.found_working, t.tier, state.tier, a.is_working()
							, a.fails, t.fail_limit, a.updating);
					}
#endif

					if (settings().get_bool(settings_pack::announce_to_all_tiers)
						&& state.found_working
						&& t.tier <= state.tier
						&& state.tier != INT_MAX)
						continue;

					if (t.tier > state.tier && !settings().get_bool(settings_pack::announce_to_all_tiers)) break;
					if (a.is_working()) { state.tier = t.tier; state.found_working = false; }
					if (a.fails >= t.fail_limit && t.fail_limit != 0) continue;
					if (a.updating)
					{
						state.found_working = true;
					}
					else
					{
						time_point32 const next_tracker_announce = std::max(a.next_announce, a.min_announce);
						if (next_tracker_announce < next_announce
							&& (!state.found_working || a.is_working()))
							next_announce = next_tracker_announce;
					}
					if (a.is_working()) state.found_working = true;
					if (state.found_working
						&& !settings().get_bool(settings_pack::announce_to_all_trackers)
						&& !settings().get_bool(settings_pack::announce_to_all_tiers))
						state.done = true;
				}
			}

			if (std::all_of(listen_socket_states.begin(), listen_socket_states.end()
				, [supports_protocol](timer_state const& s) {
					for (protocol_version const ih : all_versions)
					{
						if (supports_protocol[ih] && !s.state[ih].done)
							return false;
					}
					return true;
				}))
				break;
		}

		if (next_announce <= now) next_announce = now;

#ifndef TORRENT_DISABLE_LOGGING
		debug_log("*** update tracker timer: next_announce < now %d"
			" m_waiting_tracker: %d next_announce_in: %d"
			, next_announce <= now, m_waiting_tracker
			, int(total_seconds(next_announce - now)));
#endif

		// don't re-issue the timer if it's the same expiration time as last time
		// if m_waiting_tracker is 0, expires_at() is undefined
		if (m_waiting_tracker && m_tracker_timer.expiry() == next_announce) return;

		m_tracker_timer.expires_at(next_announce);
		ADD_OUTSTANDING_ASYNC("tracker::on_tracker_announce");
		++m_waiting_tracker;
		m_tracker_timer.async_wait([self = shared_from_this()](error_code const& e)
			{ self->wrap(&torrent::on_tracker_announce, e); });
	}

	void torrent::start_announcing()
	{
		TORRENT_ASSERT(is_single_thread());
		TORRENT_ASSERT(state() != torrent_status::checking_files);
		if (is_paused())
		{
#ifndef TORRENT_DISABLE_LOGGING
			debug_log("start_announcing(), paused");
#endif
			return;
		}
		// if we don't have metadata, we need to announce
		// before checking files, to get peers to
		// request the metadata from
		if (!m_files_checked && valid_metadata())
		{
#ifndef TORRENT_DISABLE_LOGGING
			debug_log("start_announcing(), files not checked (with valid metadata)");
#endif
			return;
		}
		if (m_announcing) return;

		m_announcing = true;

#ifndef TORRENT_DISABLE_DHT
		if ((!m_peer_list || m_peer_list->num_peers() < 50) && m_ses.dht())
		{
			// we don't have any peers, prioritize
			// announcing this torrent with the DHT
			m_ses.prioritize_dht(shared_from_this());
		}
#endif

		if (!m_trackers.empty())
		{
			// tell the tracker that we're back
			for (auto& t : m_trackers) t.reset();
		}

		// reset the stats, since from the tracker's
		// point of view, this is a new session
		m_total_failed_bytes = 0;
		m_total_redundant_bytes = 0;
		m_stat.clear();

		update_want_tick();

		announce_with_tracker();

		lsd_announce();
	}

	void torrent::stop_announcing()
	{
		TORRENT_ASSERT(is_single_thread());
		if (!m_announcing) return;

		m_tracker_timer.cancel();

		m_announcing = false;

		time_point32 const now = aux::time_now32();
		for (auto& t : m_trackers)
		{
			for (auto& aep : t.endpoints)
			{
				for (auto& a : aep.info_hashes)
				{
					a.next_announce = now;
					a.min_announce = now;
				}
			}
		}
		announce_with_tracker(event_t::stopped);
	}

	seconds32 torrent::finished_time() const
	{
		if(!is_finished() || is_paused())
			return m_finished_time;

		return m_finished_time + duration_cast<seconds32>(
			aux::time_now() - m_became_finished);
	}

	seconds32 torrent::active_time() const
	{
		if(is_paused())
			return m_active_time;

		// m_active_time does not account for the current "session", just the
		// time before we last started this torrent. To get the current time, we
		// need to add the time since we started it
		return m_active_time + duration_cast<seconds32>(
			aux::time_now() - m_started);
	}

	seconds32 torrent::seeding_time() const
	{
		if(!is_seed() || is_paused())
			return m_seeding_time;
		// m_seeding_time does not account for the current "session", just the
		// time before we last started this torrent. To get the current time, we
		// need to add the time since we started it
		return m_seeding_time + duration_cast<seconds32>(
			aux::time_now() - m_became_seed);
	}

	seconds32 torrent::upload_mode_time() const
	{
		if(!m_upload_mode)
			return seconds32(0);

		return aux::time_now32() - m_upload_mode_time;
	}

	void torrent::second_tick(int const tick_interval_ms)
	{
		TORRENT_ASSERT(want_tick());
		TORRENT_ASSERT(is_single_thread());
		INVARIANT_CHECK;

		auto self = shared_from_this();

#ifndef TORRENT_DISABLE_EXTENSIONS
		for (auto const& ext : m_extensions)
		{
			ext->tick();
		}

		if (m_abort) return;
#endif

		// if we're in upload only mode and we're auto-managed
		// leave upload mode every 10 minutes hoping that the error
		// condition has been fixed
		if (m_upload_mode && m_auto_managed && upload_mode_time() >=
			seconds(settings().get_int(settings_pack::optimistic_disk_retry)))
		{
			set_upload_mode(false);
		}

		if (is_paused() && !m_graceful_pause_mode)
		{
			// let the stats fade out to 0
			// check the rate before ticking the stats so that the last update is sent
			// with the rate equal to zero
			if (m_stat.low_pass_upload_rate() > 0 || m_stat.low_pass_download_rate() > 0)
				state_updated();
			m_stat.second_tick(tick_interval_ms);

			// the low pass transfer rate may just have dropped to 0
			update_want_tick();

			return;
		}

		if (settings().get_bool(settings_pack::rate_limit_ip_overhead))
		{
			int const up_limit = upload_limit();
			int const down_limit = download_limit();

			if (down_limit > 0
				&& m_stat.download_ip_overhead() >= down_limit
				&& alerts().should_post<performance_alert>())
			{
				alerts().emplace_alert<performance_alert>(get_handle()
					, performance_alert::download_limit_too_low);
			}

			if (up_limit > 0
				&& m_stat.upload_ip_overhead() >= up_limit
				&& alerts().should_post<performance_alert>())
			{
				alerts().emplace_alert<performance_alert>(get_handle()
					, performance_alert::upload_limit_too_low);
			}
		}

#ifndef TORRENT_DISABLE_STREAMING
		// ---- TIME CRITICAL PIECES ----

#if TORRENT_DEBUG_STREAMING > 0
		std::vector<partial_piece_info> queue;
		get_download_queue(&queue);

		std::vector<peer_info> peer_list;
		get_peer_info(peer_list);

		std::sort(queue.begin(), queue.end(), [](partial_piece_info const& lhs, partial_piece_info const& rhs)
			{ return lhs.piece_index < rhs.piece_index;; });

		std::printf("average piece download time: %.2f s (+/- %.2f s)\n"
			, m_average_piece_time / 1000.f
			, m_piece_time_deviation / 1000.f);
		for (auto& i : queue)
		{
			extern void print_piece(libtorrent::partial_piece_info* pp
				, std::vector<libtorrent::peer_info> const& peers
				, std::vector<time_critical_piece> const& time_critical);

			print_piece(&i, peer_list, m_time_critical_pieces);
		}
#endif // TORRENT_DEBUG_STREAMING

		if (!m_time_critical_pieces.empty() && !upload_mode())
		{
			request_time_critical_pieces();
		}
#endif // TORRENT_DISABLE_STREAMING

		// ---- WEB SEEDS ----

		maybe_connect_web_seeds();

		m_swarm_last_seen_complete = m_last_seen_complete;
		for (auto p : m_connections)
		{
			TORRENT_INCREMENT(m_iterating_connections);

			// look for the peer that saw a seed most recently
			m_swarm_last_seen_complete = std::max(p->last_seen_complete(), m_swarm_last_seen_complete);

			// updates the peer connection's ul/dl bandwidth
			// resource requests
			p->second_tick(tick_interval_ms);
		}
#if TORRENT_ABI_VERSION <= 2
		if (m_ses.alerts().should_post<stats_alert>())
			m_ses.alerts().emplace_alert<stats_alert>(get_handle(), tick_interval_ms, m_stat);
#endif

		m_total_uploaded += m_stat.last_payload_uploaded();
		m_total_downloaded += m_stat.last_payload_downloaded();
		m_stat.second_tick(tick_interval_ms);

		// these counters are saved in the resume data, since they updated
		// we need to save the resume data too
		m_need_save_resume_data = true;

		// if the rate is 0, there's no update because of network transfers
		if (m_stat.low_pass_upload_rate() > 0 || m_stat.low_pass_download_rate() > 0)
			state_updated();

		// this section determines whether the torrent is active or not. When it
		// changes state, it may also trigger the auto-manage logic to reconsider
		// which torrents should be queued and started. There is a low pass
		// filter in order to avoid flapping (auto_manage_startup).
		bool is_inactive = is_inactive_internal();

		if (settings().get_bool(settings_pack::dont_count_slow_torrents))
		{
			if (is_inactive != m_inactive && !m_pending_active_change)
			{
				int const delay = settings().get_int(settings_pack::auto_manage_startup);
				m_inactivity_timer.expires_after(seconds(delay));
				m_inactivity_timer.async_wait([self](error_code const& ec) {
					self->wrap(&torrent::on_inactivity_tick, ec); });
				m_pending_active_change = true;
			}
			else if (is_inactive == m_inactive
				&& m_pending_active_change)
			{
				m_inactivity_timer.cancel();
			}
		}

		// want_tick depends on whether the low pass transfer rates are non-zero
		// or not. They may just have turned zero in this last tick.
		update_want_tick();
	}

	bool torrent::is_inactive_internal() const
	{
		if (is_finished())
			return m_stat.upload_payload_rate()
				< settings().get_int(settings_pack::inactive_up_rate);
		else
			return m_stat.download_payload_rate()
				< settings().get_int(settings_pack::inactive_down_rate);
	}

	void torrent::on_inactivity_tick(error_code const& ec) try
	{
		m_pending_active_change = false;

		if (ec) return;

		bool const is_inactive = is_inactive_internal();
		if (is_inactive == m_inactive) return;

		m_inactive = is_inactive;

		update_state_list();
		update_want_tick();

		if (settings().get_bool(settings_pack::dont_count_slow_torrents))
			m_ses.trigger_auto_manage();
	}
	catch (...) { handle_exception(); }

	namespace {
		int zero_or(int const val, int const def_val)
		{ return (val <= 0) ? def_val : val; }
	}

	void torrent::maybe_connect_web_seeds()
	{
		if (m_abort) return;

		// if we have everything we want we don't need to connect to any web-seed
		if (m_web_seeds.empty()
			|| is_finished()
			|| !m_files_checked
			|| num_peers() >= int(m_max_connections)
			|| m_ses.num_connections() >= settings().get_int(settings_pack::connections_limit))
		{
			return;
		}

		// when set to unlimited, use 100 as the limit
		int limit = zero_or(settings().get_int(settings_pack::max_web_seed_connections)
			, 100);

		auto const now = aux::time_now32();

		// keep trying web-seeds if there are any
		// first find out which web seeds we are connected to
		for (auto i = m_web_seeds.begin(); i != m_web_seeds.end() && limit > 0;)
		{
			auto const w = i++;
			if (w->removed || w->retry > now || !w->interesting)
				continue;

			--limit;
			if (w->peer_info.connection || w->resolving)
				continue;

			connect_to_url_seed(w);
		}
	}

#ifndef TORRENT_DISABLE_SHARE_MODE
	void torrent::recalc_share_mode()
	{
		TORRENT_ASSERT(share_mode());
		if (is_seed()) return;

		int const pieces_in_torrent = m_torrent_file->num_pieces();
		int num_seeds = 0;
		int num_peers = 0;
		int num_downloaders = 0;
		int missing_pieces = 0;
		int num_interested = 0;
		for (auto const p : m_connections)
		{
			TORRENT_INCREMENT(m_iterating_connections);
			if (p->is_connecting()) continue;
			if (p->is_disconnecting()) continue;
			++num_peers;
			if (p->is_seed())
			{
				++num_seeds;
				continue;
			}

			if (p->share_mode()) continue;
			if (p->upload_only()) continue;

			if (p->is_peer_interested()) ++num_interested;

			++num_downloaders;
			missing_pieces += pieces_in_torrent - p->num_have_pieces();
		}

		if (num_peers == 0) return;

		if (num_seeds * 100 / num_peers > 50
			&& (num_peers * 100 / m_max_connections > 90
				|| num_peers > 20))
		{
			// we are connected to more than 50% seeds (and we're beyond
			// 90% of the max number of connections). That will
			// limit our ability to upload. We need more downloaders.
			// disconnect some seeds so that we don't have more than 50%
			int const to_disconnect = num_seeds - num_peers / 2;
			aux::vector<peer_connection*> seeds;
			seeds.reserve(num_seeds);
			std::copy_if(m_connections.begin(), m_connections.end(), std::back_inserter(seeds)
				, [](peer_connection const* p) { return p->is_seed(); });

			aux::random_shuffle(seeds);
			TORRENT_ASSERT(to_disconnect <= seeds.end_index());
			for (auto const& p : span<peer_connection*>(seeds).first(to_disconnect))
				p->disconnect(errors::upload_upload_connection, operation_t::bittorrent);
		}

		if (num_downloaders == 0) return;

		// assume that the seeds are about as fast as us. During the time
		// we can download one piece, and upload one piece, each seed
		// can upload two pieces.
		missing_pieces -= 2 * num_seeds;

		if (missing_pieces <= 0) return;

		// missing_pieces represents our opportunity to download pieces
		// and share them more than once each

		// now, download at least one piece, otherwise download one more
		// piece if our downloaded (and downloading) pieces is less than 50%
		// of the uploaded bytes
		int const num_downloaded_pieces = std::max(m_picker->have().num_pieces
			, m_picker->want().num_pieces);

		if (std::int64_t(num_downloaded_pieces) * m_torrent_file->piece_length()
			* settings().get_int(settings_pack::share_mode_target) > m_total_uploaded
			&& num_downloaded_pieces > 0)
			return;

		// don't have more pieces downloading in parallel than 5% of the total
		// number of pieces we have downloaded
		if (m_picker->get_download_queue_size() > num_downloaded_pieces / 20)
			return;

		// one more important property is that there are enough pieces
		// that more than one peer wants to download
		// make sure that there are enough downloaders for the rarest
		// piece. Go through all pieces, figure out which one is the rarest
		// and how many peers that has that piece

		aux::vector<piece_index_t> rarest_pieces;

		int const num_pieces = m_torrent_file->num_pieces();
		int rarest_rarity = INT_MAX;
		for (piece_index_t i(0); i < piece_index_t(num_pieces); ++i)
		{
			piece_picker::piece_stats_t ps = m_picker->piece_stats(i);
			if (ps.peer_count == 0) continue;
			if (ps.priority == 0 && (ps.have || ps.downloading))
			{
				m_picker->set_piece_priority(i, default_priority);
				continue;
			}
			// don't count pieces we already have or are trying to download
			if (ps.priority > 0 || ps.have) continue;
			if (ps.peer_count > rarest_rarity) continue;
			if (ps.peer_count == rarest_rarity)
			{
				rarest_pieces.push_back(i);
				continue;
			}

			rarest_pieces.clear();
			rarest_rarity = ps.peer_count;
			rarest_pieces.push_back(i);
		}

		update_gauge();
		update_want_peers();

		// now, rarest_pieces is a list of all pieces that are the rarest ones.
		// and rarest_rarity is the number of peers that have the rarest pieces

		// if there's only a single peer that doesn't have the rarest piece
		// it's impossible for us to download one piece and upload it
		// twice. i.e. we cannot get a positive share ratio
		if (num_peers - rarest_rarity
			< settings().get_int(settings_pack::share_mode_target))
			return;

		// now, pick one of the rarest pieces to download
		int const pick = int(random(aux::numeric_cast<std::uint32_t>(rarest_pieces.end_index() - 1)));
		bool const was_finished = is_finished();
		m_picker->set_piece_priority(rarest_pieces[pick], default_priority);
		update_gauge();
		update_peer_interest(was_finished);
		update_want_peers();
	}
#endif // TORRENT_DISABLE_SHARE_MODE

	void torrent::sent_bytes(int const bytes_payload, int const bytes_protocol)
	{
		m_stat.sent_bytes(bytes_payload, bytes_protocol);
		m_ses.sent_bytes(bytes_payload, bytes_protocol);
	}

	void torrent::received_bytes(int const bytes_payload, int const bytes_protocol)
	{
		m_stat.received_bytes(bytes_payload, bytes_protocol);
		m_ses.received_bytes(bytes_payload, bytes_protocol);
	}

	void torrent::trancieve_ip_packet(int const bytes, bool const ipv6)
	{
		m_stat.trancieve_ip_packet(bytes, ipv6);
		m_ses.trancieve_ip_packet(bytes, ipv6);
	}

	void torrent::sent_syn(bool const ipv6)
	{
		m_stat.sent_syn(ipv6);
		m_ses.sent_syn(ipv6);
	}

	void torrent::received_synack(bool const ipv6)
	{
		m_stat.received_synack(ipv6);
		m_ses.received_synack(ipv6);
	}

#ifndef TORRENT_DISABLE_STREAMING

#if TORRENT_DEBUG_STREAMING > 0
	char const* esc(char const* code)
	{
		// this is a silly optimization
		// to avoid copying of strings
		int const num_strings = 200;
		static char buf[num_strings][20];
		static int round_robin = 0;
		char* ret = buf[round_robin];
		++round_robin;
		if (round_robin >= num_strings) round_robin = 0;
		ret[0] = '\033';
		ret[1] = '[';
		int i = 2;
		int j = 0;
		while (code[j]) ret[i++] = code[j++];
		ret[i++] = 'm';
		ret[i++] = 0;
		return ret;
	}

	int peer_index(libtorrent::tcp::endpoint addr
		, std::vector<libtorrent::peer_info> const& peers)
	{
		std::vector<peer_info>::const_iterator i = std::find_if(peers.begin()
			, peers.end(), std::bind(&peer_info::ip, _1) == addr);
		if (i == peers.end()) return -1;

		return i - peers.begin();
	}

	void print_piece(libtorrent::partial_piece_info* pp
		, std::vector<libtorrent::peer_info> const& peers
		, std::vector<time_critical_piece> const& time_critical)
	{
		time_point const now = clock_type::now();

		float deadline = 0.f;
		float last_request = 0.f;
		int timed_out = -1;

		int piece = pp->piece_index;
		std::vector<time_critical_piece>::const_iterator i
			= std::find_if(time_critical.begin(), time_critical.end()
				, std::bind(&time_critical_piece::piece, _1) == piece);
		if (i != time_critical.end())
		{
			deadline = total_milliseconds(i->deadline - now) / 1000.f;
			if (i->last_requested == min_time())
				last_request = -1;
			else
				last_request = total_milliseconds(now - i->last_requested) / 1000.f;
			timed_out = i->timed_out;
		}

		int num_blocks = pp->blocks_in_piece;

		std::printf("%5d: [", piece);
		for (int j = 0; j < num_blocks; ++j)
		{
			int index = pp ? peer_index(pp->blocks[j].peer(), peers) % 36 : -1;
			char chr = '+';
			if (index >= 0)
				chr = (index < 10)?'0' + index:'A' + index - 10;

			char const* color = "";
			char const* multi_req = "";

			if (pp->blocks[j].num_peers > 1)
				multi_req = esc("1");

			if (pp->blocks[j].bytes_progress > 0
				&& pp->blocks[j].state == block_info::requested)
			{
				color = esc("33;7");
				chr = '0' + (pp->blocks[j].bytes_progress * 10 / pp->blocks[j].block_size);
			}
			else if (pp->blocks[j].state == block_info::finished) color = esc("32;7");
			else if (pp->blocks[j].state == block_info::writing) color = esc("36;7");
			else if (pp->blocks[j].state == block_info::requested) color = esc("0");
			else { color = esc("0"); chr = ' '; }

			std::printf("%s%s%c%s", color, multi_req, chr, esc("0"));
		}
		std::printf("%s]", esc("0"));
		if (deadline != 0.f)
			std::printf(" deadline: %f last-req: %f timed_out: %d\n"
				, deadline, last_request, timed_out);
		else
			std::printf("\n");
	}
#endif // TORRENT_DEBUG_STREAMING

	namespace {

	struct busy_block_t
	{
		int peers;
		int index;
		bool operator<(busy_block_t const& rhs) const { return peers < rhs.peers; }
	};

	void pick_busy_blocks(piece_picker const* picker
		, piece_index_t const piece
		, int const blocks_in_piece
		, int const timed_out
		, std::vector<piece_block>& interesting_blocks
		, piece_picker::downloading_piece const& pi)
	{
		// if there aren't any free blocks in the piece, and the piece is
		// old enough, we may switch into busy mode for this piece. In this
		// case busy_blocks and busy_count are set to contain the eligible
		// busy blocks we may pick
		// first, figure out which blocks are eligible for picking
		// in "busy-mode"
		TORRENT_ALLOCA(busy_blocks, busy_block_t, blocks_in_piece);
		int busy_count = 0;

		// pick busy blocks from the piece
		int idx = -1;
		for (auto const& info : picker->blocks_for_piece(pi))
		{
			++idx;
			// only consider blocks that have been requested
			// and we're still waiting for them
			if (info.state != piece_picker::block_info::state_requested)
				continue;

			piece_block b(piece, idx);

			// only allow a single additional request per block, in order
			// to spread it out evenly across all stalled blocks
			if (int(info.num_peers) > timed_out)
				continue;

			busy_blocks[busy_count].peers = info.num_peers;
			busy_blocks[busy_count].index = idx;
			++busy_count;

#if TORRENT_DEBUG_STREAMING > 1
			std::printf(" [%d (%d)]", b.block_index, info.num_peers);
#endif
		}
#if TORRENT_DEBUG_STREAMING > 1
		std::printf("\n");
#endif

		busy_blocks = busy_blocks.first(busy_count);

		// then sort blocks by the number of peers with requests
		// to the blocks (request the blocks with the fewest peers
		// first)
		std::sort(busy_blocks.begin(), busy_blocks.end());

		// then insert them into the interesting_blocks vector
		for (auto const& block : busy_blocks)
			interesting_blocks.emplace_back(piece, block.index);
	}

	void pick_time_critical_block(std::vector<peer_connection*>& peers
		, std::vector<peer_connection*>& ignore_peers
		, std::set<peer_connection*>& peers_with_requests
		, piece_picker::downloading_piece const& pi
		, time_critical_piece* i
		, piece_picker const* picker
		, int const blocks_in_piece
		, int const timed_out)
	{
		std::vector<piece_block> interesting_blocks;
		std::vector<piece_block> backup1;
		std::vector<piece_block> backup2;
		std::vector<piece_index_t> ignore;

		time_point const now = aux::time_now();

		// loop until every block has been requested from this piece (i->piece)
		do
		{
			// if this peer's download time exceeds 2 seconds, we're done.
			// We don't want to build unreasonably long request queues
			if (!peers.empty() && peers[0]->download_queue_time() > milliseconds(2000))
			{
#if TORRENT_DEBUG_STREAMING > 1
				std::printf("queue time: %d ms, done\n"
					, int(total_milliseconds(peers[0]->download_queue_time())));
#endif
				break;
			}

			// pick the peer with the lowest download_queue_time that has i->piece
			auto p = std::find_if(peers.begin(), peers.end()
				, std::bind(&peer_connection::has_piece, _1, i->piece));

			// obviously we'll have to skip it if we don't have a peer that has
			// this piece
			if (p == peers.end())
			{
#if TORRENT_DEBUG_STREAMING > 1
				std::printf("out of peers, done\n");
#endif
				break;
			}
			peer_connection& c = **p;

			interesting_blocks.clear();
			backup1.clear();
			backup2.clear();

			// specifically request blocks with no affinity towards fast or slow
			// pieces. If we would, the picked block might end up in one of
			// the backup lists
			picker->add_blocks(i->piece, c.get_bitfield(), interesting_blocks
				, backup1, backup2, blocks_in_piece, 0, c.peer_info_struct()
				, ignore, {});

			interesting_blocks.insert(interesting_blocks.end()
				, backup1.begin(), backup1.end());
			interesting_blocks.insert(interesting_blocks.end()
				, backup2.begin(), backup2.end());

			bool busy_mode = false;

			if (interesting_blocks.empty())
			{
				busy_mode = true;

#if TORRENT_DEBUG_STREAMING > 1
				std::printf("interesting_blocks.empty()\n");
#endif

				// there aren't any free blocks to pick, and the piece isn't
				// old enough to pick busy blocks yet. break to continue to
				// the next piece.
				if (timed_out == 0)
				{
#if TORRENT_DEBUG_STREAMING > 1
					std::printf("not timed out, moving on to next piece\n");
#endif
					break;
				}

#if TORRENT_DEBUG_STREAMING > 1
				std::printf("pick busy blocks\n");
#endif

				pick_busy_blocks(picker, i->piece, blocks_in_piece, timed_out
					, interesting_blocks, pi);
			}

			// we can't pick anything from this piece, we're done with it.
			// move on to the next one
			if (interesting_blocks.empty()) break;

			piece_block const b = interesting_blocks.front();

			// in busy mode we need to make sure we don't do silly
			// things like requesting the same block twice from the
			// same peer
			std::vector<pending_block> const& dq = c.download_queue();

			bool const already_requested = std::find_if(dq.begin(), dq.end()
				, aux::has_block(b)) != dq.end();

			if (already_requested)
			{
				// if the piece is stalled, we may end up picking a block
				// that we've already requested from this peer. If so, we should
				// simply disregard this peer from this piece, since this peer
				// is likely to be causing the stall. We should request it
				// from the next peer in the list
				// the peer will be put back in the set for the next piece
				ignore_peers.push_back(*p);
				peers.erase(p);
#if TORRENT_DEBUG_STREAMING > 1
				std::printf("piece already requested by peer, try next peer\n");
#endif
				// try next peer
				continue;
			}

			std::vector<pending_block> const& rq = c.request_queue();

			bool const already_in_queue = std::find_if(rq.begin(), rq.end()
				, aux::has_block(b)) != rq.end();

			if (already_in_queue)
			{
				if (!c.make_time_critical(b))
				{
#if TORRENT_DEBUG_STREAMING > 1
					std::printf("piece already time-critical and in queue for peer, trying next peer\n");
#endif
					ignore_peers.push_back(*p);
					peers.erase(p);
					continue;
				}
				i->last_requested = now;

#if TORRENT_DEBUG_STREAMING > 1
				std::printf("piece already in queue for peer, making time-critical\n");
#endif

				// we inserted a new block in the request queue, this
				// makes us actually send it later
				peers_with_requests.insert(peers_with_requests.begin(), &c);
			}
			else
			{
				if (!c.add_request(b, peer_connection::time_critical
					| (busy_mode ? peer_connection::busy : request_flags_t{})))
				{
#if TORRENT_DEBUG_STREAMING > 1
					std::printf("failed to request block [%d, %d]\n"
						, b.piece_index, b.block_index);
#endif
					ignore_peers.push_back(*p);
					peers.erase(p);
					continue;
				}

#if TORRENT_DEBUG_STREAMING > 1
				std::printf("requested block [%d, %d]\n"
					, b.piece_index, b.block_index);
#endif
				peers_with_requests.insert(peers_with_requests.begin(), &c);
			}

			if (!busy_mode) i->last_requested = now;

			if (i->first_requested == min_time()) i->first_requested = now;

			if (!c.can_request_time_critical())
			{
#if TORRENT_DEBUG_STREAMING > 1
				std::printf("peer cannot pick time critical pieces\n");
#endif
				peers.erase(p);
				// try next peer
				continue;
			}

			// resort p, since it will have a higher download_queue_time now
			while (p != peers.end()-1 && (*p)->download_queue_time()
				> (*(p+1))->download_queue_time())
			{
				std::iter_swap(p, p+1);
				++p;
			}
		} while (!interesting_blocks.empty());
	}

	} // anonymous namespace

	void torrent::request_time_critical_pieces()
	{
		TORRENT_ASSERT(is_single_thread());
		TORRENT_ASSERT(!upload_mode());

		// build a list of peers and sort it by download_queue_time
		// we use this sorted list to determine which peer we should
		// request a block from. The earlier a peer is in the list,
		// the sooner we will fully download the block we request.
		aux::vector<peer_connection*> peers;
		peers.reserve(num_peers());

		// some peers are marked as not being able to request time critical
		// blocks from. For instance, peers that have choked us, peers that are
		// on parole (i.e. they are believed to have sent us bad data), peers
		// that are being disconnected, in upload mode etc.
		std::remove_copy_if(m_connections.begin(), m_connections.end()
			, std::back_inserter(peers), [] (peer_connection* p)
			{ return !p->can_request_time_critical(); });

		// sort by the time we believe it will take this peer to send us all
		// blocks we've requested from it. The shorter time, the better candidate
		// it is to request a time critical block from.
		std::sort(peers.begin(), peers.end()
			, [] (peer_connection const* lhs, peer_connection const* rhs)
			{ return lhs->download_queue_time(16*1024) < rhs->download_queue_time(16*1024); });

		// remove the bottom 10% of peers from the candidate set.
		// this is just to remove outliers that might stall downloads
		int const new_size = (peers.end_index() * 9 + 9) / 10;
		TORRENT_ASSERT(new_size <= peers.end_index());
		peers.resize(new_size);

		// remember all the peers we issued requests to, so we can commit them
		// at the end of this function. Instead of sending the requests right
		// away, we batch them up and send them in a single write to the TCP
		// socket, increasing the chance that they will all be sent in the same
		// packet.
		std::set<peer_connection*> peers_with_requests;

		// peers that should be temporarily ignored for a specific piece
		// in order to give priority to other peers. They should be used for
		// subsequent pieces, so they are stored in this vector until the
		// piece is done
		std::vector<peer_connection*> ignore_peers;

		time_point const now = clock_type::now();

		// now, iterate over all time critical pieces, in order of importance, and
		// request them from the peers, in order of responsiveness. i.e. request
		// the most time critical pieces from the fastest peers.
		bool first_piece{true};
		for (auto& i : m_time_critical_pieces)
		{
#if TORRENT_DEBUG_STREAMING > 1
			std::printf("considering %d\n", i->piece);
#endif

			if (peers.empty())
			{
#if TORRENT_DEBUG_STREAMING > 1
				std::printf("out of peers, done\n");
#endif
				break;
			}

			// the +1000 is to compensate for the fact that we only call this
			// function once per second, so if we need to request it 500 ms from
			// now, we should request it right away
			if (!first_piece && i.deadline > now
				+ milliseconds(m_average_piece_time + m_piece_time_deviation * 4 + 1000))
			{
				// don't request pieces whose deadline is too far in the future
				// this is one of the termination conditions. We don't want to
				// send requests for all pieces in the torrent right away
#if TORRENT_DEBUG_STREAMING > 0
				std::printf("reached deadline horizon [%f + %f * 4 + 1]\n"
					, m_average_piece_time / 1000.f
					, m_piece_time_deviation / 1000.f);
#endif
				break;
			}
			first_piece = false;

			piece_picker::downloading_piece pi;
			m_picker->piece_info(i.piece, pi);

			// the number of "times" this piece has timed out.
			int timed_out = 0;

			int const blocks_in_piece = m_picker->blocks_in_piece(i.piece);

#if TORRENT_DEBUG_STREAMING > 0
			i.timed_out = timed_out;
#endif
			int const free_to_request = blocks_in_piece
				- pi.finished - pi.writing - pi.requested;

			if (free_to_request == 0)
			{
				if (i.last_requested == min_time())
					i.last_requested = now;

				// if it's been more than half of the typical download time
				// of a piece since we requested the last block, allow
				// one more request per block
				if (m_average_piece_time > 0)
					timed_out = int(total_milliseconds(now - i.last_requested)
						/ std::max(int(m_average_piece_time + m_piece_time_deviation / 2), 1));

#if TORRENT_DEBUG_STREAMING > 0
				i.timed_out = timed_out;
#endif
				// every block in this piece is already requested
				// there's no need to consider this piece, unless it
				// appears to be stalled.
				if (pi.requested == 0 || timed_out == 0)
				{
#if TORRENT_DEBUG_STREAMING > 1
					std::printf("skipping %d (full) [req: %d timed_out: %d ]\n"
						, i.piece, pi.requested
						, timed_out);
#endif

					// if requested is 0, it means all blocks have been received, and
					// we're just waiting for it to flush them to disk.
					// if last_requested is recent enough, we should give it some
					// more time
					// skip to the next piece
					continue;
				}

				// it's been too long since we requested the last block from
				// this piece. Allow re-requesting blocks from this piece
#if TORRENT_DEBUG_STREAMING > 1
				std::printf("timed out [average-piece-time: %d ms ]\n"
					, m_average_piece_time);
#endif
			}

			// pick all blocks for this piece. the peers list is kept up to date
			// and sorted. when we issue a request to a peer, its download queue
			// time will increase and it may need to be bumped in the peers list,
			// since it's ordered by download queue time
			pick_time_critical_block(peers, ignore_peers
				, peers_with_requests
				, pi, &i, m_picker.get()
				, blocks_in_piece, timed_out);

			// put back the peers we ignored into the peer list for the next piece
			if (!ignore_peers.empty())
			{
				peers.insert(peers.begin(), ignore_peers.begin(), ignore_peers.end());
				ignore_peers.clear();

				// TODO: instead of resorting the whole list, insert the peers
				// directly into the right place
				std::sort(peers.begin(), peers.end()
					, [] (peer_connection const* lhs, peer_connection const* rhs)
					{ return lhs->download_queue_time(16*1024) < rhs->download_queue_time(16*1024); });
			}

			// if this peer's download time exceeds 2 seconds, we're done.
			// We don't want to build unreasonably long request queues
			if (!peers.empty() && peers[0]->download_queue_time() > milliseconds(2000))
				break;
		}

		// commit all the time critical requests
		for (auto p : peers_with_requests)
		{
			p->send_block_requests();
		}
	}
#endif // TORRENT_DISABLE_STREAMING

	std::set<std::string> torrent::web_seeds(web_seed_entry::type_t const type) const
	{
		TORRENT_ASSERT(is_single_thread());
		std::set<std::string> ret;
		for (auto const& s : m_web_seeds)
		{
			if (s.peer_info.banned) continue;
			if (s.removed) continue;
			if (s.type != type) continue;
			ret.insert(s.url);
		}
		return ret;
	}

	void torrent::remove_web_seed(std::string const& url, web_seed_entry::type_t const type)
	{
		auto const i = std::find_if(m_web_seeds.begin(), m_web_seeds.end()
			, [&] (web_seed_t const& w) { return w.url == url && w.type == type; });

		if (i != m_web_seeds.end())
		{
			remove_web_seed_iter(i);
			set_need_save_resume();
		}
	}

	void torrent::disconnect_web_seed(peer_connection* p)
	{
		auto const i = std::find_if(m_web_seeds.begin(), m_web_seeds.end()
			, [p] (web_seed_t const& ws) { return ws.peer_info.connection == p; });

		// this happens if the web server responded with a redirect
		// or with something incorrect, so that we removed the web seed
		// immediately, before we disconnected
		if (i == m_web_seeds.end()) return;

		TORRENT_ASSERT(i->resolving == false);

		TORRENT_ASSERT(i->peer_info.connection);
		i->peer_info.connection = nullptr;
	}

	void torrent::remove_web_seed_conn(peer_connection* p, error_code const& ec
		, operation_t const op, disconnect_severity_t const error)
	{
		auto const i = std::find_if(m_web_seeds.begin(), m_web_seeds.end()
			, [p] (web_seed_t const& ws) { return ws.peer_info.connection == p; });

		TORRENT_ASSERT(i != m_web_seeds.end());
		if (i == m_web_seeds.end()) return;

		auto* peer = static_cast<peer_connection*>(i->peer_info.connection);
		if (peer != nullptr)
		{
			// if we have a connection for this web seed, we also need to
			// disconnect it and clear its reference to the peer_info object
			// that's part of the web_seed_t we're about to remove
			TORRENT_ASSERT(peer->m_in_use == 1337);
			peer->disconnect(ec, op, error);
			peer->set_peer_info(nullptr);
		}
		remove_web_seed_iter(i);
	}

	void torrent::retry_web_seed(peer_connection* p, boost::optional<seconds32> const retry)
	{
		TORRENT_ASSERT(is_single_thread());
		auto const i = std::find_if(m_web_seeds.begin(), m_web_seeds.end()
			, [p] (web_seed_t const& ws) { return ws.peer_info.connection == p; });

		TORRENT_ASSERT(i != m_web_seeds.end());
		if (i == m_web_seeds.end()) return;
		if (i->removed) return;
		i->retry = aux::time_now32() + value_or(retry, seconds32(
			settings().get_int(settings_pack::urlseed_wait_retry)));
	}

	torrent_state torrent::get_peer_list_state()
	{
		torrent_state ret;
		ret.is_paused = is_paused();
		ret.is_finished = is_finished();
		ret.allow_multiple_connections_per_ip = settings().get_bool(settings_pack::allow_multiple_connections_per_ip);
		ret.max_peerlist_size = is_paused()
			? settings().get_int(settings_pack::max_paused_peerlist_size)
			: settings().get_int(settings_pack::max_peerlist_size);
		ret.min_reconnect_time = settings().get_int(settings_pack::min_reconnect_time);

		ret.ip = m_ses.external_address();
		ret.port = m_ses.listen_port();
		ret.max_failcount = settings().get_int(settings_pack::max_failcount);
		return ret;
	}

	bool torrent::try_connect_peer()
	{
		TORRENT_ASSERT(is_single_thread());
		TORRENT_ASSERT(want_peers());

		torrent_state st = get_peer_list_state();
		need_peer_list();
		torrent_peer* p = m_peer_list->connect_one_peer(m_ses.session_time(), &st);
		peers_erased(st.erased);
		inc_stats_counter(counters::connection_attempt_loops, st.loop_counter);

		if (p == nullptr)
		{
			m_stats_counters.inc_stats_counter(counters::no_peer_connection_attempts);
			update_want_peers();
			return false;
		}

		if (!connect_to_peer(p))
		{
			m_stats_counters.inc_stats_counter(counters::missed_connection_attempts);
			m_peer_list->inc_failcount(p);
			update_want_peers();
			return false;
		}
		update_want_peers();

		return true;
	}

	torrent_peer* torrent::add_peer(tcp::endpoint const& adr
		, peer_source_flags_t const source, pex_flags_t flags)
	{
		TORRENT_ASSERT(is_single_thread());

#ifndef TORRENT_DISABLE_DHT
		if (source != peer_info::resume_data)
		{
			// try to send a DHT ping to this peer
			// as well, to figure out if it supports
			// DHT (uTorrent and BitComet don't
			// advertise support)
			session().add_dht_node({adr.address(), adr.port()});
		}
#endif

		if (m_apply_ip_filter
			&& m_ip_filter
			&& m_ip_filter->access(adr.address()) & ip_filter::blocked)
		{
			if (alerts().should_post<peer_blocked_alert>())
				alerts().emplace_alert<peer_blocked_alert>(get_handle()
					, adr, peer_blocked_alert::ip_filter);

#ifndef TORRENT_DISABLE_EXTENSIONS
			notify_extension_add_peer(adr, source, torrent_plugin::filtered);
#endif
			return nullptr;
		}

		if (m_ses.get_port_filter().access(adr.port()) & port_filter::blocked)
		{
			if (alerts().should_post<peer_blocked_alert>())
				alerts().emplace_alert<peer_blocked_alert>(get_handle()
					, adr, peer_blocked_alert::port_filter);
#ifndef TORRENT_DISABLE_EXTENSIONS
			notify_extension_add_peer(adr, source, torrent_plugin::filtered);
#endif
			return nullptr;
		}

#if TORRENT_USE_I2P
		// if this is an i2p torrent, and we don't allow mixed mode
		// no regular peers should ever be added!
		if (!settings().get_bool(settings_pack::allow_i2p_mixed) && is_i2p())
		{
			if (alerts().should_post<peer_blocked_alert>())
				alerts().emplace_alert<peer_blocked_alert>(get_handle()
					, adr, peer_blocked_alert::i2p_mixed);
			return nullptr;
		}
#endif

		if (settings().get_bool(settings_pack::no_connect_privileged_ports) && adr.port() < 1024)
		{
			if (alerts().should_post<peer_blocked_alert>())
				alerts().emplace_alert<peer_blocked_alert>(get_handle()
					, adr, peer_blocked_alert::privileged_ports);
#ifndef TORRENT_DISABLE_EXTENSIONS
			notify_extension_add_peer(adr, source, torrent_plugin::filtered);
#endif
			return nullptr;
		}

		if (!torrent_file().info_hash().has_v1())
			flags |= pex_lt_v2;

		need_peer_list();
		torrent_state st = get_peer_list_state();
		torrent_peer* p = m_peer_list->add_peer(adr, source, flags, &st);
		peers_erased(st.erased);

		if (p)
		{
			state_updated();
#ifndef TORRENT_DISABLE_EXTENSIONS
			notify_extension_add_peer(adr, source
				, st.first_time_seen
					? torrent_plugin::first_time
					: add_peer_flags_t{});
#endif
		}
		else
		{
#ifndef TORRENT_DISABLE_EXTENSIONS
			notify_extension_add_peer(adr, source, torrent_plugin::filtered);
#endif
		}
		update_want_peers();
		state_updated();
		return p;
	}

	bool torrent::ban_peer(torrent_peer* tp)
	{
		if (!settings().get_bool(settings_pack::ban_web_seeds) && tp->web_seed)
			return false;

		need_peer_list();
		if (!m_peer_list->ban_peer(tp)) return false;
		update_want_peers();

		inc_stats_counter(counters::num_banned_peers);
		return true;
	}

	void torrent::set_seed(torrent_peer* p, bool const s)
	{
		if (p->seed != s)
		{
			if (s)
			{
				TORRENT_ASSERT(m_num_seeds < 0xffff);
				++m_num_seeds;
			}
			else
			{
				TORRENT_ASSERT(m_num_seeds > 0);
				--m_num_seeds;
			}
		}

		need_peer_list();
		m_peer_list->set_seed(p, s);
		update_auto_sequential();
	}

	void torrent::clear_failcount(torrent_peer* p)
	{
		need_peer_list();
		m_peer_list->set_failcount(p, 0);
		update_want_peers();
	}

	std::pair<peer_list::iterator, peer_list::iterator> torrent::find_peers(address const& a)
	{
		need_peer_list();
		return m_peer_list->find_peers(a);
	}

	void torrent::update_peer_port(int const port, torrent_peer* p
		, peer_source_flags_t const src)
	{
		need_peer_list();
		torrent_state st = get_peer_list_state();
		m_peer_list->update_peer_port(port, p, src, &st);
		peers_erased(st.erased);
		update_want_peers();
	}

	// verify piece is used when checking resume data or when the user
	// adds a piece
	void torrent::verify_piece(piece_index_t const piece)
	{
		TORRENT_ASSERT(m_storage);
		TORRENT_ASSERT(!m_picker->is_hashing(piece));

		disk_job_flags_t flags;
		if (torrent_file().info_hash().has_v1())
			flags |= disk_interface::v1_hash;
		aux::vector<sha256_hash> hashes;
		if (torrent_file().info_hash().has_v2())
		{
			hashes.resize(torrent_file().orig_files().blocks_in_piece2(piece));
		}

		if (settings().get_bool(settings_pack::disable_hash_checks))
		{
			// short-circuit the hash check if it's disabled
			m_picker->started_hash_job(piece);
			on_piece_verified(std::move(hashes), piece, sha1_hash(), storage_error{});
			return;
		}

		span<sha256_hash> v2_span(hashes);
		m_ses.disk_thread().async_hash(m_storage, piece, v2_span, flags
			, [self = shared_from_this(), hashes = std::move(hashes)]
			(piece_index_t p, sha1_hash const& h, storage_error const& error) mutable
			{ self->on_piece_verified(std::move(hashes), p, h, error); });
		m_picker->started_hash_job(piece);
	}

	aux::announce_entry* torrent::find_tracker(std::string const& url)
	{
		auto i = std::find_if(m_trackers.begin(), m_trackers.end()
			, [&url](aux::announce_entry const& ae) { return ae.url == url; });
		if (i == m_trackers.end()) return nullptr;
		return &*i;
	}

	void torrent::ip_filter_updated()
	{
		if (!m_apply_ip_filter) return;
		if (!m_peer_list) return;
		if (!m_ip_filter) return;

		torrent_state st = get_peer_list_state();
		std::vector<address> banned;
		m_peer_list->apply_ip_filter(*m_ip_filter, &st, banned);

		if (alerts().should_post<peer_blocked_alert>())
		{
			for (auto const& addr : banned)
				alerts().emplace_alert<peer_blocked_alert>(get_handle()
					, tcp::endpoint(addr, 0)
					, peer_blocked_alert::ip_filter);
		}

		peers_erased(st.erased);
	}

	void torrent::port_filter_updated()
	{
		if (!m_apply_ip_filter) return;
		if (!m_peer_list) return;

		torrent_state st = get_peer_list_state();
		std::vector<address> banned;
		m_peer_list->apply_port_filter(m_ses.get_port_filter(), &st, banned);

		if (alerts().should_post<peer_blocked_alert>())
		{
			for (auto const& addr : banned)
				alerts().emplace_alert<peer_blocked_alert>(get_handle()
					, tcp::endpoint(addr, 0)
					, peer_blocked_alert::port_filter);
		}

		peers_erased(st.erased);
	}

	// this is called when torrent_peers are removed from the peer_list
	// (peer-list). It removes any references we may have to those torrent_peers,
	// so we don't leave then dangling
	void torrent::peers_erased(std::vector<torrent_peer*> const& peers)
	{
		if (!has_picker()) return;

		for (auto const p : peers)
		{
			m_picker->clear_peer(p);
		}
#if TORRENT_USE_INVARIANT_CHECKS
		m_picker->check_peers();
#endif
	}

#if TORRENT_ABI_VERSION == 1
#if !TORRENT_NO_FPU
	void torrent::file_progress_float(aux::vector<float, file_index_t>& fp)
	{
		TORRENT_ASSERT(is_single_thread());
		if (!valid_metadata())
		{
			fp.clear();
			return;
		}

		fp.resize(m_torrent_file->num_files(), 1.f);
		if (is_seed()) return;

		aux::vector<std::int64_t, file_index_t> progress;
		file_progress(progress, {});
		file_storage const& fs = m_torrent_file->files();
		for (auto const i : fs.file_range())
		{
			std::int64_t file_size = m_torrent_file->files().file_size(i);
			if (file_size == 0) fp[i] = 1.f;
			else fp[i] = float(progress[i]) / file_size;
		}
	}
#endif
#endif // TORRENT_ABI_VERSION

	void torrent::file_progress(aux::vector<std::int64_t, file_index_t>& fp, file_progress_flags_t const flags)
	{
		TORRENT_ASSERT(is_single_thread());
		if (!valid_metadata())
		{
			fp.clear();
			return;
		}

		// if we're a seed, we don't have an m_file_progress anyway
		// since we don't need one. We know we have all files
		// just fill in the full file sizes as a shortcut
		if (is_seed())
		{
			fp.resize(m_torrent_file->num_files());
			file_storage const& fs = m_torrent_file->files();
			for (auto const i : fs.file_range())
				fp[i] = fs.file_size(i);
			return;
		}

		if (num_have() == 0 || m_file_progress.empty())
		{
			// if we don't have any pieces, just return zeroes
			fp.clear();
			fp.resize(m_torrent_file->num_files(), 0);
			return;
		}

		m_file_progress.export_progress(fp);

		if (flags & torrent_handle::piece_granularity)
			return;

		TORRENT_ASSERT(has_picker());

		std::vector<piece_picker::downloading_piece> q = m_picker->get_download_queue();

		file_storage const& fs = m_torrent_file->files();
		for (auto const& dp : q)
		{
			std::int64_t offset = std::int64_t(static_cast<int>(dp.index))
				* m_torrent_file->piece_length();
			file_index_t file = fs.file_index_at_offset(offset);
			int idx = -1;
			for (auto const& info : m_picker->blocks_for_piece(dp))
			{
				++idx;
				TORRENT_ASSERT(file < fs.end_file());
				TORRENT_ASSERT(offset == std::int64_t(static_cast<int>(dp.index))
					* m_torrent_file->piece_length()
					+ idx * block_size());
				TORRENT_ASSERT(offset < m_torrent_file->total_size());
				while (offset >= fs.file_offset(file) + fs.file_size(file))
				{
					++file;
				}
				TORRENT_ASSERT(file < fs.end_file());

				std::int64_t block = block_size();

				if (info.state == piece_picker::block_info::state_none)
				{
					offset += block;
					continue;
				}

				if (info.state == piece_picker::block_info::state_requested)
				{
					block = 0;
					torrent_peer* p = info.peer;
					if (p != nullptr && p->connection)
					{
						auto* peer = static_cast<peer_connection*>(p->connection);
						auto pbp = peer->downloading_piece_progress();
						if (pbp.piece_index == dp.index && pbp.block_index == idx)
							block = pbp.bytes_downloaded;
						TORRENT_ASSERT(block <= block_size());
					}

					if (block == 0)
					{
						offset += block_size();
						continue;
					}
				}

				if (offset + block > fs.file_offset(file) + fs.file_size(file))
				{
					std::int64_t left_over = block_size() - block;
					// split the block on multiple files
					while (block > 0)
					{
						TORRENT_ASSERT(offset <= fs.file_offset(file) + fs.file_size(file));
						std::int64_t const slice = std::min(fs.file_offset(file) + fs.file_size(file) - offset
							, block);
						fp[file] += slice;
						offset += slice;
						block -= slice;
						TORRENT_ASSERT(offset <= fs.file_offset(file) + fs.file_size(file));
						if (offset == fs.file_offset(file) + fs.file_size(file))
						{
							++file;
							if (file == fs.end_file())
							{
								offset += block;
								break;
							}
						}
					}
					offset += left_over;
					TORRENT_ASSERT(offset == std::int64_t(static_cast<int>(dp.index))
						* m_torrent_file->piece_length()
						+ (idx + 1) * block_size());
				}
				else
				{
					fp[file] += block;
					offset += block_size();
				}
				TORRENT_ASSERT(file <= fs.end_file());
			}
		}
	}

	void torrent::new_external_ip()
	{
		if (m_peer_list) m_peer_list->clear_peer_prio();
	}

	void torrent::stop_when_ready(bool const b)
	{
		m_stop_when_ready = b;

		// to avoid race condition, if we're already in a downloading state,
		// trigger the stop-when-ready logic immediately.
		if (m_stop_when_ready && is_downloading_state(m_state))
		{
#ifndef TORRENT_DISABLE_LOGGING
			debug_log("stop_when_ready triggered");
#endif
			auto_managed(false);
			pause();
			m_stop_when_ready = false;
		}
	}

	void torrent::set_state(torrent_status::state_t const s)
	{
		TORRENT_ASSERT(is_single_thread());
		TORRENT_ASSERT(s != 0); // this state isn't used anymore

#if TORRENT_USE_ASSERTS

		if (s == torrent_status::seeding)
		{
			TORRENT_ASSERT(is_seed());
			TORRENT_ASSERT(is_finished());
		}
		if (s == torrent_status::finished)
			TORRENT_ASSERT(is_finished());
		if (s == torrent_status::downloading && m_state == torrent_status::finished)
			TORRENT_ASSERT(!is_finished());
#endif

		if (int(m_state) == s) return;

		if (m_ses.alerts().should_post<state_changed_alert>())
		{
			m_ses.alerts().emplace_alert<state_changed_alert>(get_handle()
				, s, static_cast<torrent_status::state_t>(m_state));
		}

		if (s == torrent_status::finished
			&& alerts().should_post<torrent_finished_alert>())
		{
			alerts().emplace_alert<torrent_finished_alert>(
				get_handle());
		}

		if (m_stop_when_ready
			&& !is_downloading_state(m_state)
			&& is_downloading_state(s))
		{
#ifndef TORRENT_DISABLE_LOGGING
			debug_log("stop_when_ready triggered");
#endif
			// stop_when_ready is set, and we're transitioning from a downloading
			// state to a non-downloading state. pause the torrent. Note that
			// "downloading" is defined broadly to include any state where we
			// either upload or download (for the purpose of this flag).
			auto_managed(false);
			pause();
			m_stop_when_ready = false;
		}

		m_state = s;

#ifndef TORRENT_DISABLE_LOGGING
		debug_log("set_state() %d", m_state);
#endif

		update_gauge();
		update_want_peers();
		update_want_tick();
		update_state_list();

		state_updated();

#ifndef TORRENT_DISABLE_EXTENSIONS
		for (auto& ext : m_extensions)
		{
			ext->on_state(state());
		}
#endif
	}

#ifndef TORRENT_DISABLE_EXTENSIONS
	void torrent::notify_extension_add_peer(tcp::endpoint const& ip
		, peer_source_flags_t const src, add_peer_flags_t const flags)
	{
		for (auto& ext : m_extensions)
		{
			ext->on_add_peer(ip, src, flags);
		}
	}
#endif

	void torrent::state_updated()
	{
		// if this fails, this function is probably called
		// from within the torrent constructor, which it
		// shouldn't be. Whichever function ends up calling
		// this should probably be moved to torrent::start()
		TORRENT_ASSERT(shared_from_this());

		// we can't call state_updated() while the session
		// is building the status update alert
		TORRENT_ASSERT(!m_ses.is_posting_torrent_updates());

		// we're not subscribing to this torrent, don't add it
		if (!m_state_subscription) return;

		aux::vector<torrent*>& list = m_ses.torrent_list(aux::session_interface::torrent_state_updates);

		// if it has already been updated this round, no need to
		// add it to the list twice
		if (m_links[aux::session_interface::torrent_state_updates].in_list())
		{
#ifdef TORRENT_EXPENSIVE_INVARIANT_CHECKS
			TORRENT_ASSERT(find(list.begin(), list.end(), this) != list.end());
#endif
			return;
		}

#ifdef TORRENT_EXPENSIVE_INVARIANT_CHECKS
		TORRENT_ASSERT(find(list.begin(), list.end(), this) == list.end());
#endif

		m_links[aux::session_interface::torrent_state_updates].insert(list, this);
	}

	void torrent::status(torrent_status* st, status_flags_t const flags)
	{
		INVARIANT_CHECK;

		time_point32 const now = aux::time_now32();

		st->handle = get_handle();
		st->info_hash = info_hash();
#if TORRENT_ABI_VERSION == 1
		st->is_loaded = true;
#endif

		if (flags & torrent_handle::query_name)
			st->name = name();

		if (flags & torrent_handle::query_save_path)
			st->save_path = save_path();

		if (flags & torrent_handle::query_torrent_file)
			st->torrent_file = m_torrent_file;

		st->has_incoming = m_has_incoming;
		st->errc = m_error;
		st->error_file = m_error_file;

#if TORRENT_ABI_VERSION == 1
		if (m_error) st->error = convert_from_native(m_error.message())
			+ ": " + resolve_filename(m_error_file);
		st->seed_mode = m_seed_mode;
#endif
		st->moving_storage = m_moving_storage;

		st->announcing_to_trackers = m_announce_to_trackers;
		st->announcing_to_lsd = m_announce_to_lsd;
		st->announcing_to_dht = m_announce_to_dht;
#if TORRENT_ABI_VERSION == 1
		st->stop_when_ready = m_stop_when_ready;
#endif

		st->added_time = m_added_time;
		st->completed_time = m_completed_time;

#if TORRENT_ABI_VERSION == 1
		st->last_scrape = static_cast<int>(total_seconds(aux::time_now32() - m_last_scrape));
#endif

#if TORRENT_ABI_VERSION == 1
#ifndef TORRENT_DISABLE_SHARE_MODE
		st->share_mode = m_share_mode;
#else
		st->share_mode = false;
#endif
		st->upload_mode = m_upload_mode;
#endif
		st->up_bandwidth_queue = 0;
		st->down_bandwidth_queue = 0;
#if TORRENT_ABI_VERSION == 1
		st->priority = priority();
#endif

		st->num_peers = num_peers() - m_num_connecting;

		st->list_peers = m_peer_list ? m_peer_list->num_peers() : 0;
		st->list_seeds = m_peer_list ? m_peer_list->num_seeds() : 0;
		st->connect_candidates = m_peer_list ? m_peer_list->num_connect_candidates() : 0;
		TORRENT_ASSERT(st->connect_candidates >= 0);
		st->seed_rank = seed_rank(settings());

		st->all_time_upload = m_total_uploaded;
		st->all_time_download = m_total_downloaded;

		// activity time
#if TORRENT_ABI_VERSION == 1
		st->finished_time = int(total_seconds(finished_time()));
		st->active_time = int(total_seconds(active_time()));
		st->seeding_time = int(total_seconds(seeding_time()));

		time_point32 const unset{seconds32(0)};

		st->time_since_upload = m_last_upload == unset ? -1
			: static_cast<int>(total_seconds(aux::time_now32() - m_last_upload));
		st->time_since_download = m_last_download == unset ? -1
			: static_cast<int>(total_seconds(aux::time_now32() - m_last_download));
#endif

		st->finished_duration = finished_time();
		st->active_duration = active_time();
		st->seeding_duration = seeding_time();

		st->last_upload = m_last_upload;
		st->last_download = m_last_download;

		st->storage_mode = static_cast<storage_mode_t>(m_storage_mode);

		st->num_complete = (m_complete == 0xffffff) ? -1 : m_complete;
		st->num_incomplete = (m_incomplete == 0xffffff) ? -1 : m_incomplete;
#if TORRENT_ABI_VERSION == 1
		st->paused = is_torrent_paused();
		st->auto_managed = m_auto_managed;
		st->sequential_download = m_sequential_download;
#endif
		st->is_seeding = is_seed();
		st->is_finished = is_finished();
#if TORRENT_ABI_VERSION == 1
#ifndef TORRENT_DISABLE_SUPERSEEDING
		st->super_seeding = m_super_seeding;
#endif
#endif
		st->has_metadata = valid_metadata();
		bytes_done(*st, flags);
		TORRENT_ASSERT(st->total_wanted_done >= 0);
		TORRENT_ASSERT(st->total_done >= st->total_wanted_done);

		// payload transfer
		st->total_payload_download = m_stat.total_payload_download();
		st->total_payload_upload = m_stat.total_payload_upload();

		// total transfer
		st->total_download = m_stat.total_payload_download()
			+ m_stat.total_protocol_download();
		st->total_upload = m_stat.total_payload_upload()
			+ m_stat.total_protocol_upload();

		// failed bytes
		st->total_failed_bytes = m_total_failed_bytes;
		st->total_redundant_bytes = m_total_redundant_bytes;

		// transfer rate
		st->download_rate = m_stat.download_rate();
		st->upload_rate = m_stat.upload_rate();
		st->download_payload_rate = m_stat.download_payload_rate();
		st->upload_payload_rate = m_stat.upload_payload_rate();

		if (is_paused() || m_tracker_timer.expiry() < now)
			st->next_announce = seconds(0);
		else
			st->next_announce = m_tracker_timer.expiry() - now;

		if (st->next_announce.count() < 0)
			st->next_announce = seconds(0);

#if TORRENT_ABI_VERSION == 1
		st->announce_interval = seconds(0);
#endif

		st->current_tracker.clear();
		if (m_last_working_tracker >= 0)
		{
			TORRENT_ASSERT(m_last_working_tracker < m_trackers.end_index());
			const int i = m_last_working_tracker;
			st->current_tracker = m_trackers[i].url;
		}
		else
		{
#ifdef __clang__
#pragma clang diagnostic push
#pragma clang diagnostic ignored "-Wmissing-braces"
#endif
			aux::array<bool const, num_protocols, protocol_version> const supports_protocol{
			{
				m_info_hash.has_v1(),
				m_info_hash.has_v2()
			}};
#ifdef __clang__
#pragma clang diagnostic pop
#endif

			for (auto const& t : m_trackers)
			{
				if (std::any_of(t.endpoints.begin(), t.endpoints.end()
					, [supports_protocol](aux::announce_endpoint const& aep) {
						for (protocol_version const ih : all_versions)
						{
							if (supports_protocol[ih] && aep.info_hashes[ih].updating)
								return false;
						}
						return true;
					})) continue;
				if (!t.verified) continue;
				st->current_tracker = t.url;
				break;
			}
		}

		if ((flags & torrent_handle::query_verified_pieces))
		{
			st->verified_pieces = m_verified;
		}

		st->num_uploads = m_num_uploads;
		st->uploads_limit = m_max_uploads == (1 << 24) - 1 ? -1 : m_max_uploads;
		st->num_connections = num_peers();
		st->connections_limit = m_max_connections == (1 << 24) - 1 ? -1 : m_max_connections;
		// if we don't have any metadata, stop here

		st->queue_position = queue_position();
		st->need_save_resume = need_save_resume_data();
#if TORRENT_ABI_VERSION == 1
		st->ip_filter_applies = m_apply_ip_filter;
#endif

		st->state = static_cast<torrent_status::state_t>(m_state);
		st->flags = this->flags();

#if TORRENT_USE_ASSERTS
		if (st->state == torrent_status::finished
			|| st->state == torrent_status::seeding)
		{
			// it may be tempting to assume that st->is_finished == true here, but
			// this assumption does not always hold. We transition to "finished"
			// when we receive the last block of the last piece, which is before
			// the hash check comes back. "is_finished" is set to true once all the
			// pieces have been hash checked. So, there's a short window where it
			// doesn't hold.
		}
#endif

		if (!valid_metadata())
		{
			st->state = torrent_status::downloading_metadata;
			st->progress_ppm = m_progress_ppm;
#if !TORRENT_NO_FPU
			st->progress = m_progress_ppm / 1000000.f;
#endif
			st->block_size = 0;
			return;
		}

		st->block_size = block_size();

		if (m_state == torrent_status::checking_files)
		{
			st->progress_ppm = m_progress_ppm;
#if !TORRENT_NO_FPU
			st->progress = m_progress_ppm / 1000000.f;
#endif
		}
		else if (st->total_wanted == 0)
		{
			st->progress_ppm = 1000000;
			st->progress = 1.f;
		}
		else
		{
			st->progress_ppm = int(st->total_wanted_done * 1000000
				/ st->total_wanted);
#if !TORRENT_NO_FPU
			st->progress = st->progress_ppm / 1000000.f;
#endif
		}

		if (flags & torrent_handle::query_pieces)
		{
			int const num_pieces = m_torrent_file->num_pieces();
			if (has_picker())
			{
				st->pieces.resize(num_pieces, false);
				for (auto const i : st->pieces.range())
					if (m_picker->has_piece_passed(i)) st->pieces.set_bit(i);
			}
			else if (m_have_all)
			{
				st->pieces.resize(num_pieces, true);
			}
			else
			{
				st->pieces.resize(num_pieces, false);
			}
		}
		st->num_pieces = num_have();
		st->num_seeds = num_seeds();
		if ((flags & torrent_handle::query_distributed_copies) && m_picker.get())
		{
			std::tie(st->distributed_full_copies, st->distributed_fraction) =
				m_picker->distributed_copies();
#if TORRENT_NO_FPU
			st->distributed_copies = -1.f;
#else
			st->distributed_copies = st->distributed_full_copies
				+ float(st->distributed_fraction) / 1000;
#endif
		}
		else
		{
			st->distributed_full_copies = -1;
			st->distributed_fraction = -1;
			st->distributed_copies = -1.f;
		}

		st->last_seen_complete = m_swarm_last_seen_complete;
	}

	int torrent::priority() const
	{
		int priority = 0;
		for (int i = 0; i < num_classes(); ++i)
		{
			int const* prio = m_ses.peer_classes().at(class_at(i))->priority;
			priority = std::max(priority, prio[peer_connection::upload_channel]);
			priority = std::max(priority, prio[peer_connection::download_channel]);
		}
		return priority;
	}

#if TORRENT_ABI_VERSION == 1
	void torrent::set_priority(int const prio)
	{
		// priority 1 is default
		if (prio == 1 && m_peer_class == peer_class_t{}) return;

		if (m_peer_class == peer_class_t{})
			setup_peer_class();

		struct peer_class* tpc = m_ses.peer_classes().at(m_peer_class);
		TORRENT_ASSERT(tpc);
		tpc->priority[peer_connection::download_channel] = prio;
		tpc->priority[peer_connection::upload_channel] = prio;

		state_updated();
	}
#endif

	void torrent::add_redundant_bytes(int const b, waste_reason const reason)
	{
		TORRENT_ASSERT(is_single_thread());
		TORRENT_ASSERT(b > 0);
		TORRENT_ASSERT(static_cast<int>(reason) >= 0);
		TORRENT_ASSERT(static_cast<int>(reason) < static_cast<int>(waste_reason::max));

		if (m_total_redundant_bytes <= std::numeric_limits<std::int32_t>::max() - b)
			m_total_redundant_bytes += b;
		else
			m_total_redundant_bytes = std::numeric_limits<std::int32_t>::max();

		// the stats counters are 64 bits, so we don't check for overflow there
		m_stats_counters.inc_stats_counter(counters::recv_redundant_bytes, b);
		m_stats_counters.inc_stats_counter(counters::waste_piece_timed_out + static_cast<int>(reason), b);
	}

	void torrent::add_failed_bytes(int const b)
	{
		TORRENT_ASSERT(is_single_thread());
		TORRENT_ASSERT(b > 0);
		if (m_total_failed_bytes <= std::numeric_limits<std::int32_t>::max() - b)
			m_total_failed_bytes += b;
		else
			m_total_failed_bytes = std::numeric_limits<std::int32_t>::max();

		// the stats counters are 64 bits, so we don't check for overflow there
		m_stats_counters.inc_stats_counter(counters::recv_failed_bytes, b);
	}

	// the number of connected peers that are seeds
	int torrent::num_seeds() const
	{
		TORRENT_ASSERT(is_single_thread());
		INVARIANT_CHECK;

		return int(m_num_seeds) - int(m_num_connecting_seeds);
	}

	// the number of connected peers that are not seeds
	int torrent::num_downloaders() const
	{
		TORRENT_ASSERT(is_single_thread());
		INVARIANT_CHECK;

		int const ret = num_peers()
			- m_num_seeds
			- m_num_connecting
			+ m_num_connecting_seeds;
		TORRENT_ASSERT(ret >= 0);
		return ret;
	}

	void torrent::tracker_request_error(tracker_request const& r
		, error_code const& ec, operation_t const op, std::string const& msg
		, seconds32 const retry_interval)
	{
		TORRENT_ASSERT(is_single_thread());

		INVARIANT_CHECK;

// some older versions of clang had a bug where it would fire this warning here
#ifdef __clang__
#pragma clang diagnostic push
#pragma clang diagnostic ignored "-Wmissing-braces"
#endif
		aux::array<bool const, num_protocols, protocol_version> const supports_protocol
		{ {
			m_info_hash.has_v1(),
			m_info_hash.has_v2()
		} };
#ifdef __clang__
#pragma clang diagnostic pop
#endif

#ifndef TORRENT_DISABLE_LOGGING
		if (should_log())
		{
			debug_log("*** tracker error: (%d) %s [%s] %s", ec.value()
				, ec.message().c_str(), operation_name(op), msg.c_str());
		}
#endif
		if (!(r.kind & tracker_request::scrape_request))
		{
			// announce request
			aux::announce_entry* ae = find_tracker(r.url);
			int fails = 0;
			tcp::endpoint local_endpoint;
			if (ae)
			{
				auto aep = std::find_if(ae->endpoints.begin(), ae->endpoints.end()
					, [&](aux::announce_endpoint const& e) { return e.socket == r.outgoing_socket; });

				if (aep != ae->endpoints.end())
				{
					protocol_version const hash_version = r.info_hash == m_info_hash.v1
						? protocol_version::V1 : protocol_version::V2;
					auto& a = aep->info_hashes[hash_version];
					local_endpoint = aep->local_endpoint;
					a.failed(settings().get_int(settings_pack::tracker_backoff)
						, retry_interval);
					a.last_error = ec;
					a.message = msg;
					fails = a.fails;

#ifndef TORRENT_DISABLE_LOGGING
					debug_log("*** increment tracker fail count [ep: %s url: %s %d]"
						, print_endpoint(aep->local_endpoint).c_str(), r.url.c_str(), a.fails);
#endif
					// don't try to announce from this endpoint again
					if (ec == boost::system::errc::address_family_not_supported
						|| ec == boost::system::errc::host_unreachable)
					{
						aep->enabled = false;
#ifndef TORRENT_DISABLE_LOGGING
						debug_log("*** disabling endpoint [ep: %s url: %s ]"
							, print_endpoint(aep->local_endpoint).c_str(), r.url.c_str());
#endif
					}
				}
				else if (r.outgoing_socket)
				{
#ifndef TORRENT_DISABLE_LOGGING
					debug_log("*** no matching endpoint for request [%s, %s]"
						, r.url.c_str(), print_endpoint(r.outgoing_socket.get_local_endpoint()).c_str());
#endif
				}

				int const tracker_index = int(ae - m_trackers.data());

				// never talk to this tracker again
				if (ec == error_code(410, http_category())) ae->fail_limit = 1;

				// if all endpoints fail, then we de-prioritize the tracker and try
				// the next one in the tier
				if (std::all_of(ae->endpoints.begin(), ae->endpoints.end()
					, [&](aux::announce_endpoint const& ep)
					{
						for (protocol_version const ih : all_versions)
							if (supports_protocol[ih] && ep.info_hashes[ih].is_working())
								return false;
						return true;
					}))
				{
					deprioritize_tracker(tracker_index);
				}
			}
			if (m_ses.alerts().should_post<tracker_error_alert>()
				|| r.triggered_manually)
			{
				m_ses.alerts().emplace_alert<tracker_error_alert>(get_handle()
					, local_endpoint, fails, r.url, op, ec, msg);
			}
		}
		else
		{
			aux::announce_entry* ae = find_tracker(r.url);

			// scrape request
			if (ec == error_code(410, http_category()))
			{
				// never talk to this tracker again
				if (ae != nullptr) ae->fail_limit = 1;
			}

			// if this was triggered manually we need to post this unconditionally,
			// since the client expects a response from its action, regardless of
			// whether all tracker events have been enabled by the alert mask
			if (m_ses.alerts().should_post<scrape_failed_alert>()
				|| r.triggered_manually)
			{
				tcp::endpoint local_endpoint;
				if (ae != nullptr)
				{
					auto* aep = ae->find_endpoint(r.outgoing_socket);
					if (aep != nullptr) local_endpoint = aep->local_endpoint;
				}

				m_ses.alerts().emplace_alert<scrape_failed_alert>(get_handle(), local_endpoint, r.url, ec);
			}
		}
		// announce to the next working tracker
<<<<<<< HEAD
		if ((!m_abort && !is_paused()) || r.event == event_t::stopped)
=======
		// We may have changed state into checking by now, in which case we
		// shouldn't keep trying to announce
		if ((!m_abort && !is_paused() && state() != torrent_status::checking_files)
			|| r.event == tracker_request::stopped)
		{
>>>>>>> 3ed6fa64
			announce_with_tracker(r.event);
		}
		update_tracker_timer(aux::time_now32());
	}

#ifndef TORRENT_DISABLE_LOGGING
	bool torrent::should_log() const
	{
		return alerts().should_post<torrent_log_alert>();
	}

	TORRENT_FORMAT(2,3)
	void torrent::debug_log(char const* fmt, ...) const noexcept try
	{
		if (!alerts().should_post<torrent_log_alert>()) return;

		va_list v;
		va_start(v, fmt);
		alerts().emplace_alert<torrent_log_alert>(
			const_cast<torrent*>(this)->get_handle(), fmt, v);
		va_end(v);
	}
	catch (std::exception const&) {}
#endif

}<|MERGE_RESOLUTION|>--- conflicted
+++ resolved
@@ -11568,15 +11568,11 @@
 			}
 		}
 		// announce to the next working tracker
-<<<<<<< HEAD
-		if ((!m_abort && !is_paused()) || r.event == event_t::stopped)
-=======
 		// We may have changed state into checking by now, in which case we
 		// shouldn't keep trying to announce
 		if ((!m_abort && !is_paused() && state() != torrent_status::checking_files)
-			|| r.event == tracker_request::stopped)
-		{
->>>>>>> 3ed6fa64
+			|| r.event == event_t::stopped)
+		{
 			announce_with_tracker(r.event);
 		}
 		update_tracker_timer(aux::time_now32());
