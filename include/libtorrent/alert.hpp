--- conflicted
+++ resolved
@@ -218,19 +218,14 @@
 #endif
 		static constexpr alert_category_t status_notification = 6_bit;
 #if TORRENT_ABI_VERSION == 1
-<<<<<<< HEAD
 		// Alerts for when blocks are requested and completed. Also when
 		// pieces are completed.
 		TORRENT_DEPRECATED
 		static constexpr alert_category_t progress_notification = 7_bit;
-=======
-		static constexpr alert_category_t TORRENT_DEPRECATED_MEMBER progress_notification = 7_bit;
->>>>>>> 983b1d64
 #endif
 		static constexpr alert_category_t ip_block_notification = 8_bit;
 		static constexpr alert_category_t performance_warning = 9_bit;
 		static constexpr alert_category_t dht_notification = 10_bit;
-<<<<<<< HEAD
 
 #if TORRENT_ABI_VERSION <= 2
 		// If you enable these alerts, you will receive a stats_alert
@@ -239,11 +234,6 @@
 		// the lasts stats alert.
 		TORRENT_DEPRECATED
 		static constexpr alert_category_t stats_notification = 11_bit;
-=======
-		static constexpr alert_category_t stats_notification = 11_bit;
-#if TORRENT_ABI_VERSION == 1
-		static constexpr alert_category_t TORRENT_DEPRECATED_MEMBER rss_notification = 12_bit;
->>>>>>> 983b1d64
 #endif
 		static constexpr alert_category_t session_log_notification = 13_bit;
 		static constexpr alert_category_t torrent_log_notification = 14_bit;
