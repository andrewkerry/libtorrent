--- conflicted
+++ resolved
@@ -97,31 +97,11 @@
 	// netmask
 	TORRENT_EXTRA_EXPORT address build_netmask(int bits, int family);
 
-<<<<<<< HEAD
-	// returns true if the specified address is on the same
-	// local network as us
-	TORRENT_EXTRA_EXPORT bool in_local_network(io_context& ios, address const& addr
-		, error_code& ec);
-	TORRENT_EXTRA_EXPORT bool in_local_network(std::vector<ip_interface> const& net
-		, address const& addr);
-
-=======
->>>>>>> bc0274ed
 	// return the gateway for the given ip_interface, if there is one. Otherwise
 	// return nullopt.
 	TORRENT_EXTRA_EXPORT boost::optional<address> get_gateway(
 		ip_interface const& iface, span<ip_route const> routes);
 
-<<<<<<< HEAD
-	TORRENT_EXTRA_EXPORT boost::optional<ip_route> get_default_route(io_context& ios
-		, string_view device, bool v6, error_code& ec);
-
-	// returns the first default gateway found if device is empty
-	TORRENT_EXTRA_EXPORT address get_default_gateway(io_context& ios
-		, string_view device, bool v6, error_code& ec);
-
-=======
->>>>>>> bc0274ed
 	// attempt to bind socket to the device with the specified name. For systems
 	// that don't support SO_BINDTODEVICE the socket will be bound to one of the
 	// IP addresses of the specified device. In this case it is necessary to
