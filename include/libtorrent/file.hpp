--- conflicted
+++ resolved
@@ -113,66 +113,6 @@
 		bool m_done;
 	};
 
-<<<<<<< HEAD
-=======
-	struct file;
-
-	using file_handle = std::shared_ptr<file>;
-
-	// hidden
-	using open_mode_t = flags::bitfield_flag<std::uint32_t, struct open_mode_tag>;
-
-	// the open mode for files. Used for the file constructor or
-	// file::open().
-	namespace open_mode {
-
-		// open the file for reading only
-		constexpr open_mode_t read_only{};
-
-		// open the file for writing only
-		constexpr open_mode_t write_only = 0_bit;
-
-		// open the file for reading and writing
-		constexpr open_mode_t read_write = 1_bit;
-
-		// the mask for the bits making up the read-write mode.
-		constexpr open_mode_t rw_mask = read_only | write_only | read_write;
-
-		// open the file in sparse mode (if supported by the
-		// filesystem).
-		constexpr open_mode_t sparse = 2_bit;
-
-		// don't update the access timestamps on the file (if
-		// supported by the operating system and filesystem).
-		// this generally improves disk performance.
-		constexpr open_mode_t no_atime = 3_bit;
-
-		// open the file for random access. This disables read-ahead
-		// logic
-		constexpr open_mode_t random_access = 4_bit;
-
-		// don't put any pressure on the OS disk cache
-		// because of access to this file. We expect our
-		// files to be fairly large, and there is already
-		// a cache at the bittorrent block level. This
-		// may improve overall system performance by
-		// leaving running applications in the page cache
-		constexpr open_mode_t no_cache = 5_bit;
-
-		// this is only used for readv/writev flags
-		constexpr open_mode_t coalesce_buffers = 6_bit;
-
-		// when creating a file, set the hidden attribute (windows only)
-		constexpr open_mode_t attribute_hidden = 7_bit;
-
-		// when creating a file, set the executable attribute
-		constexpr open_mode_t attribute_executable = 8_bit;
-
-		// the mask of all attribute bits
-		constexpr open_mode_t attribute_mask = attribute_hidden | attribute_executable;
-	}
-
->>>>>>> 96695fa7
 	struct TORRENT_EXTRA_EXPORT file : boost::noncopyable
 	{
 		file();
