--- conflicted
+++ resolved
@@ -69,7 +69,6 @@
 
 		int format_string(char const* fmt, va_list v)
 		{
-<<<<<<< HEAD
 			int const ret = int(m_storage.size());
 			m_storage.resize(ret + 512);
 
@@ -82,7 +81,11 @@
 #pragma clang diagnostic pop
 #endif
 
-			if (len < 0) return copy_string("(format error)");
+			if (len < 0)
+			{
+				m_storage.resize(ret);
+				return copy_string("(format error)");
+			}
 
 			// +1 is to include the 0-terminator
 			m_storage.resize(ret + (len > 512 ? 512 : len) + 1);
@@ -93,10 +96,7 @@
 		{
 			int const ret = int(m_storage.size());
 			int const size = int(buf.size());
-=======
-			int ret = int(m_storage.size());
 			if (size < 1) return -1;
->>>>>>> c5f1c07a
 			m_storage.resize(ret + size);
 			std::memcpy(&m_storage[ret], buf.data(), size);
 			return ret;
@@ -104,13 +104,8 @@
 
 		int allocate(int const bytes)
 		{
-<<<<<<< HEAD
-			TORRENT_ASSERT(bytes >= 0);
+			if (bytes < 1) return -1;
 			int const ret = int(m_storage.size());
-=======
-			if (bytes < 1) return -1;
-			int ret = int(m_storage.size());
->>>>>>> c5f1c07a
 			m_storage.resize(ret + bytes);
 			return ret;
 		}
