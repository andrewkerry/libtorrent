/*

Copyright (c) 2014-2018, Steven Siloti
Copyright (c) 2015-2020, Arvid Norberg
Copyright (c) 2015-2018, Alden Torres
All rights reserved.

Redistribution and use in source and binary forms, with or without
modification, are permitted provided that the following conditions
are met:

    * Redistributions of source code must retain the above copyright
      notice, this list of conditions and the following disclaimer.
    * Redistributions in binary form must reproduce the above copyright
      notice, this list of conditions and the following disclaimer in
      the documentation and/or other materials provided with the distribution.
    * Neither the name of the author nor the names of its
      contributors may be used to endorse or promote products derived
      from this software without specific prior written permission.

THIS SOFTWARE IS PROVIDED BY THE COPYRIGHT HOLDERS AND CONTRIBUTORS "AS IS"
AND ANY EXPRESS OR IMPLIED WARRANTIES, INCLUDING, BUT NOT LIMITED TO, THE
IMPLIED WARRANTIES OF MERCHANTABILITY AND FITNESS FOR A PARTICULAR PURPOSE
ARE DISCLAIMED. IN NO EVENT SHALL THE COPYRIGHT OWNER OR CONTRIBUTORS BE
LIABLE FOR ANY DIRECT, INDIRECT, INCIDENTAL, SPECIAL, EXEMPLARY, OR
CONSEQUENTIAL DAMAGES (INCLUDING, BUT NOT LIMITED TO, PROCUREMENT OF
SUBSTITUTE GOODS OR SERVICES; LOSS OF USE, DATA, OR PROFITS; OR BUSINESS
INTERRUPTION) HOWEVER CAUSED AND ON ANY THEORY OF LIABILITY, WHETHER IN
CONTRACT, STRICT LIABILITY, OR TORT (INCLUDING NEGLIGENCE OR OTHERWISE)
ARISING IN ANY WAY OUT OF THE USE OF THIS SOFTWARE, EVEN IF ADVISED OF THE
POSSIBILITY OF SUCH DAMAGE.

*/

#ifndef TORRENT_SESSION_HANDLE_HPP_INCLUDED
#define TORRENT_SESSION_HANDLE_HPP_INCLUDED

#include <memory> // for shared_ptr

#include "libtorrent/config.hpp"
#include "libtorrent/fwd.hpp"
#include "libtorrent/entry.hpp"
#include "libtorrent/torrent_handle.hpp"
#include "libtorrent/add_torrent_params.hpp"
#include "libtorrent/alert.hpp" // alert_category::error
#include "libtorrent/peer_class.hpp"
#include "libtorrent/peer_class_type_filter.hpp"
#include "libtorrent/peer_id.hpp"
#include "libtorrent/io_context.hpp"
#include "libtorrent/session_types.hpp"
#include "libtorrent/portmap.hpp" // for portmap_protocol

#include "libtorrent/kademlia/dht_storage.hpp"
#include "libtorrent/kademlia/announce_flags.hpp"

#if TORRENT_ABI_VERSION <= 2
#include "libtorrent/kademlia/dht_settings.hpp"
#endif

#if TORRENT_ABI_VERSION == 1
#include "libtorrent/session_settings.hpp"
#include <deque>
#endif

#include "libtorrent/extensions.hpp"

namespace libtorrent {

	struct torrent;

#if TORRENT_ABI_VERSION == 1
	struct session_status;
	using user_load_function_t = std::function<void(sha1_hash const&
		, std::vector<char>&, error_code&)>;
#endif

	// this class provides a non-owning handle to a session and a subset of the
	// interface of the session class. If the underlying session is destructed
	// any handle to it will no longer be valid. is_valid() will return false and
	// any operation on it will throw a system_error exception, with error code
	// invalid_session_handle.
	struct TORRENT_EXPORT session_handle
	{
		friend struct session;
		friend struct aux::session_impl;

		// hidden
		session_handle() = default;
		session_handle(session_handle const& t) = default;
		session_handle(session_handle&& t) noexcept = default;
		session_handle& operator=(session_handle const&) & = default;
		session_handle& operator=(session_handle&&) & noexcept = default;

#if TORRENT_ABI_VERSION == 1
		using save_state_flags_t = libtorrent::save_state_flags_t;
		using session_flags_t = libtorrent::session_flags_t;
#endif

		// returns true if this handle refers to a valid session object. If the
		// session has been destroyed, all session_handle objects will expire and
		// not be valid.
		bool is_valid() const { return !m_impl.expired(); }

		// saves settings (i.e. the settings_pack)
		static constexpr save_state_flags_t save_settings = 0_bit;

#if TORRENT_ABI_VERSION <= 2
		// saves dht_settings. All DHT settings are now part of the main
		// settings_pack, and saved by setting the save_settings flag
		TORRENT_DEPRECATED static constexpr save_state_flags_t save_dht_settings = 1_bit;
#endif

		// saves dht state such as nodes and node-id, possibly accelerating
		// joining the DHT if provided at next session startup.
		static constexpr save_state_flags_t save_dht_state = 2_bit;

#if TORRENT_ABI_VERSION == 1
		// save pe_settings
		TORRENT_DEPRECATED static constexpr save_state_flags_t save_encryption_settings = 3_bit;
		TORRENT_DEPRECATED static constexpr save_state_flags_t save_as_map = 4_bit;
		TORRENT_DEPRECATED static constexpr save_state_flags_t save_proxy = 5_bit;
		TORRENT_DEPRECATED static constexpr save_state_flags_t save_i2p_proxy = 6_bit;
		TORRENT_DEPRECATED static constexpr save_state_flags_t save_dht_proxy = 7_bit;
		TORRENT_DEPRECATED static constexpr save_state_flags_t save_peer_proxy = 8_bit;
		TORRENT_DEPRECATED static constexpr save_state_flags_t save_web_proxy = 9_bit;
		TORRENT_DEPRECATED static constexpr save_state_flags_t save_tracker_proxy = 10_bit;
#endif

		// load or save state from plugins
		static constexpr save_state_flags_t save_extension_state = 11_bit;

		// load or save the IP filter set on the session
		static constexpr save_state_flags_t save_ip_filter = 12_bit;

#if TORRENT_ABI_VERSION <= 2
		// deprecated in 2.0
		// instead of these functions, use session_state() below, and restore
		// state using the session_params on session construction.

		// loads and saves all session settings, including dht_settings,
		// encryption settings and proxy settings. ``save_state`` writes all keys
		// to the ``entry`` that's passed in, which needs to either not be
		// initialized, or initialized as a dictionary.
		//
		// ``load_state`` expects a bdecode_node which can be built from a bencoded
		// buffer with bdecode().
		//
		// The ``flags`` argument is used to filter which parts of the session
		// state to save or load. By default, all state is saved/restored (except
		// for the individual torrents).
		//
		// When saving settings, there are two fields that are *not* loaded.
		// ``peer_fingerprint`` and ``user_agent``. Those are left as configured
		// by the ``session_settings`` passed to the session constructor or
		// subsequently set via apply_settings().
		TORRENT_DEPRECATED
		void save_state(entry& e, save_state_flags_t flags = save_state_flags_t::all()) const;
		TORRENT_DEPRECATED
		void load_state(bdecode_node const& e, save_state_flags_t flags = save_state_flags_t::all());
#endif

		// returns the current session state. This can be passed to
		// write_session_params() to save the state to disk and restored using
		// read_session_params() when constructing a new session. The kind of
		// state that's included is all settings, the DHT routing table, possibly
		// plugin-specific state.
		// the flags parameter can be used to only save certain parts of the
		// session state
		session_params session_state(save_state_flags_t flags = save_state_flags_t::all()) const;

		// .. note::
		// 	these calls are potentially expensive and won't scale well with
		// 	lots of torrents. If you're concerned about performance, consider
		// 	using ``post_torrent_updates()`` instead.
		//
		// ``get_torrent_status`` returns a vector of the torrent_status for
		// every torrent which satisfies ``pred``, which is a predicate function
		// which determines if a torrent should be included in the returned set
		// or not. Returning true means it should be included and false means
		// excluded. The ``flags`` argument is the same as to
		// torrent_handle::status(). Since ``pred`` is guaranteed to be
		// called for every torrent, it may be used to count the number of
		// torrents of different categories as well.
		//
		// ``refresh_torrent_status`` takes a vector of torrent_status structs
		// (for instance the same vector that was returned by
		// get_torrent_status() ) and refreshes the status based on the
		// ``handle`` member. It is possible to use this function by first
		// setting up a vector of default constructed ``torrent_status`` objects,
		// only initializing the ``handle`` member, in order to request the
		// torrent status for multiple torrents in a single call. This can save a
		// significant amount of time if you have a lot of torrents.
		//
		// Any torrent_status object whose ``handle`` member is not referring to
		// a valid torrent are ignored.
		//
		// The intended use of these functions is to start off by calling
		// ``get_torrent_status()`` to get a list of all torrents that match your
		// criteria. Then call ``refresh_torrent_status()`` on that list. This
		// will only refresh the status for the torrents in your list, and thus
		// ignore all other torrents you might be running. This may save a
		// significant amount of time, especially if the number of torrents you're
		// interested in is small. In order to keep your list of interested
		// torrents up to date, you can either call ``get_torrent_status()`` from
		// time to time, to include torrents you might have become interested in
		// since the last time. In order to stop refreshing a certain torrent,
		// simply remove it from the list.
		std::vector<torrent_status> get_torrent_status(
			std::function<bool(torrent_status const&)> const& pred
			, status_flags_t flags = {}) const;
		void refresh_torrent_status(std::vector<torrent_status>* ret
			, status_flags_t flags = {}) const;

		// This functions instructs the session to post the state_update_alert,
		// containing the status of all torrents whose state changed since the
		// last time this function was called.
		//
		// Only torrents who has the state subscription flag set will be
		// included. This flag is on by default. See add_torrent_params.
		// the ``flags`` argument is the same as for torrent_handle::status().
		// see status_flags_t in torrent_handle.
		void post_torrent_updates(status_flags_t flags = status_flags_t::all());

		// This function will post a session_stats_alert object, containing a
		// snapshot of the performance counters from the internals of libtorrent.
		// To interpret these counters, query the session via
		// session_stats_metrics().
		//
		// For more information, see the session-statistics_ section.
		void post_session_stats();

		// This will cause a dht_stats_alert to be posted.
		void post_dht_stats();

		// internal
		io_context& get_context();

		// set the DHT state for the session. This will be taken into account the
		// next time the DHT is started, as if it had been passed in via the
		// session_params on startup.
		void set_dht_state(dht::dht_state const& st);
		void set_dht_state(dht::dht_state&& st);

		// ``find_torrent()`` looks for a torrent with the given info-hash. In
		// case there is such a torrent in the session, a torrent_handle to that
		// torrent is returned. In case the torrent cannot be found, an invalid
		// torrent_handle is returned.
		//
		// See ``torrent_handle::is_valid()`` to know if the torrent was found or
		// not.
		//
		// ``get_torrents()`` returns a vector of torrent_handles to all the
		// torrents currently in the session.
		torrent_handle find_torrent(sha1_hash const& info_hash) const;
		std::vector<torrent_handle> get_torrents() const;

		// You add torrents through the add_torrent() function where you give an
		// object with all the parameters. The add_torrent() overloads will block
		// until the torrent has been added (or failed to be added) and returns
		// an error code and a torrent_handle. In order to add torrents more
		// efficiently, consider using async_add_torrent() which returns
		// immediately, without waiting for the torrent to add. Notification of
		// the torrent being added is sent as add_torrent_alert.
		//
		// The overload that does not take an error_code throws an exception on
		// error and is not available when building without exception support.
		// The torrent_handle returned by add_torrent() can be used to retrieve
		// information about the torrent's progress, its peers etc. It is also
		// used to abort a torrent.
		//
		// If the torrent you are trying to add already exists in the session (is
		// either queued for checking, being checked or downloading)
		// ``add_torrent()`` will throw system_error which derives from
		// ``std::exception`` unless duplicate_is_error is set to false. In that
		// case, add_torrent() will return the handle to the existing torrent.
		//
		// The add_torrent_params class has a flags field. It can be used to
		// control what state the new torrent will be added in. Common flags to
		// want to control are torrent_flags::paused and
		// torrent_flags::auto_managed. In order to add a magnet link that will
		// just download the metadata, but no payload, set the
		// torrent_flags::upload_mode flag.
#ifndef BOOST_NO_EXCEPTIONS
		torrent_handle add_torrent(add_torrent_params&& params);
		torrent_handle add_torrent(add_torrent_params const& params);
#endif
		torrent_handle add_torrent(add_torrent_params&& params, error_code& ec);
		torrent_handle add_torrent(add_torrent_params const& params, error_code& ec);
		void async_add_torrent(add_torrent_params&& params);
		void async_add_torrent(add_torrent_params const& params);

#ifndef BOOST_NO_EXCEPTIONS
#if TORRENT_ABI_VERSION == 1
		// deprecated in 0.14
		TORRENT_DEPRECATED
		torrent_handle add_torrent(
			torrent_info const& ti
			, std::string const& save_path
			, entry const& resume_data = entry()
			, storage_mode_t storage_mode = storage_mode_sparse
			, bool paused = false);

		// deprecated in 0.14
		TORRENT_DEPRECATED
		torrent_handle add_torrent(
			char const* tracker_url
			, sha1_hash const& info_hash
			, char const* name
			, std::string const& save_path
			, entry const& resume_data = entry()
			, storage_mode_t storage_mode = storage_mode_sparse
			, bool paused = false
			, client_data_t userdata = {});
#endif // TORRENT_ABI_VERSION
#endif

		// Pausing the session has the same effect as pausing every torrent in
		// it, except that torrents will not be resumed by the auto-manage
		// mechanism. Resuming will restore the torrents to their previous paused
		// state. i.e. the session pause state is separate from the torrent pause
		// state. A torrent is inactive if it is paused or if the session is
		// paused.
		void pause();
		void resume();
		bool is_paused() const;

#if TORRENT_ABI_VERSION == 1
		// *the feature of dynamically loading/unloading torrents is deprecated
		// and discouraged*
		//
		// This function enables dynamic-loading-of-torrent-files_. When a
		// torrent is unloaded but needs to be available in memory, this function
		// is called **from within the libtorrent network thread**. From within
		// this thread, you can **not** use any of the public APIs of libtorrent
		// itself. The info-hash of the torrent is passed in to the function
		// and it is expected to fill in the passed in ``vector<char>`` with the
		// .torrent file corresponding to it.
		//
		// If there is an error loading the torrent file, the ``error_code``
		// (``ec``) should be set to reflect the error. In such case, the torrent
		// itself is stopped and set to an error state with the corresponding
		// error code.
		//
		// Given that the function is called from the internal network thread of
		// libtorrent, it's important to not stall. libtorrent will not be able
		// to send nor receive any data until the function call returns.
		//
		// The signature of the function to pass in is::
		//
		// 	void fun(sha1_hash const& info_hash, std::vector<char>& buf, error_code& ec);
		TORRENT_DEPRECATED
		void set_load_function(user_load_function_t fun);

#include "libtorrent/aux_/disable_warnings_push.hpp"

		// deprecated in libtorrent 1.1, use performance_counters instead
		// returns session wide-statistics and status. For more information, see
		// the ``session_status`` struct.
		TORRENT_DEPRECATED
		session_status status() const;

#include "libtorrent/aux_/disable_warnings_pop.hpp"

		// deprecated in 1.2
		TORRENT_DEPRECATED
		void get_torrent_status(std::vector<torrent_status>* ret
			, std::function<bool(torrent_status const&)> const& pred
			, status_flags_t flags = {}) const;

		// ``start_dht`` starts the dht node and makes the trackerless service
		// available to torrents.
		//
		// ``stop_dht`` stops the dht node.
		// deprecated. use settings_pack::enable_dht instead
		TORRENT_DEPRECATED
		void start_dht();
		TORRENT_DEPRECATED
		void stop_dht();
#endif

#if TORRENT_ABI_VERSION <= 2

#include "libtorrent/aux_/disable_deprecation_warnings_push.hpp"
		// ``set_dht_settings`` sets some parameters available to the dht node.
		// See dht_settings for more information.
		//
		// ``get_dht_settings()`` returns the current settings
		void set_dht_settings(dht::dht_settings const& settings);
		dht::dht_settings get_dht_settings() const;

#include "libtorrent/aux_/disable_warnings_pop.hpp"

#endif

		// ``is_dht_running()`` returns true if the DHT support has been started
		// and false otherwise.
		bool is_dht_running() const;

		// ``set_dht_storage`` set a dht custom storage constructor function
		// to be used internally when the dht is created.
		//
		// Since the dht storage is a critical component for the dht behavior,
		// this function will only be effective the next time the dht is started.
		// If you never touch this feature, a default map-memory based storage
		// is used.
		//
		// If you want to make sure the dht is initially created with your
		// custom storage, create a session with the setting
		// ``settings_pack::enable_dht`` to false, set your constructor function
		// and call ``apply_settings`` with ``settings_pack::enable_dht`` to true.
		void set_dht_storage(dht::dht_storage_constructor_type sc);

		// ``add_dht_node`` takes a host name and port pair. That endpoint will be
		// pinged, and if a valid DHT reply is received, the node will be added to
		// the routing table.
		void add_dht_node(std::pair<std::string, int> const& node);

#if TORRENT_ABI_VERSION == 1
		// deprecated, use settings_pack::dht_bootstrap_nodes instead
		//
		// ``add_dht_router`` adds the given endpoint to a list of DHT router
		// nodes. If a search is ever made while the routing table is empty,
		// those nodes will be used as backups. Nodes in the router node list
		// will also never be added to the regular routing table, which
		// effectively means they are only used for bootstrapping, to keep the
		// load off them.
		//
		// An example routing node that you could typically add is
		// ``router.bittorrent.com``.
		TORRENT_DEPRECATED
		void add_dht_router(std::pair<std::string, int> const& node);
#endif

		// query the DHT for an immutable item at the ``target`` hash.
		// the result is posted as a dht_immutable_item_alert.
		void dht_get_item(sha1_hash const& target);

		// query the DHT for a mutable item under the public key ``key``.
		// this is an ed25519 key. ``salt`` is optional and may be left
		// as an empty string if no salt is to be used.
		// if the item is found in the DHT, a dht_mutable_item_alert is
		// posted.
		void dht_get_item(std::array<char, 32> key
			, std::string salt = std::string());

		// store the given bencoded data as an immutable item in the DHT.
		// the returned hash is the key that is to be used to look the item
		// up again. It's just the SHA-1 hash of the bencoded form of the
		// structure.
		sha1_hash dht_put_item(entry data);

		// store a mutable item. The ``key`` is the public key the blob is
		// to be stored under. The optional ``salt`` argument is a string that
		// is to be mixed in with the key when determining where in the DHT
		// the value is to be stored. The callback function is called from within
		// the libtorrent network thread once we've found where to store the blob,
		// possibly with the current value stored under the key.
		// The values passed to the callback functions are:
		//
		// entry& value
		// 	the current value stored under the key (may be empty). Also expected
		// 	to be set to the value to be stored by the function.
		//
		// std::array<char,64>& signature
		// 	the signature authenticating the current value. This may be zeros
		// 	if there is currently no value stored. The function is expected to
		// 	fill in this buffer with the signature of the new value to store.
		// 	To generate the signature, you may want to use the
		// 	``sign_mutable_item`` function.
		//
		// std::int64_t& seq
		// 	current sequence number. May be zero if there is no current value.
		// 	The function is expected to set this to the new sequence number of
		// 	the value that is to be stored. Sequence numbers must be monotonically
		// 	increasing. Attempting to overwrite a value with a lower or equal
		// 	sequence number will fail, even if the signature is correct.
		//
		// std::string const& salt
		// 	this is the salt that was used for this put call.
		//
		// Since the callback function ``cb`` is called from within libtorrent,
		// it is critical to not perform any blocking operations. Ideally not
		// even locking a mutex. Pass any data required for this function along
		// with the function object's context and make the function entirely
		// self-contained. The only reason data blob's value is computed
		// via a function instead of just passing in the new value is to avoid
		// race conditions. If you want to *update* the value in the DHT, you
		// must first retrieve it, then modify it, then write it back. The way
		// the DHT works, it is natural to always do a lookup before storing and
		// calling the callback in between is convenient.
		void dht_put_item(std::array<char, 32> key
			, std::function<void(entry&, std::array<char, 64>&
				, std::int64_t&, std::string const&)> cb
			, std::string salt = std::string());

		// ``dht_get_peers()`` will issue a DHT get_peer request to the DHT for the
		// specified info-hash. The response (the peers) will be posted back in a
		// dht_get_peers_reply_alert.
		//
		// ``dht_announce()`` will issue a DHT announce request to the DHT to the
		// specified info-hash, advertising the specified port. If the port is
		// left at its default, 0, the port will be implied by the DHT message's
		// source port (which may improve connectivity through a NAT).
		//
		// Both these functions are exposed for advanced custom use of the DHT.
		// All torrents eligible to be announce to the DHT will be automatically,
		// by libtorrent.
		//
		// For possible flags, see announce_flags_t.
		void dht_get_peers(sha1_hash const& info_hash);
		void dht_announce(sha1_hash const& info_hash, int port = 0, dht::announce_flags_t flags = {});

		// Retrieve all the live DHT (identified by ``nid``) nodes. All the
		// nodes id and endpoint will be returned in the list of nodes in the
		// alert ``dht_live_nodes_alert``.
		// Since this alert is a response to an explicit call, it will always be
		// posted, regardless of the alert mask.
		void dht_live_nodes(sha1_hash const& nid);

		// Query the DHT node specified by ``ep`` to retrieve a sample of the
		// info-hashes that the node currently have in their storage.
		// The ``target`` is included for iterative lookups so that indexing nodes
		// can perform a key space traversal with a single RPC per node by adjusting
		// the target value for each RPC. It has no effect on the returned sample value.
		// The result is posted as a ``dht_sample_infohashes_alert``.
		void dht_sample_infohashes(udp::endpoint const& ep, sha1_hash const& target);

		// Send an arbitrary DHT request directly to the specified endpoint. This
		// function is intended for use by plugins. When a response is received
		// or the request times out, a dht_direct_response_alert will be posted
		// with the response (if any) and the userdata pointer passed in here.
		// Since this alert is a response to an explicit call, it will always be
		// posted, regardless of the alert mask.
		void dht_direct_request(udp::endpoint const& ep, entry const& e, client_data_t userdata = {});

#if TORRENT_ABI_VERSION == 1
		// deprecated in 0.15
		// use save_state and load_state instead
		TORRENT_DEPRECATED
		entry dht_state() const;
		TORRENT_DEPRECATED
		void start_dht(entry const& startup_state);
#endif

		// This function adds an extension to this session. The argument is a
		// function object that is called with a ``torrent_handle`` and which should
		// return a ``std::shared_ptr<torrent_plugin>``. To write custom
		// plugins, see `libtorrent plugins`_. For the typical bittorrent client
		// all of these extensions should be added. The main plugins implemented
		// in libtorrent are:
		//
		// uTorrent metadata
		// 	Allows peers to download the metadata (.torrent files) from the swarm
		// 	directly. Makes it possible to join a swarm with just a tracker and
		// 	info-hash.
		//
		// .. code:: c++
		//
		// 	#include <libtorrent/extensions/ut_metadata.hpp>
		// 	ses.add_extension(&lt::create_ut_metadata_plugin);
		//
		// uTorrent peer exchange
		// 	Exchanges peers between clients.
		//
		// .. code:: c++
		//
		// 	#include <libtorrent/extensions/ut_pex.hpp>
		// 	ses.add_extension(&lt::create_ut_pex_plugin);
		//
		// smart ban plugin
		// 	A plugin that, with a small overhead, can ban peers
		// 	that sends bad data with very high accuracy. Should
		// 	eliminate most problems on poisoned torrents.
		//
		// .. code:: c++
		//
		// 	#include <libtorrent/extensions/smart_ban.hpp>
		// 	ses.add_extension(&lt::create_smart_ban_plugin);
		//
		//
		// .. _`libtorrent plugins`: libtorrent_plugins.html
		void add_extension(std::function<std::shared_ptr<torrent_plugin>(
			torrent_handle const&, client_data_t)> ext);
		void add_extension(std::shared_ptr<plugin> ext);

#if TORRENT_ABI_VERSION == 1
		// deprecated in 0.15
		// use load_state and save_state instead
		TORRENT_DEPRECATED
		void load_state(entry const& ses_state
			, save_state_flags_t flags = save_state_flags_t::all());
		TORRENT_DEPRECATED
		entry state() const;
#endif // TORRENT_ABI_VERSION

		// Sets a filter that will be used to reject and accept incoming as well
		// as outgoing connections based on their originating ip address. The
		// default filter will allow connections to any ip address. To build a
		// set of rules for which addresses are accepted and not, see ip_filter.
		//
		// Each time a peer is blocked because of the IP filter, a
		// peer_blocked_alert is generated. ``get_ip_filter()`` Returns the
		// ip_filter currently in the session. See ip_filter.
		void set_ip_filter(ip_filter f);
		ip_filter get_ip_filter() const;

		// apply port_filter ``f`` to incoming and outgoing peers. a port filter
		// will reject making outgoing peer connections to certain remote ports.
		// The main intention is to be able to avoid triggering certain
		// anti-virus software by connecting to SMTP, FTP ports.
		void set_port_filter(port_filter const& f);

#if TORRENT_ABI_VERSION == 1
		// deprecated in 1.1, use settings_pack::peer_fingerprint instead
		TORRENT_DEPRECATED
		void set_peer_id(peer_id const& pid);

		// deprecated in 1.1.7. read settings_pack::peer_fingerprint instead
		TORRENT_DEPRECATED
		peer_id id() const;
#endif

#if TORRENT_ABI_VERSION == 1
		// deprecated in 1.2
		// sets the key sent to trackers. If it's not set, it is initialized
		// by libtorrent. The key may be used by the tracker to identify the
		// peer potentially across you changing your IP.
		void set_key(std::uint32_t key);
#endif

		// built-in peer classes
		static constexpr peer_class_t global_peer_class_id{0};
		static constexpr peer_class_t tcp_peer_class_id{1};
		static constexpr peer_class_t local_peer_class_id{2};

		// ``is_listening()`` will tell you whether or not the session has
		// successfully opened a listening port. If it hasn't, this function will
		// return false, and then you can set a new
		// settings_pack::listen_interfaces to try another interface and port to
		// bind to.
		//
		// ``listen_port()`` returns the port we ended up listening on.
		unsigned short listen_port() const;
		unsigned short ssl_listen_port() const;
		bool is_listening() const;

		// Sets the peer class filter for this session. All new peer connections
		// will take this into account and be added to the peer classes specified
		// by this filter, based on the peer's IP address.
		//
		// The ip-filter essentially maps an IP -> uint32. Each bit in that 32
		// bit integer represents a peer class. The least significant bit
		// represents class 0, the next bit class 1 and so on.
		//
		// For more info, see ip_filter.
		//
		// For example, to make all peers in the range 200.1.1.0 - 200.1.255.255
		// belong to their own peer class, apply the following filter:
		//
		// .. code:: c++
		//
		// 	ip_filter f = ses.get_peer_class_filter();
		// 	peer_class_t my_class = ses.create_peer_class("200.1.x.x IP range");
		// 	f.add_rule(make_address("200.1.1.0"), make_address("200.1.255.255")
		// 		, 1 << static_cast<std::uint32_t>(my_class));
		// 	ses.set_peer_class_filter(f);
		//
		// This setting only applies to new connections, it won't affect existing
		// peer connections.
		//
		// This function is limited to only peer class 0-31, since there are only
		// 32 bits in the IP range mapping. Only the set bits matter; no peer
		// class will be removed from a peer as a result of this call, peer
		// classes are only added.
		//
		// The ``peer_class`` argument cannot be greater than 31. The bitmasks
		// representing peer classes in the ``peer_class_filter`` are 32 bits.
		//
		// The ``get_peer_class_filter()`` function returns the current filter.
		//
		// For more information, see peer-classes_.
		void set_peer_class_filter(ip_filter const& f);
		ip_filter get_peer_class_filter() const;

		// Sets and gets the *peer class type filter*. This is controls automatic
		// peer class assignments to peers based on what kind of socket it is.
		//
		// It does not only support assigning peer classes, it also supports
		// removing peer classes based on socket type.
		//
		// The order of these rules being applied are:
		//
		// 1. peer-class IP filter
		// 2. peer-class type filter, removing classes
		// 3. peer-class type filter, adding classes
		//
		// For more information, see peer-classes_.
		void set_peer_class_type_filter(peer_class_type_filter const& f);
		peer_class_type_filter get_peer_class_type_filter() const;

		// Creates a new peer class (see peer-classes_) with the given name. The
		// returned integer is the new peer class identifier. Peer classes may
		// have the same name, so each invocation of this function creates a new
		// class and returns a unique identifier.
		//
		// Identifiers are assigned from low numbers to higher. So if you plan on
		// using certain peer classes in a call to set_peer_class_filter(),
		// make sure to create those early on, to get low identifiers.
		//
		// For more information on peer classes, see peer-classes_.
		peer_class_t create_peer_class(char const* name);

		// This call dereferences the reference count of the specified peer
		// class. When creating a peer class it's automatically referenced by 1.
		// If you want to recycle a peer class, you may call this function. You
		// may only call this function **once** per peer class you create.
		// Calling it more than once for the same class will lead to memory
		// corruption.
		//
		// Since peer classes are reference counted, this function will not
		// remove the peer class if it's still assigned to torrents or peers. It
		// will however remove it once the last peer and torrent drops their
		// references to it.
		//
		// There is no need to call this function for custom peer classes. All
		// peer classes will be properly destructed when the session object
		// destructs.
		//
		// For more information on peer classes, see peer-classes_.
		void delete_peer_class(peer_class_t cid);

		// These functions queries information from a peer class and updates the
		// configuration of a peer class, respectively.
		//
		// ``cid`` must refer to an existing peer class. If it does not, the
		// return value of ``get_peer_class()`` is undefined.
		//
		// ``set_peer_class()`` sets all the information in the
		// peer_class_info object in the specified peer class. There is no
		// option to only update a single property.
		//
		// A peer or torrent belonging to more than one class, the highest
		// priority among any of its classes is the one that is taken into
		// account.
		//
		// For more information, see peer-classes_.
		peer_class_info get_peer_class(peer_class_t cid) const;
		void set_peer_class(peer_class_t cid, peer_class_info const& pci);

#if TORRENT_ABI_VERSION == 1
		// if the listen port failed in some way you can retry to listen on
		// another port- range with this function. If the listener succeeded and
		// is currently listening, a call to this function will shut down the
		// listen port and reopen it using these new properties (the given
		// interface and port range). As usual, if the interface is left as 0
		// this function will return false on failure. If it fails, it will also
		// generate alerts describing the error. It will return true on success.
		enum listen_on_flags_t
		{
			// this is always on starting with 0.16.2
			listen_reuse_address TORRENT_DEPRECATED_ENUM = 0x01,
			listen_no_system_port TORRENT_DEPRECATED_ENUM = 0x02
		};

		// deprecated in 0.16

		// specify which interfaces to bind outgoing connections to
		// This has been moved to a session setting
		TORRENT_DEPRECATED
		void use_interfaces(char const* interfaces);

		// instead of using this, specify listen interface and port in
		// the settings_pack::listen_interfaces setting
		TORRENT_DEPRECATED
		void listen_on(
			std::pair<int, int> const& port_range
			, error_code& ec
			, const char* net_interface = nullptr
			, int flags = 0);
#endif

		// delete the files belonging to the torrent from disk.
		// including the part-file, if there is one
		static constexpr remove_flags_t delete_files = 0_bit;

		// delete just the part-file associated with this torrent
		static constexpr remove_flags_t delete_partfile = 1_bit;

#if TORRENT_ABI_VERSION <= 2
		// this will add common extensions like ut_pex, ut_metadata, lt_tex
		// smart_ban and possibly others.
		TORRENT_DEPRECATED static constexpr session_flags_t add_default_plugins = 0_bit;
#endif

#if TORRENT_ABI_VERSION == 1
		// this will start features like DHT, local service discovery, UPnP
		// and NAT-PMP.
		TORRENT_DEPRECATED static constexpr session_flags_t start_default_features = 1_bit;
#endif

		// ``remove_torrent()`` will close all peer connections associated with
		// the torrent and tell the tracker that we've stopped participating in
		// the swarm. This operation cannot fail. When it completes, you will
		// receive a torrent_removed_alert.
		//
		// remove_torrent() is non-blocking, but will remove the torrent from the
		// session synchronously. Calling session_handle::add_torrent() immediately
		// afterward with the same torrent will succeed. Note that this creates a
		// new handle which is not equal to the removed one.
		//
		// The optional second argument ``options`` can be used to delete all the
		// files downloaded by this torrent. To do so, pass in the value
		// ``session_handle::delete_files``. Once the torrent is deleted, a
		// torrent_deleted_alert is posted.
		//
		// Note that when a queued or downloading torrent is removed, its position
		// in the download queue is vacated and every subsequent torrent in the
		// queue has their queue positions updated. This can potentially cause a
		// large state_update to be posted. When removing all torrents, it is
		// advised to remove them from the back of the queue, to minimize the
		// shifting.
<<<<<<< HEAD
		void remove_torrent(const torrent_handle&, remove_flags_t = {});
=======
		//
		// The torrent_handle remains valid for some time after remove_torrent() is
		// called. It will become invalid only after all libtorrent tasks (such as
		// I/O tasks) release their references to the torrent. Until this happens,
		// torrent_handle::is_valid() will return true, and other calls such
		// as torrent_handle::status() will succeed. Because of this, and because
		// remove_torrent() is non-blocking, the following sequence usually
		// succeeds (does not throw system_error):
		// .. code:: c++
		//
		//	session.remove_handle(handle);
		//	handle.save_resume_data();
		void remove_torrent(const torrent_handle& h, remove_flags_t options = {});
>>>>>>> 687d2a2e

		// Applies the settings specified by the settings_pack ``s``. This is an
		// asynchronous operation that will return immediately and actually apply
		// the settings to the main thread of libtorrent some time later.
		void apply_settings(settings_pack const&);
		void apply_settings(settings_pack&&);
		settings_pack get_settings() const;

#if TORRENT_ABI_VERSION == 1

#include "libtorrent/aux_/disable_deprecation_warnings_push.hpp"

		// deprecated in libtorrent 1.1. use settings_pack instead
		TORRENT_DEPRECATED
		void set_pe_settings(pe_settings const&);
		TORRENT_DEPRECATED
		pe_settings get_pe_settings() const;

#include "libtorrent/aux_/disable_warnings_pop.hpp"

		// ``set_i2p_proxy`` sets the i2p_ proxy, and tries to open a persistent
		// connection to it. The only used fields in the proxy settings structs
		// are ``hostname`` and ``port``.
		//
		// ``i2p_proxy`` returns the current i2p proxy in use.
		//
		// .. _i2p: http://www.i2p2.de

		TORRENT_DEPRECATED
		void set_i2p_proxy(proxy_settings const&);
		TORRENT_DEPRECATED
		proxy_settings i2p_proxy() const;

		// These functions sets and queries the proxy settings to be used for the
		// session.
		//
		// For more information on what settings are available for proxies, see
		// proxy_settings. If the session is not in anonymous mode, proxies that
		// aren't working or fail, will automatically be disabled and packets
		// will flow without using any proxy. If you want to enforce using a
		// proxy, even when the proxy doesn't work, enable anonymous_mode in
		// settings_pack.
		TORRENT_DEPRECATED
		void set_proxy(proxy_settings const& s);
		TORRENT_DEPRECATED
		proxy_settings proxy() const;

		// deprecated in 0.16
		// Get the number of uploads.
		TORRENT_DEPRECATED
		int num_uploads() const;

		// Get the number of connections. This number also contains the
		// number of half open connections.
		TORRENT_DEPRECATED
		int num_connections() const;

		// deprecated in 0.15.
		TORRENT_DEPRECATED
		void set_peer_proxy(proxy_settings const& s);
		TORRENT_DEPRECATED
		void set_web_seed_proxy(proxy_settings const& s);
		TORRENT_DEPRECATED
		void set_tracker_proxy(proxy_settings const& s);

		TORRENT_DEPRECATED
		proxy_settings peer_proxy() const;
		TORRENT_DEPRECATED
		proxy_settings web_seed_proxy() const;
		TORRENT_DEPRECATED
		proxy_settings tracker_proxy() const;

		TORRENT_DEPRECATED
		void set_dht_proxy(proxy_settings const& s);
		TORRENT_DEPRECATED
		proxy_settings dht_proxy() const;

		// deprecated in 0.16
		TORRENT_DEPRECATED
		int upload_rate_limit() const;
		TORRENT_DEPRECATED
		int download_rate_limit() const;
		TORRENT_DEPRECATED
		int local_upload_rate_limit() const;
		TORRENT_DEPRECATED
		int local_download_rate_limit() const;
		TORRENT_DEPRECATED
		int max_half_open_connections() const;

		TORRENT_DEPRECATED
		void set_local_upload_rate_limit(int bytes_per_second);
		TORRENT_DEPRECATED
		void set_local_download_rate_limit(int bytes_per_second);
		TORRENT_DEPRECATED
		void set_upload_rate_limit(int bytes_per_second);
		TORRENT_DEPRECATED
		void set_download_rate_limit(int bytes_per_second);
		TORRENT_DEPRECATED
		void set_max_uploads(int limit);
		TORRENT_DEPRECATED
		void set_max_connections(int limit);
		TORRENT_DEPRECATED
		void set_max_half_open_connections(int limit);

		TORRENT_DEPRECATED
		int max_connections() const;
		TORRENT_DEPRECATED
		int max_uploads() const;

#endif

		// Alerts is the main mechanism for libtorrent to report errors and
		// events. ``pop_alerts`` fills in the vector passed to it with pointers
		// to new alerts. The session still owns these alerts and they will stay
		// valid until the next time ``pop_alerts`` is called. You may not delete
		// the alert objects.
		//
		// It is safe to call ``pop_alerts`` from multiple different threads, as
		// long as the alerts themselves are not accessed once another thread
		// calls ``pop_alerts``. Doing this requires manual synchronization
		// between the popping threads.
		//
		// ``wait_for_alert`` will block the current thread for ``max_wait`` time
		// duration, or until another alert is posted. If an alert is available
		// at the time of the call, it returns immediately. The returned alert
		// pointer is the head of the alert queue. ``wait_for_alert`` does not
		// pop alerts from the queue, it merely peeks at it. The returned alert
		// will stay valid until ``pop_alerts`` is called twice. The first time
		// will pop it and the second will free it.
		//
		// If there is no alert in the queue and no alert arrives within the
		// specified timeout, ``wait_for_alert`` returns nullptr.
		//
		// In the python binding, ``wait_for_alert`` takes the number of
		// milliseconds to wait as an integer.
		//
		// The alert queue in the session will not grow indefinitely. Make sure
		// to pop periodically to not miss notifications. To control the max
		// number of alerts that's queued by the session, see
		// ``settings_pack::alert_queue_size``.
		//
		// Some alerts are considered so important that they are posted even when
		// the alert queue is full. Some alerts are considered mandatory and cannot
		// be disabled by the ``alert_mask``. For instance,
		// save_resume_data_alert and save_resume_data_failed_alert are always
		// posted, regardless of the alert mask.
		//
		// To control which alerts are posted, set the alert_mask
		// (settings_pack::alert_mask).
		//
		// If the alert queue fills up to the point where alerts are dropped, this
		// will be indicated by a alerts_dropped_alert, which contains a bitmask
		// of which types of alerts were dropped. Generally it is a good idea to
		// make sure the alert queue is large enough, the alert_mask doesn't have
		// unnecessary categories enabled and to call pop_alert() frequently, to
		// avoid alerts being dropped.
		//
		// the ``set_alert_notify`` function lets the client set a function object
		// to be invoked every time the alert queue goes from having 0 alerts to
		// 1 alert. This function is called from within libtorrent, it may be the
		// main thread, or it may be from within a user call. The intention of
		// of the function is that the client wakes up its main thread, to poll
		// for more alerts using ``pop_alerts()``. If the notify function fails
		// to do so, it won't be called again, until ``pop_alerts`` is called for
		// some other reason. For instance, it could signal an eventfd, post a
		// message to an HWND or some other main message pump. The actual
		// retrieval of alerts should not be done in the callback. In fact, the
		// callback should not block. It should not perform any expensive work.
		// It really should just notify the main application thread.
		//
		// The type of an alert is returned by the polymorphic function
		// ``alert::type()`` but can also be queries from a concrete type via
		// ``T::alert_type``, as a static constant.
		void pop_alerts(std::vector<alert*>* alerts);
		alert* wait_for_alert(time_duration max_wait);
		void set_alert_notify(std::function<void()> const& fun);

#if TORRENT_ABI_VERSION == 1
		// use the setting instead
		TORRENT_DEPRECATED
		size_t set_alert_queue_size_limit(size_t queue_size_limit_);

		// Changes the mask of which alerts to receive. By default only errors
		// are reported. ``m`` is a bitmask where each bit represents a category
		// of alerts.
		//
		// ``get_alert_mask()`` returns the current mask;
		//
		// See category_t enum for options.
		TORRENT_DEPRECATED
		void set_alert_mask(std::uint32_t m);
		TORRENT_DEPRECATED
		std::uint32_t get_alert_mask() const;

		// Starts and stops Local Service Discovery. This service will broadcast
		// the info-hashes of all the non-private torrents on the local network to
		// look for peers on the same swarm within multicast reach.
		//
		// deprecated. use settings_pack::enable_lsd instead
		TORRENT_DEPRECATED
		void start_lsd();
		TORRENT_DEPRECATED
		void stop_lsd();

		// Starts and stops the UPnP service. When started, the listen port and
		// the DHT port are attempted to be forwarded on local UPnP router
		// devices.
		//
		// The upnp object returned by ``start_upnp()`` can be used to add and
		// remove arbitrary port mappings. Mapping status is returned through the
		// portmap_alert and the portmap_error_alert. The object will be valid
		// until ``stop_upnp()`` is called. See upnp-and-nat-pmp_.
		//
		// deprecated. use settings_pack::enable_upnp instead
		TORRENT_DEPRECATED
		void start_upnp();
		TORRENT_DEPRECATED
		void stop_upnp();

		// Starts and stops the NAT-PMP service. When started, the listen port
		// and the DHT port are attempted to be forwarded on the router through
		// NAT-PMP.
		//
		// The natpmp object returned by ``start_natpmp()`` can be used to add
		// and remove arbitrary port mappings. Mapping status is returned through
		// the portmap_alert and the portmap_error_alert. The object will be
		// valid until ``stop_natpmp()`` is called. See upnp-and-nat-pmp_.
		//
		// deprecated. use settings_pack::enable_natpmp instead
		TORRENT_DEPRECATED
		void start_natpmp();
		TORRENT_DEPRECATED
		void stop_natpmp();
#endif

		// protocols used by add_port_mapping()
		static constexpr portmap_protocol udp = portmap_protocol::udp;
		static constexpr portmap_protocol tcp = portmap_protocol::tcp;

		// add_port_mapping adds one or more port forwards on UPnP and/or NAT-PMP,
		// whichever is enabled. A mapping is created for each listen socket
		// in the session. The return values are all handles referring to the
		// port mappings that were just created. Pass them to delete_port_mapping()
		// to remove them.
		std::vector<port_mapping_t> add_port_mapping(portmap_protocol t, int external_port, int local_port);
		void delete_port_mapping(port_mapping_t handle);

		// This option indicates if the ports are mapped using natpmp
		// and upnp. If mapping was already made, they are deleted and added
		// again. This only works if natpmp and/or upnp are configured to be
		// enable.
		static constexpr reopen_network_flags_t reopen_map_ports = 0_bit;

		// Instructs the session to reopen all listen and outgoing sockets.
		//
		// It's useful in the case your platform doesn't support the built in
		// IP notifier mechanism, or if you have a better more reliable way to
		// detect changes in the IP routing table.
		void reopen_network_sockets(reopen_network_flags_t options = reopen_map_ports);

		// This function is intended only for use by plugins. This type does
		// not have a stable API and should be relied on as little as possible.
		std::shared_ptr<aux::session_impl> native_handle() const
		{ return m_impl.lock(); }

	private:

		template <typename Fun, typename... Args>
		void async_call(Fun f, Args&&... a) const;

		template <typename Fun, typename... Args>
		void sync_call(Fun f, Args&&... a) const;

		template <typename Ret, typename Fun, typename... Args>
		Ret sync_call_ret(Fun f, Args&&... a) const;

		explicit session_handle(std::weak_ptr<aux::session_impl> impl)
			: m_impl(std::move(impl))
		{}

		std::weak_ptr<aux::session_impl> m_impl;
	};

} // namespace libtorrent

#endif // TORRENT_SESSION_HANDLE_HPP_INCLUDED<|MERGE_RESOLUTION|>--- conflicted
+++ resolved
@@ -813,16 +813,6 @@
 		// ``session_handle::delete_files``. Once the torrent is deleted, a
 		// torrent_deleted_alert is posted.
 		//
-		// Note that when a queued or downloading torrent is removed, its position
-		// in the download queue is vacated and every subsequent torrent in the
-		// queue has their queue positions updated. This can potentially cause a
-		// large state_update to be posted. When removing all torrents, it is
-		// advised to remove them from the back of the queue, to minimize the
-		// shifting.
-<<<<<<< HEAD
-		void remove_torrent(const torrent_handle&, remove_flags_t = {});
-=======
-		//
 		// The torrent_handle remains valid for some time after remove_torrent() is
 		// called. It will become invalid only after all libtorrent tasks (such as
 		// I/O tasks) release their references to the torrent. Until this happens,
@@ -834,8 +824,14 @@
 		//
 		//	session.remove_handle(handle);
 		//	handle.save_resume_data();
-		void remove_torrent(const torrent_handle& h, remove_flags_t options = {});
->>>>>>> 687d2a2e
+		//
+		// Note that when a queued or downloading torrent is removed, its position
+		// in the download queue is vacated and every subsequent torrent in the
+		// queue has their queue positions updated. This can potentially cause a
+		// large state_update to be posted. When removing all torrents, it is
+		// advised to remove them from the back of the queue, to minimize the
+		// shifting.
+		void remove_torrent(const torrent_handle&, remove_flags_t = {});
 
 		// Applies the settings specified by the settings_pack ``s``. This is an
 		// asynchronous operation that will return immediately and actually apply
