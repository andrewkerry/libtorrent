/*

Copyright (c) 2008-2011, 2013-2019, Arvid Norberg
Copyright (c) 2016-2017, 2019, Steven Siloti
Copyright (c) 2018, Alden Torres
All rights reserved.

Redistribution and use in source and binary forms, with or without
modification, are permitted provided that the following conditions
are met:

    * Redistributions of source code must retain the above copyright
      notice, this list of conditions and the following disclaimer.
    * Redistributions in binary form must reproduce the above copyright
      notice, this list of conditions and the following disclaimer in
      the documentation and/or other materials provided with the distribution.
    * Neither the name of the author nor the names of its
      contributors may be used to endorse or promote products derived
      from this software without specific prior written permission.

THIS SOFTWARE IS PROVIDED BY THE COPYRIGHT HOLDERS AND CONTRIBUTORS "AS IS"
AND ANY EXPRESS OR IMPLIED WARRANTIES, INCLUDING, BUT NOT LIMITED TO, THE
IMPLIED WARRANTIES OF MERCHANTABILITY AND FITNESS FOR A PARTICULAR PURPOSE
ARE DISCLAIMED. IN NO EVENT SHALL THE COPYRIGHT OWNER OR CONTRIBUTORS BE
LIABLE FOR ANY DIRECT, INDIRECT, INCIDENTAL, SPECIAL, EXEMPLARY, OR
CONSEQUENTIAL DAMAGES (INCLUDING, BUT NOT LIMITED TO, PROCUREMENT OF
SUBSTITUTE GOODS OR SERVICES; LOSS OF USE, DATA, OR PROFITS; OR BUSINESS
INTERRUPTION) HOWEVER CAUSED AND ON ANY THEORY OF LIABILITY, WHETHER IN
CONTRACT, STRICT LIABILITY, OR TORT (INCLUDING NEGLIGENCE OR OTHERWISE)
ARISING IN ANY WAY OUT OF THE USE OF THIS SOFTWARE, EVEN IF ADVISED OF THE
POSSIBILITY OF SUCH DAMAGE.

*/

#ifndef TORRENT_ERROR_CODE_HPP_INCLUDED
#define TORRENT_ERROR_CODE_HPP_INCLUDED

#include "libtorrent/config.hpp"

#include "libtorrent/aux_/disable_warnings_push.hpp"
#include <boost/system/error_code.hpp>
#include <boost/system/system_error.hpp>
#include "libtorrent/aux_/disable_warnings_pop.hpp"
#include "libtorrent/units.hpp"
#include "libtorrent/operations.hpp"

namespace libtorrent {

namespace errors {
	// libtorrent uses boost.system's ``error_code`` class to represent
	// errors. libtorrent has its own error category
	// libtorrent_category() with the error codes defined by
	// error_code_enum.
	enum error_code_enum
	{
<<<<<<< HEAD
		// Not an error
		no_error = 0,
		// Two torrents has files which end up overwriting each other
		file_collision,
		// A piece did not match its piece hash
		failed_hash_check,
		// The .torrent file does not contain a bencoded dictionary at
		// its top level
		torrent_is_no_dict,
		// The .torrent file does not have an ``info`` dictionary
		torrent_missing_info,
		// The .torrent file's ``info`` entry is not a dictionary
		torrent_info_no_dict,
		// The .torrent file does not have a ``piece length`` entry
		torrent_missing_piece_length,
		// The .torrent file does not have a ``name`` entry
		torrent_missing_name,
		// The .torrent file's name entry is invalid
		torrent_invalid_name,
		// The length of a file, or of the whole .torrent file is invalid.
		// Either negative, not an integer or too large.
		torrent_invalid_length,
		// Failed to parse a file entry in the .torrent
		torrent_file_parse_failed,
		// The ``pieces`` field is missing or invalid in the .torrent file
		torrent_missing_pieces,
		// The ``pieces`` string has incorrect length
		torrent_invalid_hashes,
		// The .torrent file has more pieces than is supported by libtorrent
		too_many_pieces_in_torrent,
		// The metadata (.torrent file) that was received from the swarm
		// matched the info-hash, but failed to be parsed
		invalid_swarm_metadata,
		// The file or buffer is not correctly bencoded
		invalid_bencoding,
		// The .torrent file does not contain any files
		no_files_in_torrent,
		// The string was not properly url-encoded as expected
		invalid_escaped_string,
		// Operation is not permitted since the session is shutting down
		session_is_closing,
		// There's already a torrent with that info-hash added to the
		// session
		duplicate_torrent,
		// The supplied torrent_handle is not referring to a valid torrent
		invalid_torrent_handle,
		// The type requested from the entry did not match its type
		invalid_entry_type,
		// The specified URI does not contain a valid info-hash
		missing_info_hash_in_uri,
		// One of the files in the torrent was unexpectedly small. This
		// might be caused by files being changed by an external process
		file_too_short,
		// The URL used an unknown protocol. Currently ``http`` and
		// ``https`` (if built with openssl support) are recognized. For
		// trackers ``udp`` is recognized as well.
		unsupported_url_protocol,
		// The URL did not conform to URL syntax and failed to be parsed
		url_parse_error,
		// The peer sent a 'piece' message of length 0
		peer_sent_empty_piece,
		// A bencoded structure was corrupt and failed to be parsed
		parse_failed,
		// The fast resume file was missing or had an invalid file version
		// tag
		invalid_file_tag,
		// The fast resume file was missing or had an invalid info-hash
		missing_info_hash,
		// The info-hash did not match the torrent
		mismatching_info_hash,
		// The URL contained an invalid hostname
		invalid_hostname,
		// The URL had an invalid port
		invalid_port,
		// The port is blocked by the port-filter, and prevented the
		// connection
		port_blocked,
		// The IPv6 address was expected to end with ']'
		expected_close_bracket_in_address,
		// The torrent is being destructed, preventing the operation to
		// succeed
		destructing_torrent,
		// The connection timed out
		timed_out,
		// The peer is upload only, and we are upload only. There's no point
		// in keeping the connection
		upload_upload_connection,
		// The peer is upload only, and we're not interested in it. There's
		// no point in keeping the connection
		uninteresting_upload_peer,
		// The peer sent an unknown info-hash
		invalid_info_hash,
		// The torrent is paused, preventing the operation from succeeding
		torrent_paused,
		// The peer sent an invalid have message, either wrong size or
		// referring to a piece that doesn't exist in the torrent
		invalid_have,
		// The bitfield message had the incorrect size
		invalid_bitfield_size,
		// The peer kept requesting pieces after it was choked, possible
		// abuse attempt.
		too_many_requests_when_choked,
		// The peer sent a piece message that does not correspond to a
		// piece request sent by the client
		invalid_piece,
		// memory allocation failed
		no_memory,
		// The torrent is aborted, preventing the operation to succeed
		torrent_aborted,
		// The peer is a connection to ourself, no point in keeping it
		self_connection,
		// The peer sent a piece message with invalid size, either negative
		// or greater than one block
		invalid_piece_size,
		// The peer has not been interesting or interested in us for too
		// long, no point in keeping it around
		timed_out_no_interest,
		// The peer has not said anything in a long time, possibly dead
		timed_out_inactivity,
		// The peer did not send a handshake within a reasonable amount of
		// time, it might not be a bittorrent peer
		timed_out_no_handshake,
		// The peer has been unchoked for too long without requesting any
		// data. It might be lying about its interest in us
		timed_out_no_request,
		// The peer sent an invalid choke message
		invalid_choke,
		// The peer send an invalid unchoke message
		invalid_unchoke,
		// The peer sent an invalid interested message
		invalid_interested,
		// The peer sent an invalid not-interested message
		invalid_not_interested,
		// The peer sent an invalid piece request message
		invalid_request,
		// The peer sent an invalid hash-list message (this is part of the
		// merkle-torrent extension)
		invalid_hash_list,
		// The peer sent an invalid hash-piece message (this is part of the
		// merkle-torrent extension)
		invalid_hash_piece,
		// The peer sent an invalid cancel message
		invalid_cancel,
		// The peer sent an invalid DHT port-message
		invalid_dht_port,
		// The peer sent an invalid suggest piece-message
		invalid_suggest,
		// The peer sent an invalid have all-message
		invalid_have_all,
		// The peer sent an invalid have none-message
		invalid_have_none,
		// The peer sent an invalid reject message
		invalid_reject,
		// The peer sent an invalid allow fast-message
		invalid_allow_fast,
		// The peer sent an invalid extension message ID
		invalid_extended,
		// The peer sent an invalid message ID
		invalid_message,
		// The synchronization hash was not found in the encrypted handshake
		sync_hash_not_found,
		// The encryption constant in the handshake is invalid
		invalid_encryption_constant,
		// The peer does not support plaintext, which is the selected mode
		no_plaintext_mode,
		// The peer does not support rc4, which is the selected mode
		no_rc4_mode,
		// The peer does not support any of the encryption modes that the
		// client supports
		unsupported_encryption_mode,
		// The peer selected an encryption mode that the client did not
		// advertise and does not support
		unsupported_encryption_mode_selected,
		// The pad size used in the encryption handshake is of invalid size
		invalid_pad_size,
		// The encryption handshake is invalid
		invalid_encrypt_handshake,
		// The client is set to not support incoming encrypted connections
		// and this is an encrypted connection
		no_incoming_encrypted,
		// The client is set to not support incoming regular bittorrent
		// connections, and this is a regular connection
		no_incoming_regular,
		// The client is already connected to this peer-ID
		duplicate_peer_id,
		// Torrent was removed
		torrent_removed,
		// The packet size exceeded the upper sanity check-limit
		packet_too_large,

		reserved,

		// The web server responded with an error
		http_error,
		// The web server response is missing a location header
		missing_location,
		// The web seed redirected to a path that no longer matches the
		// .torrent directory structure
		invalid_redirection,
		// The connection was closed because it redirected to a different
		// URL
		redirecting,
		// The HTTP range header is invalid
		invalid_range,
		// The HTTP response did not have a content length
		no_content_length,
		// The IP is blocked by the IP filter
		banned_by_ip_filter,
		// At the connection limit
		too_many_connections,
		// The peer is marked as banned
		peer_banned,
		// The torrent is stopping, causing the operation to fail
		stopping_torrent,
		// The peer has sent too many corrupt pieces and is banned
		too_many_corrupt_pieces,
		// The torrent is not ready to receive peers
		torrent_not_ready,
		// The peer is not completely constructed yet
		peer_not_constructed,
		// The session is closing, causing the operation to fail
		session_closing,
		// The peer was disconnected in order to leave room for a
		// potentially better peer
		optimistic_disconnect,
		// The torrent is finished
		torrent_finished,
		// No UPnP router found
		no_router,
		// The metadata message says the metadata exceeds the limit
		metadata_too_large,
		// The peer sent an invalid metadata request message
		invalid_metadata_request,
		// The peer advertised an invalid metadata size
		invalid_metadata_size,
		// The peer sent a message with an invalid metadata offset
		invalid_metadata_offset,
		// The peer sent an invalid metadata message
		invalid_metadata_message,
		// The peer sent a peer exchange message that was too large
		pex_message_too_large,
		// The peer sent an invalid peer exchange message
		invalid_pex_message,
		// The peer sent an invalid tracker exchange message
		invalid_lt_tracker_message,
		// The peer sent an pex messages too often. This is a possible
		// attempt of and attack
		too_frequent_pex,
		// The operation failed because it requires the torrent to have
		// the metadata (.torrent file) and it doesn't have it yet.
		// This happens for magnet links before they have downloaded the
		// metadata, and also torrents added by URL.
		no_metadata,
		// The peer sent an invalid ``dont_have`` message. The don't have
		// message is an extension to allow peers to advertise that the
		// no longer has a piece they previously had.
		invalid_dont_have,
		// The peer tried to connect to an SSL torrent without connecting
		// over SSL.
		requires_ssl_connection,
		// The peer tried to connect to a torrent with a certificate
		// for a different torrent.
		invalid_ssl_cert,
		// the torrent is not an SSL torrent, and the operation requires
		// an SSL torrent
		not_an_ssl_torrent,
		// peer was banned because its listen port is within a banned port
		// range, as specified by the port_filter.
		banned_by_port_filter,
		// The session_handle is not referring to a valid session_impl
		invalid_session_handle,
		// the listen socket associated with this request was closed
		invalid_listen_socket,
		invalid_hash_request,
		invalid_hashes,
		invalid_hash_reject,
=======
		// libtorrent uses boost.system's ``error_code`` class to represent
		// errors. libtorrent has its own error category
		// libtorrent_category() with the error codes defined by
		// error_code_enum.
		enum error_code_enum
		{
			// Not an error
			no_error = 0,
			// Two torrents has files which end up overwriting each other
			file_collision,
			// A piece did not match its piece hash
			failed_hash_check,
			// The .torrent file does not contain a bencoded dictionary at
			// its top level
			torrent_is_no_dict,
			// The .torrent file does not have an ``info`` dictionary
			torrent_missing_info,
			// The .torrent file's ``info`` entry is not a dictionary
			torrent_info_no_dict,
			// The .torrent file does not have a ``piece length`` entry
			torrent_missing_piece_length,
			// The .torrent file does not have a ``name`` entry
			torrent_missing_name,
			// The .torrent file's name entry is invalid
			torrent_invalid_name,
			// The length of a file, or of the whole .torrent file is invalid.
			// Either negative or not an integer
			torrent_invalid_length,
			// Failed to parse a file entry in the .torrent
			torrent_file_parse_failed,
			// The ``pieces`` field is missing or invalid in the .torrent file
			torrent_missing_pieces,
			// The ``pieces`` string has incorrect length
			torrent_invalid_hashes,
			// The .torrent file has more pieces than is supported by libtorrent
			too_many_pieces_in_torrent,
			// The metadata (.torrent file) that was received from the swarm
			// matched the info-hash, but failed to be parsed
			invalid_swarm_metadata,
			// The file or buffer is not correctly bencoded
			invalid_bencoding,
			// The .torrent file does not contain any files
			no_files_in_torrent,
			// The string was not properly url-encoded as expected
			invalid_escaped_string,
			// Operation is not permitted since the session is shutting down
			session_is_closing,
			// There's already a torrent with that info-hash added to the
			// session
			duplicate_torrent,
			// The supplied torrent_handle is not referring to a valid torrent
			invalid_torrent_handle,
			// The type requested from the entry did not match its type
			invalid_entry_type,
			// The specified URI does not contain a valid info-hash
			missing_info_hash_in_uri,
			// One of the files in the torrent was unexpectedly small. This
			// might be caused by files being changed by an external process
			file_too_short,
			// The URL used an unknown protocol. Currently ``http`` and
			// ``https`` (if built with openssl support) are recognized. For
			// trackers ``udp`` is recognized as well.
			unsupported_url_protocol,
			// The URL did not conform to URL syntax and failed to be parsed
			url_parse_error,
			// The peer sent a piece message of length 0
			peer_sent_empty_piece,
			// A bencoded structure was corrupt and failed to be parsed
			parse_failed,
			// The fast resume file was missing or had an invalid file version
			// tag
			invalid_file_tag,
			// The fast resume file was missing or had an invalid info-hash
			missing_info_hash,
			// The info-hash did not match the torrent
			mismatching_info_hash,
			// The URL contained an invalid hostname
			invalid_hostname,
			// The URL had an invalid port
			invalid_port,
			// The port is blocked by the port-filter, and prevented the
			// connection
			port_blocked,
			// The IPv6 address was expected to end with "]"
			expected_close_bracket_in_address,
			// The torrent is being destructed, preventing the operation to
			// succeed
			destructing_torrent,
			// The connection timed out
			timed_out,
			// The peer is upload only, and we are upload only. There's no point
			// in keeping the connection
			upload_upload_connection,
			// The peer is upload only, and we're not interested in it. There's
			// no point in keeping the connection
			uninteresting_upload_peer,
			// The peer sent an unknown info-hash
			invalid_info_hash,
			// The torrent is paused, preventing the operation from succeeding
			torrent_paused,
			// The peer sent an invalid have message, either wrong size or
			// referring to a piece that doesn't exist in the torrent
			invalid_have,
			// The bitfield message had the incorrect size
			invalid_bitfield_size,
			// The peer kept requesting pieces after it was choked, possible
			// abuse attempt.
			too_many_requests_when_choked,
			// The peer sent a piece message that does not correspond to a
			// piece request sent by the client
			invalid_piece,
			// memory allocation failed
			no_memory,
			// The torrent is aborted, preventing the operation to succeed
			torrent_aborted,
			// The peer is a connection to ourself, no point in keeping it
			self_connection,
			// The peer sent a piece message with invalid size, either negative
			// or greater than one block
			invalid_piece_size,
			// The peer has not been interesting or interested in us for too
			// long, no point in keeping it around
			timed_out_no_interest,
			// The peer has not said anything in a long time, possibly dead
			timed_out_inactivity,
			// The peer did not send a handshake within a reasonable amount of
			// time, it might not be a bittorrent peer
			timed_out_no_handshake,
			// The peer has been unchoked for too long without requesting any
			// data. It might be lying about its interest in us
			timed_out_no_request,
			// The peer sent an invalid choke message
			invalid_choke,
			// The peer send an invalid unchoke message
			invalid_unchoke,
			// The peer sent an invalid interested message
			invalid_interested,
			// The peer sent an invalid not-interested message
			invalid_not_interested,
			// The peer sent an invalid piece request message
			invalid_request,
			// The peer sent an invalid hash-list message (this is part of the
			// merkle-torrent extension)
			invalid_hash_list,
			// The peer sent an invalid hash-piece message (this is part of the
			// merkle-torrent extension)
			invalid_hash_piece,
			// The peer sent an invalid cancel message
			invalid_cancel,
			// The peer sent an invalid DHT port-message
			invalid_dht_port,
			// The peer sent an invalid suggest piece-message
			invalid_suggest,
			// The peer sent an invalid have all-message
			invalid_have_all,
			// The peer sent an invalid have none-message
			invalid_have_none,
			// The peer sent an invalid reject message
			invalid_reject,
			// The peer sent an invalid allow fast-message
			invalid_allow_fast,
			// The peer sent an invalid extension message ID
			invalid_extended,
			// The peer sent an invalid message ID
			invalid_message,
			// The synchronization hash was not found in the encrypted handshake
			sync_hash_not_found,
			// The encryption constant in the handshake is invalid
			invalid_encryption_constant,
			// The peer does not support plain text, which is the selected mode
			no_plaintext_mode,
			// The peer does not support RC4, which is the selected mode
			no_rc4_mode,
			// The peer does not support any of the encryption modes that the
			// client supports
			unsupported_encryption_mode,
			// The peer selected an encryption mode that the client did not
			// advertise and does not support
			unsupported_encryption_mode_selected,
			// The pad size used in the encryption handshake is of invalid size
			invalid_pad_size,
			// The encryption handshake is invalid
			invalid_encrypt_handshake,
			// The client is set to not support incoming encrypted connections
			// and this is an encrypted connection
			no_incoming_encrypted,
			// The client is set to not support incoming regular bittorrent
			// connections, and this is a regular connection
			no_incoming_regular,
			// The client is already connected to this peer-ID
			duplicate_peer_id,
			// Torrent was removed
			torrent_removed,
			// The packet size exceeded the upper sanity check-limit
			packet_too_large,

			reserved,

			// The web server responded with an error
			http_error,
			// The web server response is missing a location header
			missing_location,
			// The web seed redirected to a path that no longer matches the
			// .torrent directory structure
			invalid_redirection,
			// The connection was closed because it redirected to a different
			// URL
			redirecting,
			// The HTTP range header is invalid
			invalid_range,
			// The HTTP response did not have a content length
			no_content_length,
			// The IP is blocked by the IP filter
			banned_by_ip_filter,
			// At the connection limit
			too_many_connections,
			// The peer is marked as banned
			peer_banned,
			// The torrent is stopping, causing the operation to fail
			stopping_torrent,
			// The peer has sent too many corrupt pieces and is banned
			too_many_corrupt_pieces,
			// The torrent is not ready to receive peers
			torrent_not_ready,
			// The peer is not completely constructed yet
			peer_not_constructed,
			// The session is closing, causing the operation to fail
			session_closing,
			// The peer was disconnected in order to leave room for a
			// potentially better peer
			optimistic_disconnect,
			// The torrent is finished
			torrent_finished,
			// No UPnP router found
			no_router,
			// The metadata message says the metadata exceeds the limit
			metadata_too_large,
			// The peer sent an invalid metadata request message
			invalid_metadata_request,
			// The peer advertised an invalid metadata size
			invalid_metadata_size,
			// The peer sent a message with an invalid metadata offset
			invalid_metadata_offset,
			// The peer sent an invalid metadata message
			invalid_metadata_message,
			// The peer sent a peer exchange message that was too large
			pex_message_too_large,
			// The peer sent an invalid peer exchange message
			invalid_pex_message,
			// The peer sent an invalid tracker exchange message
			invalid_lt_tracker_message,
			// The peer sent an pex messages too often. This is a possible
			// attempt of and attack
			too_frequent_pex,
			// The operation failed because it requires the torrent to have
			// the metadata (.torrent file) and it doesn't have it yet.
			// This happens for magnet links before they have downloaded the
			// metadata, and also torrents added by URL.
			no_metadata,
			// The peer sent an invalid ``dont_have`` message. The don't have
			// message is an extension to allow peers to advertise that the
			// no longer has a piece they previously had.
			invalid_dont_have,
			// The peer tried to connect to an SSL torrent without connecting
			// over SSL.
			requires_ssl_connection,
			// The peer tried to connect to a torrent with a certificate
			// for a different torrent.
			invalid_ssl_cert,
			// the torrent is not an SSL torrent, and the operation requires
			// an SSL torrent
			not_an_ssl_torrent,
			// peer was banned because its listen port is within a banned port
			// range, as specified by the port_filter.
			banned_by_port_filter,
			// The session_handle is not referring to a valid session_impl
			invalid_session_handle,
			// the listen socket associated with this request was closed
			invalid_listen_socket,
>>>>>>> 96695fa7

#if TORRENT_ABI_VERSION == 1
		// these error codes are deprecated, NAT-PMP/PCP error codes have
		// been moved to their own category

		// The NAT-PMP router responded with an unsupported protocol version
		unsupported_protocol_version TORRENT_DEPRECATED_ENUM = 120,
		// You are not authorized to map ports on this NAT-PMP router
		natpmp_not_authorized TORRENT_DEPRECATED_ENUM,
		// The NAT-PMP router failed because of a network failure
		network_failure TORRENT_DEPRECATED_ENUM,
		// The NAT-PMP router failed because of lack of resources
		no_resources TORRENT_DEPRECATED_ENUM,
		// The NAT-PMP router failed because an unsupported opcode was sent
		unsupported_opcode TORRENT_DEPRECATED_ENUM,
#else
		deprecated_120 = 120,
		deprecated_121,
		deprecated_122,
		deprecated_123,
		deprecated_124,
#endif


<<<<<<< HEAD
		// The resume data file is missing the 'file sizes' entry
		missing_file_sizes = 130,
		// The resume data file 'file sizes' entry is empty
		no_files_in_resume_data,
		// The resume data file is missing the 'pieces' and 'slots' entry
		missing_pieces,
		// The number of files in the resume data does not match the number
		// of files in the torrent
		mismatching_number_of_files,
		// One of the files on disk has a different size than in the fast
		// resume file
		mismatching_file_size,
		// One of the files on disk has a different timestamp than in the
		// fast resume file
		mismatching_file_timestamp,
		// The resume data file is not a dictionary
		not_a_dictionary,
		// The 'blocks per piece' entry is invalid in the resume data file
		invalid_blocks_per_piece,
		// The resume file is missing the 'slots' entry, which is required
		// for torrents with compact allocation. *DEPRECATED*
		missing_slots,
		// The resume file contains more slots than the torrent
		too_many_slots,
		// The 'slot' entry is invalid in the resume data
		invalid_slot_list,
		// One index in the 'slot' list is invalid
		invalid_piece_index,
		// The pieces on disk needs to be re-ordered for the specified
		// allocation mode. This happens if you specify sparse allocation
		// and the files on disk are using compact storage. The pieces needs
		// to be moved to their right position. *DEPRECATED*
		pieces_need_reorder,
		// this error is returned when asking to save resume data and
		// specifying the flag to only save when there's anything new to save
		// (torrent_handle::only_if_modified) and there wasn't anything changed.
		resume_data_not_modified,



		// The HTTP header was not correctly formatted
		http_parse_error = 150,
		// The HTTP response was in the 300-399 range but lacked a location
		// header
		http_missing_location,
		// The HTTP response was encoded with gzip or deflate but
		// decompressing it failed
		http_failed_decompress,



		// The URL specified an i2p address, but no i2p router is configured
		no_i2p_router = 160,
		// i2p acceptor is not available yet, can't announce without endpoint
		no_i2p_endpoint = 161,



		// The tracker URL doesn't support transforming it into a scrape
		// URL. i.e. it doesn't contain "announce.
		scrape_not_available = 170,
		// invalid tracker response
		invalid_tracker_response,
		// invalid peer dictionary entry. Not a dictionary
		invalid_peer_dict,
		// tracker sent a failure message
		tracker_failure,
		// missing or invalid 'files' entry
		invalid_files_entry,
		// missing or invalid 'hash' entry
		invalid_hash_entry,
		// missing or invalid 'peers' and 'peers6' entry
		invalid_peers_entry,
		// udp tracker response packet has invalid size
		invalid_tracker_response_length,
		// invalid transaction id in udp tracker response
		invalid_tracker_transaction_id,
		// invalid action field in udp tracker response
		invalid_tracker_action,
=======
			// The resume data file is missing the ``file sizes`` entry
			missing_file_sizes = 130,
			// The resume data file ``file sizes`` entry is empty
			no_files_in_resume_data,
			// The resume data file is missing the ``pieces`` and ``slots`` entry
			missing_pieces,
			// The number of files in the resume data does not match the number
			// of files in the torrent
			mismatching_number_of_files,
			// One of the files on disk has a different size than in the fast
			// resume file
			mismatching_file_size,
			// One of the files on disk has a different timestamp than in the
			// fast resume file
			mismatching_file_timestamp,
			// The resume data file is not a dictionary
			not_a_dictionary,
			// The ``blocks per piece`` entry is invalid in the resume data file
			invalid_blocks_per_piece,
			// The resume file is missing the ``slots`` entry, which is required
			// for torrents with compact allocation. *DEPRECATED*
			missing_slots,
			// The resume file contains more slots than the torrent
			too_many_slots,
			// The ``slot`` entry is invalid in the resume data
			invalid_slot_list,
			// One index in the ``slot`` list is invalid
			invalid_piece_index,
			// The pieces on disk needs to be re-ordered for the specified
			// allocation mode. This happens if you specify sparse allocation
			// and the files on disk are using compact storage. The pieces needs
			// to be moved to their right position. *DEPRECATED*
			pieces_need_reorder,
			// this error is returned when asking to save resume data and
			// specifying the flag to only save when there's anything new to save
			// (torrent_handle::only_if_modified) and there wasn't anything changed.
			resume_data_not_modified,



			// The HTTP header was not correctly formatted
			http_parse_error = 150,
			// The HTTP response was in the 300-399 range but lacked a location
			// header
			http_missing_location,
			// The HTTP response was encoded with gzip or deflate but
			// decompressing it failed
			http_failed_decompress,



			// The URL specified an i2p address, but no i2p router is configured
			no_i2p_router = 160,
			// i2p acceptor is not available yet, can't announce without endpoint
			no_i2p_endpoint = 161,



			// The tracker URL doesn't support transforming it into a scrape
			// URL. i.e. it doesn't contain "announce.
			scrape_not_available = 170,
			// invalid tracker response
			invalid_tracker_response,
			// invalid peer dictionary entry. Not a dictionary
			invalid_peer_dict,
			// tracker sent a failure message
			tracker_failure,
			// missing or invalid ``files`` entry
			invalid_files_entry,
			// missing or invalid ``hash`` entry
			invalid_hash_entry,
			// missing or invalid ``peers`` and ``peers6`` entry
			invalid_peers_entry,
			// UDP tracker response packet has invalid size
			invalid_tracker_response_length,
			// invalid transaction id in UDP tracker response
			invalid_tracker_transaction_id,
			// invalid action field in UDP tracker response
			invalid_tracker_action,
>>>>>>> 96695fa7

#if TORRENT_ABI_VERSION == 1
		// expected string in bencoded string
		expected_string = 190,
		// expected colon in bencoded string
		expected_colon,
		// unexpected end of file in bencoded string
		unexpected_eof,
		// expected value (list, dict, int or string) in bencoded string
		expected_value,
		// bencoded recursion depth limit exceeded
		depth_exceeded,
		// bencoded item count limit exceeded
		limit_exceeded,
		// integer overflow
		overflow,
#endif

		// random number generation failed
		no_entropy = 200,

		// the torrent file has an unknown meta version
		torrent_unknown_version = 210,
		// the v2 torrent file has no file tree
		torrent_missing_file_tree,
		// the torrent contains v2 keys but does not specify meta version 2
		torrent_missing_meta_version,
		// the v1 and v2 file metadata does not match
		torrent_inconsistent_files,
		// one or more files are missing piece layer hashes
		torrent_missing_piece_layer,
		// a piece layer has the wrong size or failed hash check
		torrent_invalid_piece_layer,
		// a v2 file entry has no root hash
		torrent_missing_pieces_root,
		// the v1 and v2 hashes do not describe the same data
		torrent_inconsistent_hashes,
		// a file in the v2 metadata has the pad attribute set
		torrent_invalid_pad_file,

		// the number of error codes
		error_code_max
	};

	// HTTP errors are reported in the libtorrent::http_category, with error code enums in
	// the ``libtorrent::errors`` namespace.
	enum http_errors
	{
		cont = 100,
		ok = 200,
		created = 201,
		accepted = 202,
		no_content = 204,
		multiple_choices = 300,
		moved_permanently = 301,
		moved_temporarily = 302,
		not_modified = 304,
		bad_request = 400,
		unauthorized = 401,
		forbidden = 403,
		not_found = 404,
		internal_server_error = 500,
		not_implemented = 501,
		bad_gateway = 502,
		service_unavailable = 503
	};

	// hidden
	TORRENT_EXPORT boost::system::error_code make_error_code(error_code_enum e);

} // namespace errors

	// return the instance of the libtorrent_error_category which
	// maps libtorrent error codes to human readable error messages.
	TORRENT_EXPORT boost::system::error_category& libtorrent_category();

	// returns the error_category for HTTP errors
	TORRENT_EXPORT boost::system::error_category& http_category();

	using error_code = boost::system::error_code;
	using error_condition = boost::system::error_condition;

	// internal
	using boost::system::generic_category;
	using boost::system::system_category;

	using system_error = boost::system::system_error;

#ifndef BOOST_NO_EXCEPTIONS
#if TORRENT_ABI_VERSION == 1
	TORRENT_DEPRECATED
	inline boost::system::error_category& get_libtorrent_category()
	{ return libtorrent_category(); }

	TORRENT_DEPRECATED
	inline boost::system::error_category& get_http_category()
	{ return http_category(); }
#endif
#endif

	// used by storage to return errors
	// also includes which underlying file the
	// error happened on
	struct TORRENT_EXPORT storage_error
	{
		// hidden
		storage_error(): file_idx(-1), operation(operation_t::unknown) {}
		explicit storage_error(error_code e): ec(e), file_idx(-1), operation(operation_t::unknown) {}

		// explicitly converts to true if this object represents an error, and
		// false if it does not.
		explicit operator bool() const { return ec.value() != 0; }

		// the error that occurred
		error_code ec;

		// set and query the index (in the torrent) of the file this error
		// occurred on. This may also have special values defined in
		// torrent_status.
		file_index_t file() const { return file_index_t(file_idx); }
		void file(file_index_t f) { file_idx = static_cast<int>(f); }

	private:
		// internal
		std::int32_t file_idx:24;

<<<<<<< HEAD
	public:

		// A code from file_operation_t enum, indicating what
=======
		// A code from operation_t enum, indicating what
>>>>>>> 96695fa7
		// kind of operation failed.
		operation_t operation;

#if TORRENT_ABI_VERSION == 1
		// Returns a string literal representing the file operation
		// that failed. If there were no failure, it returns
		// an empty string.
		char const* operation_str() const TORRENT_DEPRECATED_MEMBER
		{ return operation_name(operation); }
#endif
	};

	// internal
	std::string print_error(error_code const&);
} // namespace libtorrent

namespace boost {
namespace system {

	template<> struct is_error_code_enum<libtorrent::errors::error_code_enum>
	{ static const bool value = true; };

	template<> struct is_error_code_enum<libtorrent::errors::http_errors>
	{ static const bool value = true; };
}
}

#endif<|MERGE_RESOLUTION|>--- conflicted
+++ resolved
@@ -53,7 +53,6 @@
 	// error_code_enum.
 	enum error_code_enum
 	{
-<<<<<<< HEAD
 		// Not an error
 		no_error = 0,
 		// Two torrents has files which end up overwriting each other
@@ -74,7 +73,7 @@
 		// The .torrent file's name entry is invalid
 		torrent_invalid_name,
 		// The length of a file, or of the whole .torrent file is invalid.
-		// Either negative, not an integer or too large.
+		// Either negative or not an integer
 		torrent_invalid_length,
 		// Failed to parse a file entry in the .torrent
 		torrent_file_parse_failed,
@@ -113,7 +112,7 @@
 		unsupported_url_protocol,
 		// The URL did not conform to URL syntax and failed to be parsed
 		url_parse_error,
-		// The peer sent a 'piece' message of length 0
+		// The peer sent a piece message of length 0
 		peer_sent_empty_piece,
 		// A bencoded structure was corrupt and failed to be parsed
 		parse_failed,
@@ -131,7 +130,7 @@
 		// The port is blocked by the port-filter, and prevented the
 		// connection
 		port_blocked,
-		// The IPv6 address was expected to end with ']'
+		// The IPv6 address was expected to end with "]"
 		expected_close_bracket_in_address,
 		// The torrent is being destructed, preventing the operation to
 		// succeed
@@ -217,9 +216,9 @@
 		sync_hash_not_found,
 		// The encryption constant in the handshake is invalid
 		invalid_encryption_constant,
-		// The peer does not support plaintext, which is the selected mode
+		// The peer does not support plain text, which is the selected mode
 		no_plaintext_mode,
-		// The peer does not support rc4, which is the selected mode
+		// The peer does not support RC4, which is the selected mode
 		no_rc4_mode,
 		// The peer does not support any of the encryption modes that the
 		// client supports
@@ -330,287 +329,6 @@
 		invalid_hash_request,
 		invalid_hashes,
 		invalid_hash_reject,
-=======
-		// libtorrent uses boost.system's ``error_code`` class to represent
-		// errors. libtorrent has its own error category
-		// libtorrent_category() with the error codes defined by
-		// error_code_enum.
-		enum error_code_enum
-		{
-			// Not an error
-			no_error = 0,
-			// Two torrents has files which end up overwriting each other
-			file_collision,
-			// A piece did not match its piece hash
-			failed_hash_check,
-			// The .torrent file does not contain a bencoded dictionary at
-			// its top level
-			torrent_is_no_dict,
-			// The .torrent file does not have an ``info`` dictionary
-			torrent_missing_info,
-			// The .torrent file's ``info`` entry is not a dictionary
-			torrent_info_no_dict,
-			// The .torrent file does not have a ``piece length`` entry
-			torrent_missing_piece_length,
-			// The .torrent file does not have a ``name`` entry
-			torrent_missing_name,
-			// The .torrent file's name entry is invalid
-			torrent_invalid_name,
-			// The length of a file, or of the whole .torrent file is invalid.
-			// Either negative or not an integer
-			torrent_invalid_length,
-			// Failed to parse a file entry in the .torrent
-			torrent_file_parse_failed,
-			// The ``pieces`` field is missing or invalid in the .torrent file
-			torrent_missing_pieces,
-			// The ``pieces`` string has incorrect length
-			torrent_invalid_hashes,
-			// The .torrent file has more pieces than is supported by libtorrent
-			too_many_pieces_in_torrent,
-			// The metadata (.torrent file) that was received from the swarm
-			// matched the info-hash, but failed to be parsed
-			invalid_swarm_metadata,
-			// The file or buffer is not correctly bencoded
-			invalid_bencoding,
-			// The .torrent file does not contain any files
-			no_files_in_torrent,
-			// The string was not properly url-encoded as expected
-			invalid_escaped_string,
-			// Operation is not permitted since the session is shutting down
-			session_is_closing,
-			// There's already a torrent with that info-hash added to the
-			// session
-			duplicate_torrent,
-			// The supplied torrent_handle is not referring to a valid torrent
-			invalid_torrent_handle,
-			// The type requested from the entry did not match its type
-			invalid_entry_type,
-			// The specified URI does not contain a valid info-hash
-			missing_info_hash_in_uri,
-			// One of the files in the torrent was unexpectedly small. This
-			// might be caused by files being changed by an external process
-			file_too_short,
-			// The URL used an unknown protocol. Currently ``http`` and
-			// ``https`` (if built with openssl support) are recognized. For
-			// trackers ``udp`` is recognized as well.
-			unsupported_url_protocol,
-			// The URL did not conform to URL syntax and failed to be parsed
-			url_parse_error,
-			// The peer sent a piece message of length 0
-			peer_sent_empty_piece,
-			// A bencoded structure was corrupt and failed to be parsed
-			parse_failed,
-			// The fast resume file was missing or had an invalid file version
-			// tag
-			invalid_file_tag,
-			// The fast resume file was missing or had an invalid info-hash
-			missing_info_hash,
-			// The info-hash did not match the torrent
-			mismatching_info_hash,
-			// The URL contained an invalid hostname
-			invalid_hostname,
-			// The URL had an invalid port
-			invalid_port,
-			// The port is blocked by the port-filter, and prevented the
-			// connection
-			port_blocked,
-			// The IPv6 address was expected to end with "]"
-			expected_close_bracket_in_address,
-			// The torrent is being destructed, preventing the operation to
-			// succeed
-			destructing_torrent,
-			// The connection timed out
-			timed_out,
-			// The peer is upload only, and we are upload only. There's no point
-			// in keeping the connection
-			upload_upload_connection,
-			// The peer is upload only, and we're not interested in it. There's
-			// no point in keeping the connection
-			uninteresting_upload_peer,
-			// The peer sent an unknown info-hash
-			invalid_info_hash,
-			// The torrent is paused, preventing the operation from succeeding
-			torrent_paused,
-			// The peer sent an invalid have message, either wrong size or
-			// referring to a piece that doesn't exist in the torrent
-			invalid_have,
-			// The bitfield message had the incorrect size
-			invalid_bitfield_size,
-			// The peer kept requesting pieces after it was choked, possible
-			// abuse attempt.
-			too_many_requests_when_choked,
-			// The peer sent a piece message that does not correspond to a
-			// piece request sent by the client
-			invalid_piece,
-			// memory allocation failed
-			no_memory,
-			// The torrent is aborted, preventing the operation to succeed
-			torrent_aborted,
-			// The peer is a connection to ourself, no point in keeping it
-			self_connection,
-			// The peer sent a piece message with invalid size, either negative
-			// or greater than one block
-			invalid_piece_size,
-			// The peer has not been interesting or interested in us for too
-			// long, no point in keeping it around
-			timed_out_no_interest,
-			// The peer has not said anything in a long time, possibly dead
-			timed_out_inactivity,
-			// The peer did not send a handshake within a reasonable amount of
-			// time, it might not be a bittorrent peer
-			timed_out_no_handshake,
-			// The peer has been unchoked for too long without requesting any
-			// data. It might be lying about its interest in us
-			timed_out_no_request,
-			// The peer sent an invalid choke message
-			invalid_choke,
-			// The peer send an invalid unchoke message
-			invalid_unchoke,
-			// The peer sent an invalid interested message
-			invalid_interested,
-			// The peer sent an invalid not-interested message
-			invalid_not_interested,
-			// The peer sent an invalid piece request message
-			invalid_request,
-			// The peer sent an invalid hash-list message (this is part of the
-			// merkle-torrent extension)
-			invalid_hash_list,
-			// The peer sent an invalid hash-piece message (this is part of the
-			// merkle-torrent extension)
-			invalid_hash_piece,
-			// The peer sent an invalid cancel message
-			invalid_cancel,
-			// The peer sent an invalid DHT port-message
-			invalid_dht_port,
-			// The peer sent an invalid suggest piece-message
-			invalid_suggest,
-			// The peer sent an invalid have all-message
-			invalid_have_all,
-			// The peer sent an invalid have none-message
-			invalid_have_none,
-			// The peer sent an invalid reject message
-			invalid_reject,
-			// The peer sent an invalid allow fast-message
-			invalid_allow_fast,
-			// The peer sent an invalid extension message ID
-			invalid_extended,
-			// The peer sent an invalid message ID
-			invalid_message,
-			// The synchronization hash was not found in the encrypted handshake
-			sync_hash_not_found,
-			// The encryption constant in the handshake is invalid
-			invalid_encryption_constant,
-			// The peer does not support plain text, which is the selected mode
-			no_plaintext_mode,
-			// The peer does not support RC4, which is the selected mode
-			no_rc4_mode,
-			// The peer does not support any of the encryption modes that the
-			// client supports
-			unsupported_encryption_mode,
-			// The peer selected an encryption mode that the client did not
-			// advertise and does not support
-			unsupported_encryption_mode_selected,
-			// The pad size used in the encryption handshake is of invalid size
-			invalid_pad_size,
-			// The encryption handshake is invalid
-			invalid_encrypt_handshake,
-			// The client is set to not support incoming encrypted connections
-			// and this is an encrypted connection
-			no_incoming_encrypted,
-			// The client is set to not support incoming regular bittorrent
-			// connections, and this is a regular connection
-			no_incoming_regular,
-			// The client is already connected to this peer-ID
-			duplicate_peer_id,
-			// Torrent was removed
-			torrent_removed,
-			// The packet size exceeded the upper sanity check-limit
-			packet_too_large,
-
-			reserved,
-
-			// The web server responded with an error
-			http_error,
-			// The web server response is missing a location header
-			missing_location,
-			// The web seed redirected to a path that no longer matches the
-			// .torrent directory structure
-			invalid_redirection,
-			// The connection was closed because it redirected to a different
-			// URL
-			redirecting,
-			// The HTTP range header is invalid
-			invalid_range,
-			// The HTTP response did not have a content length
-			no_content_length,
-			// The IP is blocked by the IP filter
-			banned_by_ip_filter,
-			// At the connection limit
-			too_many_connections,
-			// The peer is marked as banned
-			peer_banned,
-			// The torrent is stopping, causing the operation to fail
-			stopping_torrent,
-			// The peer has sent too many corrupt pieces and is banned
-			too_many_corrupt_pieces,
-			// The torrent is not ready to receive peers
-			torrent_not_ready,
-			// The peer is not completely constructed yet
-			peer_not_constructed,
-			// The session is closing, causing the operation to fail
-			session_closing,
-			// The peer was disconnected in order to leave room for a
-			// potentially better peer
-			optimistic_disconnect,
-			// The torrent is finished
-			torrent_finished,
-			// No UPnP router found
-			no_router,
-			// The metadata message says the metadata exceeds the limit
-			metadata_too_large,
-			// The peer sent an invalid metadata request message
-			invalid_metadata_request,
-			// The peer advertised an invalid metadata size
-			invalid_metadata_size,
-			// The peer sent a message with an invalid metadata offset
-			invalid_metadata_offset,
-			// The peer sent an invalid metadata message
-			invalid_metadata_message,
-			// The peer sent a peer exchange message that was too large
-			pex_message_too_large,
-			// The peer sent an invalid peer exchange message
-			invalid_pex_message,
-			// The peer sent an invalid tracker exchange message
-			invalid_lt_tracker_message,
-			// The peer sent an pex messages too often. This is a possible
-			// attempt of and attack
-			too_frequent_pex,
-			// The operation failed because it requires the torrent to have
-			// the metadata (.torrent file) and it doesn't have it yet.
-			// This happens for magnet links before they have downloaded the
-			// metadata, and also torrents added by URL.
-			no_metadata,
-			// The peer sent an invalid ``dont_have`` message. The don't have
-			// message is an extension to allow peers to advertise that the
-			// no longer has a piece they previously had.
-			invalid_dont_have,
-			// The peer tried to connect to an SSL torrent without connecting
-			// over SSL.
-			requires_ssl_connection,
-			// The peer tried to connect to a torrent with a certificate
-			// for a different torrent.
-			invalid_ssl_cert,
-			// the torrent is not an SSL torrent, and the operation requires
-			// an SSL torrent
-			not_an_ssl_torrent,
-			// peer was banned because its listen port is within a banned port
-			// range, as specified by the port_filter.
-			banned_by_port_filter,
-			// The session_handle is not referring to a valid session_impl
-			invalid_session_handle,
-			// the listen socket associated with this request was closed
-			invalid_listen_socket,
->>>>>>> 96695fa7
 
 #if TORRENT_ABI_VERSION == 1
 		// these error codes are deprecated, NAT-PMP/PCP error codes have
@@ -635,12 +353,11 @@
 #endif
 
 
-<<<<<<< HEAD
-		// The resume data file is missing the 'file sizes' entry
+		// The resume data file is missing the ``file sizes`` entry
 		missing_file_sizes = 130,
-		// The resume data file 'file sizes' entry is empty
+		// The resume data file ``file sizes`` entry is empty
 		no_files_in_resume_data,
-		// The resume data file is missing the 'pieces' and 'slots' entry
+		// The resume data file is missing the ``pieces`` and ``slots`` entry
 		missing_pieces,
 		// The number of files in the resume data does not match the number
 		// of files in the torrent
@@ -653,16 +370,16 @@
 		mismatching_file_timestamp,
 		// The resume data file is not a dictionary
 		not_a_dictionary,
-		// The 'blocks per piece' entry is invalid in the resume data file
+		// The ``blocks per piece`` entry is invalid in the resume data file
 		invalid_blocks_per_piece,
-		// The resume file is missing the 'slots' entry, which is required
+		// The resume file is missing the ``slots`` entry, which is required
 		// for torrents with compact allocation. *DEPRECATED*
 		missing_slots,
 		// The resume file contains more slots than the torrent
 		too_many_slots,
-		// The 'slot' entry is invalid in the resume data
+		// The ``slot`` entry is invalid in the resume data
 		invalid_slot_list,
-		// One index in the 'slot' list is invalid
+		// One index in the ``slot`` list is invalid
 		invalid_piece_index,
 		// The pieces on disk needs to be re-ordered for the specified
 		// allocation mode. This happens if you specify sparse allocation
@@ -675,7 +392,6 @@
 		resume_data_not_modified,
 
 
-
 		// The HTTP header was not correctly formatted
 		http_parse_error = 150,
 		// The HTTP response was in the 300-399 range but lacked a location
@@ -691,7 +407,6 @@
 		no_i2p_router = 160,
 		// i2p acceptor is not available yet, can't announce without endpoint
 		no_i2p_endpoint = 161,
-
 
 
 		// The tracker URL doesn't support transforming it into a scrape
@@ -703,99 +418,18 @@
 		invalid_peer_dict,
 		// tracker sent a failure message
 		tracker_failure,
-		// missing or invalid 'files' entry
+		// missing or invalid ``files`` entry
 		invalid_files_entry,
-		// missing or invalid 'hash' entry
+		// missing or invalid ``hash`` entry
 		invalid_hash_entry,
-		// missing or invalid 'peers' and 'peers6' entry
+		// missing or invalid ``peers`` and ``peers6`` entry
 		invalid_peers_entry,
-		// udp tracker response packet has invalid size
+		// UDP tracker response packet has invalid size
 		invalid_tracker_response_length,
-		// invalid transaction id in udp tracker response
+		// invalid transaction id in UDP tracker response
 		invalid_tracker_transaction_id,
-		// invalid action field in udp tracker response
+		// invalid action field in UDP tracker response
 		invalid_tracker_action,
-=======
-			// The resume data file is missing the ``file sizes`` entry
-			missing_file_sizes = 130,
-			// The resume data file ``file sizes`` entry is empty
-			no_files_in_resume_data,
-			// The resume data file is missing the ``pieces`` and ``slots`` entry
-			missing_pieces,
-			// The number of files in the resume data does not match the number
-			// of files in the torrent
-			mismatching_number_of_files,
-			// One of the files on disk has a different size than in the fast
-			// resume file
-			mismatching_file_size,
-			// One of the files on disk has a different timestamp than in the
-			// fast resume file
-			mismatching_file_timestamp,
-			// The resume data file is not a dictionary
-			not_a_dictionary,
-			// The ``blocks per piece`` entry is invalid in the resume data file
-			invalid_blocks_per_piece,
-			// The resume file is missing the ``slots`` entry, which is required
-			// for torrents with compact allocation. *DEPRECATED*
-			missing_slots,
-			// The resume file contains more slots than the torrent
-			too_many_slots,
-			// The ``slot`` entry is invalid in the resume data
-			invalid_slot_list,
-			// One index in the ``slot`` list is invalid
-			invalid_piece_index,
-			// The pieces on disk needs to be re-ordered for the specified
-			// allocation mode. This happens if you specify sparse allocation
-			// and the files on disk are using compact storage. The pieces needs
-			// to be moved to their right position. *DEPRECATED*
-			pieces_need_reorder,
-			// this error is returned when asking to save resume data and
-			// specifying the flag to only save when there's anything new to save
-			// (torrent_handle::only_if_modified) and there wasn't anything changed.
-			resume_data_not_modified,
-
-
-
-			// The HTTP header was not correctly formatted
-			http_parse_error = 150,
-			// The HTTP response was in the 300-399 range but lacked a location
-			// header
-			http_missing_location,
-			// The HTTP response was encoded with gzip or deflate but
-			// decompressing it failed
-			http_failed_decompress,
-
-
-
-			// The URL specified an i2p address, but no i2p router is configured
-			no_i2p_router = 160,
-			// i2p acceptor is not available yet, can't announce without endpoint
-			no_i2p_endpoint = 161,
-
-
-
-			// The tracker URL doesn't support transforming it into a scrape
-			// URL. i.e. it doesn't contain "announce.
-			scrape_not_available = 170,
-			// invalid tracker response
-			invalid_tracker_response,
-			// invalid peer dictionary entry. Not a dictionary
-			invalid_peer_dict,
-			// tracker sent a failure message
-			tracker_failure,
-			// missing or invalid ``files`` entry
-			invalid_files_entry,
-			// missing or invalid ``hash`` entry
-			invalid_hash_entry,
-			// missing or invalid ``peers`` and ``peers6`` entry
-			invalid_peers_entry,
-			// UDP tracker response packet has invalid size
-			invalid_tracker_response_length,
-			// invalid transaction id in UDP tracker response
-			invalid_tracker_transaction_id,
-			// invalid action field in UDP tracker response
-			invalid_tracker_action,
->>>>>>> 96695fa7
 
 #if TORRENT_ABI_VERSION == 1
 		// expected string in bencoded string
@@ -922,13 +556,9 @@
 		// internal
 		std::int32_t file_idx:24;
 
-<<<<<<< HEAD
 	public:
 
-		// A code from file_operation_t enum, indicating what
-=======
 		// A code from operation_t enum, indicating what
->>>>>>> 96695fa7
 		// kind of operation failed.
 		operation_t operation;
 
