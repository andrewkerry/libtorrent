/*

Copyright (c) 2018, Arvid Norberg
All rights reserved.

Redistribution and use in source and binary forms, with or without
modification, are permitted provided that the following conditions
are met:

    * Redistributions of source code must retain the above copyright
      notice, this list of conditions and the following disclaimer.
    * Redistributions in binary form must reproduce the above copyright
      notice, this list of conditions and the following disclaimer in
      the documentation and/or other materials provided with the distribution.
    * Neither the name of the author nor the names of its
      contributors may be used to endorse or promote products derived
      from this software without specific prior written permission.

THIS SOFTWARE IS PROVIDED BY THE COPYRIGHT HOLDERS AND CONTRIBUTORS "AS IS"
AND ANY EXPRESS OR IMPLIED WARRANTIES, INCLUDING, BUT NOT LIMITED TO, THE
IMPLIED WARRANTIES OF MERCHANTABILITY AND FITNESS FOR A PARTICULAR PURPOSE
ARE DISCLAIMED. IN NO EVENT SHALL THE COPYRIGHT OWNER OR CONTRIBUTORS BE
LIABLE FOR ANY DIRECT, INDIRECT, INCIDENTAL, SPECIAL, EXEMPLARY, OR
CONSEQUENTIAL DAMAGES (INCLUDING, BUT NOT LIMITED TO, PROCUREMENT OF
SUBSTITUTE GOODS OR SERVICES; LOSS OF USE, DATA, OR PROFITS; OR BUSINESS
INTERRUPTION) HOWEVER CAUSED AND ON ANY THEORY OF LIABILITY, WHETHER IN
CONTRACT, STRICT LIABILITY, OR TORT (INCLUDING NEGLIGENCE OR OTHERWISE)
ARISING IN ANY WAY OUT OF THE USE OF THIS SOFTWARE, EVEN IF ADVISED OF THE
POSSIBILITY OF SUCH DAMAGE.

*/

#ifndef TORRENT_CONTAINER_WRAPPER_HPP
#define TORRENT_CONTAINER_WRAPPER_HPP

#include "libtorrent/config.hpp"
#include "libtorrent/assert.hpp"
#include "libtorrent/index_range.hpp"
#include "libtorrent/units.hpp"
#include "libtorrent/aux_/numeric_cast.hpp"

#include <type_traits>

namespace libtorrent { namespace aux {

	template <typename T, typename IndexType, typename Base>
	struct container_wrapper : Base
	{
		using underlying_index = typename underlying_index_t<IndexType>::type;

		// pull in constructors from Base class
		using Base::Base;
		container_wrapper() = default;
<<<<<<< HEAD
		explicit container_wrapper(Base&& b) noexcept : Base(std::move(b)) {}
=======
		// tested to fail with _MSC_VER <= 1916. The actual version condition
#if !defined _MSC_VER
		constexpr
#endif
		explicit container_wrapper(Base&& b) : Base(std::move(b)) {}
>>>>>>> 3914684d

		explicit container_wrapper(IndexType const s)
			: Base(numeric_cast<std::size_t>(static_cast<underlying_index>(s))) {}

		decltype(auto) operator[](IndexType idx) const
		{
			TORRENT_ASSERT(idx >= IndexType(0));
			TORRENT_ASSERT(idx < end_index());
			return this->Base::operator[](std::size_t(static_cast<underlying_index>(idx)));
		}

		decltype(auto) operator[](IndexType idx)
		{
			TORRENT_ASSERT(idx >= IndexType(0));
			TORRENT_ASSERT(idx < end_index());
			return this->Base::operator[](std::size_t(static_cast<underlying_index>(idx)));
		}

		IndexType end_index() const
		{
			TORRENT_ASSERT(this->size() <= std::size_t((std::numeric_limits<underlying_index>::max)()));
			return IndexType(numeric_cast<underlying_index>(this->size()));
		}

		// returns an object that can be used in a range-for to iterate over all
		// indices
		index_range<IndexType> range() const noexcept
		{
			return {IndexType{0}, end_index()};
		}

		template <typename U = underlying_index, typename Cond
			= typename std::enable_if<std::is_signed<U>::value>::type>
		void resize(underlying_index s)
		{
			TORRENT_ASSERT(s >= 0);
			this->Base::resize(std::size_t(s));
		}

		template <typename U = underlying_index, typename Cond
			= typename std::enable_if<std::is_signed<U>::value>::type>
		void resize(underlying_index s, T const& v)
		{
			TORRENT_ASSERT(s >= 0);
			this->Base::resize(std::size_t(s), v);
		}

		void resize(std::size_t s)
		{
			TORRENT_ASSERT(s <= std::size_t((std::numeric_limits<underlying_index>::max)()));
			this->Base::resize(s);
		}

		void resize(std::size_t s, T const& v)
		{
			TORRENT_ASSERT(s <= std::size_t((std::numeric_limits<underlying_index>::max)()));
			this->Base::resize(s, v);
		}

		template <typename U = underlying_index, typename Cond
			= typename std::enable_if<std::is_signed<U>::value>::type>
		void reserve(underlying_index s)
		{
			TORRENT_ASSERT(s >= 0);
			this->Base::reserve(std::size_t(s));
		}

		void reserve(std::size_t s)
		{
			TORRENT_ASSERT(s <= std::size_t((std::numeric_limits<underlying_index>::max)()));
			this->Base::reserve(s);
		}
	};
}}

#endif
<|MERGE_RESOLUTION|>--- conflicted
+++ resolved
@@ -51,15 +51,7 @@
 		// pull in constructors from Base class
 		using Base::Base;
 		container_wrapper() = default;
-<<<<<<< HEAD
-		explicit container_wrapper(Base&& b) noexcept : Base(std::move(b)) {}
-=======
-		// tested to fail with _MSC_VER <= 1916. The actual version condition
-#if !defined _MSC_VER
-		constexpr
-#endif
-		explicit container_wrapper(Base&& b) : Base(std::move(b)) {}
->>>>>>> 3914684d
+		constexpr explicit container_wrapper(Base&& b) noexcept : Base(std::move(b)) {}
 
 		explicit container_wrapper(IndexType const s)
 			: Base(numeric_cast<std::size_t>(static_cast<underlying_index>(s))) {}
