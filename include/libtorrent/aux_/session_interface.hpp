--- conflicted
+++ resolved
@@ -281,13 +281,8 @@
 		virtual aux::vector<torrent*>& torrent_list(torrent_list_index_t i) = 0;
 
 		virtual bool has_lsd() const = 0;
-<<<<<<< HEAD
-		virtual void announce_lsd(sha1_hash const& ih, int port, bool broadcast = false) = 0;
+		virtual void announce_lsd(sha1_hash const& ih, int port) = 0;
 		virtual libtorrent::aux::utp_socket_manager* utp_socket_manager() = 0;
-=======
-		virtual void announce_lsd(sha1_hash const& ih, int port) = 0;
-		virtual libtorrent::utp_socket_manager* utp_socket_manager() = 0;
->>>>>>> e4e96733
 		virtual void inc_boost_connections() = 0;
 		virtual std::vector<block_info>& block_info_storage() = 0;
 
