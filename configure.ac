--- conflicted
+++ resolved
@@ -5,11 +5,7 @@
 
 AC_PREREQ([2.63])
 
-<<<<<<< HEAD
 AC_INIT([libtorrent-rasterbar],[1.2.0],[arvid@libtorrent.org],
-=======
-AC_INIT([libtorrent-rasterbar],[1.1.5],[arvid@libtorrent.org],
->>>>>>> 12803612
         [libtorrent-rasterbar],[http://www.libtorrent.org])
 AC_CONFIG_SRCDIR([src/torrent.cpp])
 AC_CONFIG_AUX_DIR([build-aux])
@@ -106,11 +102,7 @@
 LIBS="$PTHREAD_LIBS $LIBS"
 CFLAGS="$PTHREAD_CFLAGS $CFLAGS"
 CC="$PTHREAD_CC"
-<<<<<<< HEAD
 CXXFLAGS="$CXXFLAGS -ftemplate-depth=512 -Wno-format-zero-length"
-=======
-CXXFLAGS="$CXXFLAGS -ftemplate-depth=120 -Wno-format-zero-length"
->>>>>>> 12803612
 
 AS_ECHO "Checking for visibility support:"
 AC_CACHE_CHECK([for __attribute__((visibility("hidden")))],
@@ -177,11 +169,7 @@
   [logging],
   [AS_HELP_STRING(
     [--enable-logging],
-<<<<<<< HEAD
-    [enable logging support, enabled by alert mask [default=yes]])],
-=======
     [enable logging alerts [default=yes]])],
->>>>>>> 12803612
   [[ARG_ENABLE_LOGGING=$enableval]],
   [[ARG_ENABLE_LOGGING=yes]]
 )
@@ -582,12 +570,7 @@
   deprecated functions: ${ARG_ENABLE_DEPRECATED:-yes}
   debug build:          ${ARG_ENABLE_DEBUG:-no}
   invariant checks:     ${ARG_ENABLE_INVARIANT:-no}
-<<<<<<< HEAD
-  logging support:      ${ARG_ENABLE_LOGGING:-no}
-=======
   logging support:      ${ARG_ENABLE_LOGGING:-yes}
-  disk statistics:      ${ARG_ENABLE_DISK_STATS:-no}
->>>>>>> 12803612
 
 Features:
   encryption support:   ${ARG_ENABLE_ENCRYPTION:-yes}
