--- conflicted
+++ resolved
@@ -527,13 +527,8 @@
 
 # Try to guess real git revision if any, fallback to hardcoded otherwise
 GIT_REVISION=`git log -1 --format=format:%h 2>/dev/null`
-<<<<<<< HEAD
-AS_IF([test -z "GIT_REVISION"],
-      [GIT_REVISION=`sed -n -e 's/^#define LIBTORRENT_REVISION \"\([0-9a-z]*\)\"$/\1/p' include/libtorrent/version.hpp`])
-=======
 AS_IF([test -z "$GIT_REVISION"],
       [GIT_REVISION=`sed -n -e "s/^#define LIBTORRENT_REVISION \"\([0-9a-z]*\)\"$/\1/p" $(dirname $0)/include/libtorrent/version.hpp`])
->>>>>>> de499310
 
 
 ###############################################################################
