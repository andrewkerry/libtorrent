'
's
libtorrent
API
APIs
ABI
SHA-1
ed25519
const
BEP
BEPs
bdecode
bdecoded
bencode
bencoding
bencoded
int64
uint64
enum
enums
struct
structs
bool
realloc
merkle
hpp
bittyrant
bittorrent
bitmask
bitmasks
SSL
asio
uTP
TCP
UDP
udp
IP
IPv4
IPv6
QoS
TOS
unchoke
unchoked
dict
kiB
MiB
GiB
DHT
LSD
adler32
LRU
LRUs
UPnP
NAT
NATs
PMP
arvid
Arvid
Norberg
RTT
internet
TODO
UNC
plugin
plugins
symlink
symlinks
CRC32
CRC
UTF
bitfield
RSS
rss
socks5
socks4
metadata
posix
downloaders
downloader
bitset
kB
hostname
indices
dht
lsd
noseed
BFpe
BFsd
i2p
async
uTorrent
pred
sha1
sha512
pread
preadv
pwrite
pwritev
queueing
readv
writev
ftruncate
iovec
uint8
addr
iov
reannounce
PEM
pem
dh_params
outform
pex
trackerless
sig
ip
HTTP
URL
URLs
username
auth
idx
num
passphrase
UUID
UUIDs
uuid
performant
preformatted
SHA
buf
bufs
sizeof
params
ptr
msvc
mutex
eventfd
uint32
HWND
IPs
CIDR
kademlia
userdata
dont
OR
ORed
Diffie
OpenSSL
openssl
libtorrent's
filesystem
filesystems
url
fs
io
ssl
errc
dh
dhparam
dhparams
0x01
0x02
0x04
0x08
http
failcount
superseeding
foo
baz
JSON
HTTPS
v4
v6
upnp
x509
process'
crc32
mtime
fallback
accessor
utf
str
bw
trackerid
timestamp
prioritisation
filehash
len
partfile
prepended
vec
dir
ut
ih
ec
cb
cid
mj
prio
src
'put'
'mtime'
'fingerprints'
'query'
'ro'
pre-partfile
pre
GCC
prioritization
nullptr
nothrow
precompute
recomputation
RPC
unchoking
ep
nid
crypto
URI
URIs
uri
infohashes
rw
holepunch
TLS
RC4
Hellman
html
namespace
dn
pe
lt
tex
natpmp
cancelled
bitcoin
Jamfile
Jamfiles
NDEBUG
Solaris
BitTorrent
BitTyrant
macOS
int8
int16
int32
int64
uint8
uint16
uint32
uint64
Castagnoli
CRC32C
multicast
Linux
kqueue
epoll
LEDBAT
DNS
Nagle's
ACK
ACKed
getaddrinfo
ethernet
gnuplot
peerlist
MTU
ICMP
VPN
DSL
CAS
cas
IRC
PPPoE
cwnd
fullscreen
screenshot
prepend
RSA
DSA
curve25519
nodes6
nodes4
serializer
github
Flattr
Wallin
Reimond
Retz
BEP5
librt
toolset
Wojciechowski
GTK
cmake
libsodium
nightcracker's
Siloti
Magnus
Jonsson
Umeå
freenode
irc
hydri
BBv2
DLL
gettime
toolsets
libgcrypt
LibTomCrypt
CommonCrypto
cygwin
gcc
iOS
memalign
valloc
malloc

libcrypto
libssl
libeay32
ssleay32
libc
iconv
MinGW
config
xbt
tarball
cd
b2
utp
stlport
IETF
BitSlug
BitCo
Tampere
CXX
gui
Multiprecision
gcrypt
peers'
wchar
ccmake
fPIC
Unix
ipv4
ipv6
reqq
homebrew
endian
gzip
KTorrent
Azureus
btih
der
Spek
darwin
dllimport
dllexport
stdlib
Wyzo
bjam
messages'
sonarqube
utorrent
zlib
MooPolice
LeechCraft
FDM
Folx
Tonido
Dumez
qBittorrent
sledgehammer999
ntx86
Tonidoplug
nodes2
NAS
Tonido
localhost
yourip
declspec
gtkmm
btg
ncurses
Tvitty
Bubba
TVBlob
ISPs
ACKs
uplink's
Lince
hrktorrent
Trolltech
msg
donthave
png
DelCo
Torrent2Exe
ZyXEL
NSA
NSA220
tcp
rlimit
screensaver
GPL
GPLv2
routable
L1
L2
rst
org
DF
TVblob
FatRat
DAAP
fno
BLOBbox
GetRight
py
pyd
cmd
Strigeus
ludde
pic
programmatically
unchokes
ethernet's
BitTorrent's
IPTPS10
loopback
DLNA
EXE
Skype
lru
dll
exe
foobar
256ths
leechers
printability
podcasts
todo
0x10
0x41727101980
0x7fffffffffffffff
2410d4554d5ed856d69f426c38791673c59f4418
E4F0B674
0DFC
48BB
98A5
2AA730BDB6D6
0x0
0x20
2e
373ZDeQgQSQNuxdinNAPnQ63CRNn4iEXzg
BT
ID's
aio
btfd
d1
d11
de
e1
impl
md11
metadatai0ee
metadatai1e6
passwd
pexi2ee1
pi6881e1
pimpl
pre1
recv
requester's
seqi
seqi1e1
txt
un
v12
v2
fuzzers
fuzzer
libFuzzer
clang's
prev
mmap
hash2
infohash
v1
Dreik's
ctx
unicode
peers6
DNSName
SubjectAltName
SNI
httpseeds
Base16
lsd
xt
netsh
GUID
NIC
tun0
eth0
eth1
lan
NOATIME
INADDR
supportcrypt
setsockopt
OS
portmap
QBone
SNDBUFFER
RCVBUF
QBSS
DDoS
anonymization
Tribler
gzipped
processes'
versioning
cstdint
cloneable
inline
chrono
hunspell
online
dic
<<<<<<< HEAD
destructors
fclose
fopen
cxxstd
uri
https
wolfSSL
wolfssl
sni
nginx
=======
fallocate
strdup
istream
ostream
nonrouters
backoff
atime
wildcard
sk
OutIt
OutputIterator
udp
nat
pmp
https
RemoteHost
ExternalPort
ret
pos
os
bt
cpp
tos
BP
qB
LT1230
iocontrol
getname
getpeername
fastresume
>>>>>>> 96695fa7
<|MERGE_RESOLUTION|>--- conflicted
+++ resolved
@@ -529,18 +529,6 @@
 hunspell
 online
 dic
-<<<<<<< HEAD
-destructors
-fclose
-fopen
-cxxstd
-uri
-https
-wolfSSL
-wolfssl
-sni
-nginx
-=======
 fallocate
 strdup
 istream
@@ -552,7 +540,6 @@
 sk
 OutIt
 OutputIterator
-udp
 nat
 pmp
 https
@@ -566,9 +553,18 @@
 tos
 BP
 qB
-LT1230
+LT2000
 iocontrol
 getname
 getpeername
 fastresume
->>>>>>> 96695fa7
+destructors
+fclose
+fopen
+cxxstd
+uri
+https
+wolfSSL
+wolfssl
+sni
+nginx