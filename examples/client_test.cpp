--- conflicted
+++ resolved
@@ -1536,13 +1536,8 @@
 				if (c == ESCAPE_SEQ)
 				{
 					// escape code, read another character
-<<<<<<< HEAD
-#ifdef WIN32
+#ifdef _WIN32
 					c = _getch();
-=======
-#ifdef _WIN32
-					int c = _getch();
->>>>>>> 67a49783
 #else
 					c = getc(stdin);
 					if (c == EOF) { break; }
