--- conflicted
+++ resolved
@@ -1767,27 +1767,6 @@
 				std::vector<lt::announce_entry> tr = h.trackers();
 				for (lt::announce_entry const& ae : h.trackers())
 				{
-<<<<<<< HEAD
-					for (lt::announce_endpoint const& aep : ae.endpoints)
-					{
-						for (lt::protocol_version const v : {lt::protocol_version::V1, lt::protocol_version::V2})
-						{
-							if (pos + 1 >= terminal_height) break;
-							if (!s.info_hash.has(v)) continue;
-							std::snprintf(str, sizeof(str), "%2d %d %-20s %-55s fails: %-3d (%-3d) %s %s %5d \"%s\" %s\x1b[K\n"
-								, ae.tier, int(v), trunc(print_endpoint(aep.local_endpoint), 20).c_str()
-								, ae.url.c_str()
-								, aep.info_hashes[v].fails
-								, ae.fail_limit, ae.verified ? "OK " : "-  "
-								, to_string(int(total_seconds(aep.info_hashes[v].next_announce - now)), 8).c_str()
-								, aep.info_hashes[v].min_announce > now ? int(total_seconds(aep.info_hashes[v].min_announce - now)) : 0
-								, aep.info_hashes[v].last_error ? aep.info_hashes[v].last_error.message().c_str() : ""
-								, aep.info_hashes[v].message.c_str());
-							out += str;
-							pos += 1;
-						}
-					}
-=======
 					std::snprintf(str, sizeof(str), "%2d %-55s %s\x1b[K\n"
 						, ae.tier, ae.url.c_str(), ae.verified?"OK ":"-  ");
 					out += str;
@@ -1796,25 +1775,31 @@
 					for (auto const& ep : ae.endpoints)
 					{
 						++idx;
+						if (pos + 1 >= terminal_height) break;
 						if (!ep.enabled) continue;
-						if (pos + 1 >= terminal_height) break;
-
-						std::snprintf(str, sizeof(str), "  [%2d] fails: %-3d (%-3d) %s %5d \"%s\" %s\x1b[K\n"
-							, idx
-							, ep.fails, ae.fail_limit
-							, to_string(int(total_seconds(ep.next_announce - now)), 8).c_str()
-							, ep.min_announce > now ? int(total_seconds(ep.min_announce - now)) : 0
-							, ep.last_error ? ep.last_error.message().c_str() : ""
-							, ep.message.c_str());
-						out += str;
-						pos += 1;
-						// we only need to show this error once, not for every
-						// endpoint
-						if (ep.last_error == boost::asio::error::host_not_found) break;
+						for (lt::protocol_version const v : {lt::protocol_version::V1, lt::protocol_version::V2})
+						{
+							if (!s.info_hash.has(v)) continue;
+							auto const& av = ep.info_hashes[v];
+
+							std::snprintf(str, sizeof(str), "  [%2d] fails: %-3d (%-3d) %s %5d \"%s\" %s\x1b[K\n"
+								, idx
+								, av.fails, ae.fail_limit
+								, to_string(int(total_seconds(av.next_announce - now)), 8).c_str()
+								, av.min_announce > now ? int(total_seconds(av.min_announce - now)) : 0
+								, av.last_error ? av.last_error.message().c_str() : ""
+								, av.message.c_str());
+							out += str;
+							pos += 1;
+							// we only need to show this error once, not for every
+							// endpoint
+							if (av.last_error == boost::asio::error::host_not_found)
+								goto done;
+						}
 					}
+done:
 
 					if (pos + 1 >= terminal_height) break;
->>>>>>> 9ac4e6ee
 				}
 			}
 
