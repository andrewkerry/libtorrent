/*

Copyright (c) 2003, Arvid Norberg
All rights reserved.

Redistribution and use in source and binary forms, with or without
modification, are permitted provided that the following conditions
are met:

    * Redistributions of source code must retain the above copyright
      notice, this list of conditions and the following disclaimer.
    * Redistributions in binary form must reproduce the above copyright
      notice, this list of conditions and the following disclaimer in
      the documentation and/or other materials provided with the distribution.
    * Neither the name of the author nor the names of its
      contributors may be used to endorse or promote products derived
      from this software without specific prior written permission.

THIS SOFTWARE IS PROVIDED BY THE COPYRIGHT HOLDERS AND CONTRIBUTORS "AS IS"
AND ANY EXPRESS OR IMPLIED WARRANTIES, INCLUDING, BUT NOT LIMITED TO, THE
IMPLIED WARRANTIES OF MERCHANTABILITY AND FITNESS FOR A PARTICULAR PURPOSE
ARE DISCLAIMED. IN NO EVENT SHALL THE COPYRIGHT OWNER OR CONTRIBUTORS BE
LIABLE FOR ANY DIRECT, INDIRECT, INCIDENTAL, SPECIAL, EXEMPLARY, OR
CONSEQUENTIAL DAMAGES (INCLUDING, BUT NOT LIMITED TO, PROCUREMENT OF
SUBSTITUTE GOODS OR SERVICES; LOSS OF USE, DATA, OR PROFITS; OR BUSINESS
INTERRUPTION) HOWEVER CAUSED AND ON ANY THEORY OF LIABILITY, WHETHER IN
CONTRACT, STRICT LIABILITY, OR TORT (INCLUDING NEGLIGENCE OR OTHERWISE)
ARISING IN ANY WAY OUT OF THE USE OF THIS SOFTWARE, EVEN IF ADVISED OF THE
POSSIBILITY OF SUCH DAMAGE.

*/

#include <cstdio> // for snprintf
#include <cstdlib> // for atoi
#include <cstring>
#include <utility>
#include <deque>

#include "libtorrent/config.hpp"

#ifdef TORRENT_WINDOWS
#include <direct.h> // for _mkdir and _getcwd
#include <sys/types.h> // for _stat
#include <sys/stat.h>
#endif

#include "libtorrent/extensions/ut_metadata.hpp"
#include "libtorrent/extensions/ut_pex.hpp"
#include "libtorrent/extensions/smart_ban.hpp"

#include "libtorrent/aux_/max_path.hpp"
#include "libtorrent/torrent_info.hpp"
#include "libtorrent/announce_entry.hpp"
#include "libtorrent/entry.hpp"
#include "libtorrent/bencode.hpp"
#include "libtorrent/session.hpp"
#include "libtorrent/identify_client.hpp"
#include "libtorrent/alert_types.hpp"
#include "libtorrent/ip_filter.hpp"
#include "libtorrent/magnet_uri.hpp"
#include "libtorrent/bitfield.hpp"
#include "libtorrent/peer_info.hpp"
#include "libtorrent/bdecode.hpp"
#include "libtorrent/add_torrent_params.hpp"
#include "libtorrent/time.hpp"
#include "libtorrent/create_torrent.hpp"
#include "libtorrent/read_resume_data.hpp"
#include "libtorrent/write_resume_data.hpp"
#include "libtorrent/string_view.hpp"

#include "torrent_view.hpp"
#include "session_view.hpp"
#include "print.hpp"

using libtorrent::total_milliseconds;

void sleep_ms(int milliseconds)
{
#if defined TORRENT_WINDOWS || defined TORRENT_CYGWIN
	Sleep(milliseconds);
#elif defined TORRENT_BEOS
	snooze_until(system_time() + std::int64_t(milliseconds) * 1000, B_SYSTEM_TIMEBASE);
#else
	usleep(milliseconds * 1000);
#endif
}

#ifdef _WIN32

#include <windows.h>
#include <conio.h>

bool sleep_and_input(int* c, int sleep)
{
	for (int i = 0; i < 2; ++i)
	{
		if (_kbhit())
		{
			*c = _getch();
			return true;
		}
		Sleep(sleep / 2);
	}
	return false;
};

#else

#include <termios.h>
#include <sys/ioctl.h>
#include <csignal>
#include <utility>

struct set_keypress
{
	set_keypress()
	{
		termios new_settings;
		tcgetattr(0,&stored_settings);
		new_settings = stored_settings;
		// Disable canonical mode, and set buffer size to 1 byte
		// and disable echo
		new_settings.c_lflag &= ~(ICANON | ECHO);
		new_settings.c_cc[VTIME] = 0;
		new_settings.c_cc[VMIN] = 1;
		tcsetattr(0,TCSANOW,&new_settings);
	}
	~set_keypress() { tcsetattr(0,TCSANOW,&stored_settings); }
	termios stored_settings;
};

bool sleep_and_input(int* c, int sleep)
{
	libtorrent::time_point const start = libtorrent::clock_type::now();
	int ret = 0;
retry:
	fd_set set;
	FD_ZERO(&set);
	FD_SET(0, &set);
	timeval tv = {sleep/ 1000, (sleep % 1000) * 1000 };
	ret = select(1, &set, nullptr, nullptr, &tv);
	if (ret > 0)
	{
		*c = getc(stdin);
		return true;
	}
	if (errno == EINTR)
	{
		if (total_milliseconds(libtorrent::clock_type::now() - start) < sleep)
			goto retry;
		return false;
	}

	if (ret < 0 && errno != 0 && errno != ETIMEDOUT)
	{
		std::fprintf(stderr, "select failed: %s\n", strerror(errno));
		sleep_ms(500);
	}

	return false;
}

#endif

bool print_trackers = false;
bool print_peers = false;
bool print_log = false;
bool print_downloads = false;
bool print_matrix = false;
bool print_file_progress = false;
bool show_pad_files = false;
bool show_dht_status = false;
bool sequential_download = false;

bool print_ip = true;
bool print_timers = false;
bool print_block = false;
bool print_peer_rate = false;
bool print_fails = false;
bool print_send_bufs = true;
bool print_disk_stats = false;

// the number of times we've asked to save resume data
// without having received a response (successful or failure)
int num_outstanding_resume_data = 0;

#ifndef TORRENT_DISABLE_DHT
std::vector<libtorrent::dht_lookup> dht_active_requests;
std::vector<libtorrent::dht_routing_bucket> dht_routing_table;
#endif

<<<<<<< HEAD
torrent_view view;
session_view ses_view;

std::string to_hex(lt::sha1_hash const& s)
{
	std::stringstream ret;
	ret << s;
	return ret.str();
}

=======
>>>>>>> ddf2c2e1
int load_file(std::string const& filename, std::vector<char>& v
	, libtorrent::error_code& ec, int limit = 8000000)
{
	ec.clear();
	FILE* f = std::fopen(filename.c_str(), "rb");
	if (f == nullptr)
	{
		ec.assign(errno, boost::system::system_category());
		return -1;
	}

	int r = fseek(f, 0, SEEK_END);
	if (r != 0)
	{
		ec.assign(errno, boost::system::system_category());
		std::fclose(f);
		return -1;
	}
	long s = ftell(f);
	if (s < 0)
	{
		ec.assign(errno, boost::system::system_category());
		std::fclose(f);
		return -1;
	}

	if (s > limit)
	{
		std::fclose(f);
		return -2;
	}

	r = fseek(f, 0, SEEK_SET);
	if (r != 0)
	{
		ec.assign(errno, boost::system::system_category());
		std::fclose(f);
		return -1;
	}

	v.resize(s);
	if (s == 0)
	{
		std::fclose(f);
		return 0;
	}

	r = int(std::fread(&v[0], 1, v.size(), f));
	if (r < 0)
	{
		ec.assign(errno, boost::system::system_category());
		std::fclose(f);
		return -1;
	}

	std::fclose(f);

	if (r != s) return -3;

	return 0;
}

bool is_absolute_path(std::string const& f)
{
	if (f.empty()) return false;
#if defined(TORRENT_WINDOWS) || defined(TORRENT_OS2)
	int i = 0;
	// match the xx:\ or xx:/ form
	while (f[i] && strchr("abcdefghijklmnopqrstuvxyz", f[i])) ++i;
	if (i < int(f.size()-1) && f[i] == ':' && (f[i+1] == '\\' || f[i+1] == '/'))
		return true;

	// match the \\ form
	if (int(f.size()) >= 2 && f[0] == '\\' && f[1] == '\\')
		return true;
	return false;
#else
	if (f[0] == '/') return true;
	return false;
#endif
}

std::string leaf_path(std::string f)
{
	if (f.empty()) return "";
	char const* first = f.c_str();
	char const* sep = strrchr(first, '/');
#if defined(TORRENT_WINDOWS) || defined(TORRENT_OS2)
	char const* altsep = strrchr(first, '\\');
	if (sep == 0 || altsep > sep) sep = altsep;
#endif
	if (sep == nullptr) return f;

	if (sep - first == int(f.size()) - 1)
	{
		// if the last character is a / (or \)
		// ignore it
		int len = 0;
		while (sep > first)
		{
			--sep;
			if (*sep == '/'
#if defined(TORRENT_WINDOWS) || defined(TORRENT_OS2)
				|| *sep == '\\'
#endif
				)
				return std::string(sep + 1, len);
			++len;
		}
		return std::string(first, len);
	}
	return std::string(sep + 1);
}

std::string path_append(std::string const& lhs, std::string const& rhs)
{
	if (lhs.empty() || lhs == ".") return rhs;
	if (rhs.empty() || rhs == ".") return lhs;

#if defined(TORRENT_WINDOWS) || defined(TORRENT_OS2)
#define TORRENT_SEPARATOR "\\"
	bool need_sep = lhs[lhs.size()-1] != '\\' && lhs[lhs.size()-1] != '/';
#else
#define TORRENT_SEPARATOR "/"
	bool need_sep = lhs[lhs.size()-1] != '/';
#endif
	return lhs + (need_sep?TORRENT_SEPARATOR:"") + rhs;
}

bool is_hex(char const *in, int len)
{
	for (char const* end = in + len; in < end; ++in)
	{
		if (*in >= '0' && *in <= '9') continue;
		if (*in >= 'A' && *in <= 'F') continue;
		if (*in >= 'a' && *in <= 'f') continue;
		return false;
	}
	return true;
}

std::string print_endpoint(libtorrent::tcp::endpoint const& ep)
{
	using namespace libtorrent;
	error_code ec;
	char buf[200];
	address const& addr = ep.address();
#if TORRENT_USE_IPV6
	if (addr.is_v6())
		std::snprintf(buf, sizeof(buf), "[%s]:%d", addr.to_string(ec).c_str(), ep.port());
	else
#endif
		std::snprintf(buf, sizeof(buf), "%s:%d", addr.to_string(ec).c_str(), ep.port());
	return buf;
}

struct torrent_entry
{
	explicit torrent_entry(libtorrent::torrent_handle h) : handle(std::move(h)) {}
	libtorrent::torrent_handle handle;
	libtorrent::torrent_status status;
};

// maps filenames to torrent_handles
typedef std::map<std::string, libtorrent::torrent_handle> handles_t;
typedef std::map<libtorrent::sha1_hash, std::string> files_t;

files_t hash_to_filename;

using libtorrent::torrent_status;

bool yes(libtorrent::torrent_status const&)
{ return true; }

FILE* g_log_file = nullptr;

int peer_index(libtorrent::tcp::endpoint addr, std::vector<libtorrent::peer_info> const& peers)
{
	using namespace libtorrent;
	std::vector<peer_info>::const_iterator i = std::find_if(peers.begin(), peers.end()
		, [&addr](peer_info const& pi) { return pi.ip == addr; });
	if (i == peers.end()) return -1;

	return int(i - peers.begin());
}

// returns the number of lines printed
int print_peer_info(std::string& out
	, std::vector<libtorrent::peer_info> const& peers, int max_lines)
{
	using namespace libtorrent;
	int pos = 0;
	if (print_ip) out += "IP                             ";
	out += "progress        down     (total | peak   )  up      (total | peak   ) sent-req tmo bsy rcv flags         dn  up  source  ";
	if (print_fails) out += "fail hshf ";
	if (print_send_bufs) out += "rq sndb (recvb |alloc | wmrk ) q-bytes ";
	if (print_timers) out += "inactive wait timeout q-time ";
	out += "  v disk ^    rtt  ";
	if (print_block) out += "block-progress ";
	if (print_peer_rate) out += "est.rec.rate ";
	out += "client \x1b[K\n";
	++pos;

	char str[500];
	for (std::vector<peer_info>::const_iterator i = peers.begin();
		i != peers.end(); ++i)
	{
		if (i->flags & (peer_info::handshake | peer_info::connecting))
			continue;

		if (print_ip)
		{
			std::snprintf(str, sizeof(str), "%-30s ", (::print_endpoint(i->ip) +
				(i->flags & peer_info::utp_socket ? " [uTP]" : "") +
				(i->flags & peer_info::i2p_socket ? " [i2p]" : "")
				).c_str());
			out += str;
		}

		char temp[10];
		std::snprintf(temp, sizeof(temp), "%d/%d"
			, i->download_queue_length
			, i->target_dl_queue_length);
		temp[7] = 0;

		char peer_progress[10];
		std::snprintf(peer_progress, sizeof(peer_progress), "%.1f%%", i->progress_ppm / 10000.f);
		std::snprintf(str, sizeof(str)
			, "%s %s%s (%s|%s) %s%s (%s|%s) %s%7s %4d%4d%4d %s%s%s%s%s%s%s%s%s%s%s%s%s %s%s%s %s%s%s %s%s%s%s%s%s "
			, progress_bar(i->progress_ppm / 1000, 15, col_green, '#', '-', peer_progress).c_str()
			, esc("32"), add_suffix(i->down_speed, "/s").c_str()
			, add_suffix(i->total_download).c_str(), add_suffix(i->download_rate_peak, "/s").c_str()
			, esc("31"), add_suffix(i->up_speed, "/s").c_str(), add_suffix(i->total_upload).c_str()
			, add_suffix(i->upload_rate_peak, "/s").c_str(), esc("0")

			, temp // sent requests and target number of outstanding reqs.
			, i->timed_out_requests
			, i->busy_requests
			, i->upload_queue_length

			, color("I", (i->flags & peer_info::interesting)?col_white:col_blue).c_str()
			, color("C", (i->flags & peer_info::choked)?col_white:col_blue).c_str()
			, color("i", (i->flags & peer_info::remote_interested)?col_white:col_blue).c_str()
			, color("c", (i->flags & peer_info::remote_choked)?col_white:col_blue).c_str()
			, color("x", (i->flags & peer_info::supports_extensions)?col_white:col_blue).c_str()
			, color("o", (i->flags & peer_info::local_connection)?col_white:col_blue).c_str()
			, color("p", (i->flags & peer_info::on_parole)?col_white:col_blue).c_str()
			, color("O", (i->flags & peer_info::optimistic_unchoke)?col_white:col_blue).c_str()
			, color("S", (i->flags & peer_info::snubbed)?col_white:col_blue).c_str()
			, color("U", (i->flags & peer_info::upload_only)?col_white:col_blue).c_str()
			, color("e", (i->flags & peer_info::endgame_mode)?col_white:col_blue).c_str()
			, color("E", (i->flags & peer_info::rc4_encrypted)?col_white:(i->flags & peer_info::plaintext_encrypted)?col_cyan:col_blue).c_str()
			, color("h", (i->flags & peer_info::holepunched)?col_white:col_blue).c_str()

			, color("d", (i->read_state & peer_info::bw_disk)?col_white:col_blue).c_str()
			, color("l", (i->read_state & peer_info::bw_limit)?col_white:col_blue).c_str()
			, color("n", (i->read_state & peer_info::bw_network)?col_white:col_blue).c_str()
			, color("d", (i->write_state & peer_info::bw_disk)?col_white:col_blue).c_str()
			, color("l", (i->write_state & peer_info::bw_limit)?col_white:col_blue).c_str()
			, color("n", (i->write_state & peer_info::bw_network)?col_white:col_blue).c_str()

			, color("t", (i->source & peer_info::tracker)?col_white:col_blue).c_str()
			, color("p", (i->source & peer_info::pex)?col_white:col_blue).c_str()
			, color("d", (i->source & peer_info::dht)?col_white:col_blue).c_str()
			, color("l", (i->source & peer_info::lsd)?col_white:col_blue).c_str()
			, color("r", (i->source & peer_info::resume_data)?col_white:col_blue).c_str()
			, color("i", (i->source & peer_info::incoming)?col_white:col_blue).c_str());
		out += str;

		if (print_fails)
		{
			std::snprintf(str, sizeof(str), "%3d %3d "
				, i->failcount, i->num_hashfails);
			out += str;
		}
		if (print_send_bufs)
		{
			std::snprintf(str, sizeof(str), "%2d %6d %6d|%6d|%6d%5dkB "
				, i->requests_in_buffer, i->used_send_buffer
				, i->used_receive_buffer
				, i->receive_buffer_size
				, i->receive_buffer_watermark
				, i->queue_bytes / 1000);
			out += str;
		}
		if (print_timers)
		{
			char req_timeout[20] = "-";
			// timeout is only meaningful if there is at least one outstanding
			// request to the peer
			if (i->download_queue_length > 0)
				std::snprintf(req_timeout, sizeof(req_timeout), "%d", i->request_timeout);

			std::snprintf(str, sizeof(str), "%8d %4d %7s %6d "
				, int(total_seconds(i->last_active))
				, int(total_seconds(i->last_request))
				, req_timeout
				, int(total_seconds(i->download_queue_time)));
			out += str;
		}
		std::snprintf(str, sizeof(str), "%s|%s %5d "
			, add_suffix(i->pending_disk_bytes).c_str()
			, add_suffix(i->pending_disk_read_bytes).c_str()
			, i->rtt);
		out += str;

		if (print_block)
		{
			if (i->downloading_piece_index >= piece_index_t(0))
			{
				char buf[50];
				std::snprintf(buf, sizeof(buf), "%d:%d"
					, static_cast<int>(i->downloading_piece_index), i->downloading_block_index);
				out += progress_bar(
					i->downloading_progress * 1000 / i->downloading_total, 14, col_green, '-', '#', buf);
			}
			else
			{
				out += progress_bar(0, 14);
			}
		}

		if (print_peer_rate)
		{
			bool unchoked = (i->flags & peer_info::choked) == 0;

			std::snprintf(str, sizeof(str), " %s"
				, unchoked ? add_suffix(i->estimated_reciprocation_rate, "/s").c_str() : "      ");
			out += str;
		}
		out += " ";

		if (i->flags & peer_info::handshake)
		{
			out += esc("31");
			out += " waiting for handshake";
			out += esc("0");
		}
		else if (i->flags & peer_info::connecting)
		{
			out += esc("31");
			out += " connecting to peer";
			out += esc("0");
		}
		else
		{
			out += " ";
			out += i->client;
		}
		out += "\x1b[K\n";
		++pos;
		if (pos >= max_lines) break;
	}
	return pos;
}

int allocation_mode = libtorrent::storage_mode_sparse;
std::string save_path(".");
int torrent_upload_limit = 0;
int torrent_download_limit = 0;
std::string monitor_dir;
int poll_interval = 5;
int max_connections_per_torrent = 50;
bool seed_mode = false;
int cache_size = 1024;

bool share_mode = false;
bool disable_storage = false;

bool quit = false;

void signal_handler(int)
{
	// make the main loop terminate
	quit = true;
}

// if non-empty, a peer that will be added to all torrents
std::string peer;

std::string path_to_url(std::string f)
{
	std::string ret = "file://"
#ifdef TORRENT_WINDOWS
		"/"
#endif
		;
	static char const hex_chars[] = "0123456789abcdef";
	static const char unreserved[] =
		"/-_!.~*()ABCDEFGHIJKLMNOPQRSTUVWXYZabcdefghijklmnopqrstuvwxyz"
		"0123456789";

	// make sure the path is an absolute path
	if (!is_absolute_path(f))
	{
		char cwd[TORRENT_MAX_PATH];
#if defined TORRENT_WINDOWS && !defined TORRENT_MINGW
		_getcwd(cwd, sizeof(cwd));
#else
		char const* ret = getcwd(cwd, sizeof(cwd));
		(void)ret; // best effort
#endif
		f = path_append(cwd, f);
	}

	for (int i = 0; i < int(f.size()); ++i)
	{
#ifdef TORRENT_WINDOWS
		if (f[i] == '\\') ret.push_back('/');
		else
#endif
		if (std::strchr(unreserved, f[i]) != nullptr) ret.push_back(f[i]);
		else
		{
			ret.push_back('%');
			ret.push_back(hex_chars[std::uint8_t(f[i]) >> 4]);
			ret.push_back(hex_chars[std::uint8_t(f[i]) & 0xf]);
		}
	}
	return ret;
}

void print_settings(int const start, int const num
	, char const* const fmt)
{
	for (int i = start; i < start + num; ++i)
	{
		char const* name = libtorrent::name_for_setting(i);
		if (!name || name[0] == '\0') continue;
		std::printf(fmt, name);
	}
}

void add_torrent(libtorrent::session& ses
	, handles_t& files
	, std::string torrent)
{
	using namespace libtorrent;
	static int counter = 0;

	std::printf("[%d] %s\n", counter++, torrent.c_str());

	error_code ec;
	add_torrent_params p;

	std::vector<char> resume_data;
	std::string filename = path_append(save_path, path_append(".resume"
		, leaf_path(torrent) + ".resume"));
	load_file(filename, resume_data, ec);
	if (!ec)
	{
		p = read_resume_data(&resume_data[0], int(resume_data.size()), ec);
		if (ec) std::printf("  failed to load resume data: %s\n", ec.message().c_str());
	}
	ec.clear();

	if (seed_mode) p.flags |= add_torrent_params::flag_seed_mode;
	if (disable_storage) p.storage = disabled_storage_constructor;
	if (share_mode) p.flags |= add_torrent_params::flag_share_mode;

	p.url = path_to_url(torrent);
	p.save_path = save_path;
	p.storage_mode = (storage_mode_t)allocation_mode;
	p.flags &= ~add_torrent_params::flag_duplicate_is_error;
	p.userdata = static_cast<void*>(new std::string(torrent));
	ses.async_add_torrent(p);
	files.insert(std::pair<const std::string, torrent_handle>(torrent, torrent_handle()));
}

std::vector<std::string> list_dir(std::string path
	, bool (*filter_fun)(std::string const&)
	, libtorrent::error_code& ec)
{
	std::vector<std::string> ret;
#ifdef TORRENT_WINDOWS
	if (!path.empty() && path[path.size()-1] != '\\') path += "\\*";
	else path += "*";

	WIN32_FIND_DATAA fd;
	HANDLE handle = FindFirstFileA(path.c_str(), &fd);
	if (handle == INVALID_HANDLE_VALUE)
	{
		ec.assign(GetLastError(), boost::system::system_category());
		return ret;
	}

	do
	{
		std::string p = fd.cFileName;
		if (filter_fun(p))
			ret.push_back(p);

	} while (FindNextFileA(handle, &fd));
	FindClose(handle);
#else

	if (!path.empty() && path[path.size()-1] == '/')
		path.resize(path.size()-1);

	DIR* handle = opendir(path.c_str());
	if (handle == nullptr)
	{
		ec.assign(errno, boost::system::system_category());
		return ret;
	}

	struct dirent de;
	dirent* dummy;
	while (readdir_r(handle, &de, &dummy) == 0)
	{
		if (dummy == nullptr) break;

		std::string p = de.d_name;
		if (filter_fun(p))
			ret.push_back(p);
	}
	closedir(handle);
#endif
	return ret;
}

bool filter_fun(std::string const& p)
{
	for (int i = int(p.size()) - 1; i >= 0; --i)
	{
		if (p[i] == '/') break;
#ifdef TORRENT_WINDOWS
		if (p[i] == '\\') break;
#endif
		if (p[i] != '.') continue;
		return p.compare(i, 8, ".torrent") == 0;
	}
	return false;
}

void scan_dir(std::string const& dir_path
	, libtorrent::session& ses
	, handles_t& files)
{
	std::set<std::string> valid;

	using namespace libtorrent;

	error_code ec;
	std::vector<std::string> ents = list_dir(dir_path, filter_fun, ec);
	if (ec)
	{
		std::fprintf(stderr, "failed to list directory: (%s : %d) %s\n"
			, ec.category().name(), ec.value(), ec.message().c_str());
		return;
	}

	for (std::vector<std::string>::iterator i = ents.begin()
		, end(ents.end()); i != end; ++i)
	{
		std::string file = path_append(dir_path, *i);

		handles_t::iterator k = files.find(file);
		if (k != files.end())
		{
			valid.insert(file);
			continue;
		}

		// the file has been added to the dir, start
		// downloading it.
		add_torrent(ses, files, file);
		valid.insert(file);
	}

	// remove the torrents that are no longer in the directory

	for (handles_t::iterator i = files.begin(); !files.empty() && i != files.end();)
	{
		if (i->first.empty() || valid.find(i->first) != valid.end())
		{
			++i;
			continue;
		}

		torrent_handle& h = i->second;
		if (!h.is_valid())
		{
			i = files.erase(i);
			continue;
		}

		h.auto_managed(false);
		h.pause();
		// the alert handler for save_resume_data_alert
		// will save it to disk
		h.save_resume_data();
		++num_outstanding_resume_data;

		i = files.erase(i);
	}
}

char const* timestamp()
{
	time_t t = std::time(nullptr);
	tm* timeinfo = std::localtime(&t);
	static char str[200];
	std::strftime(str, 200, "%b %d %X", timeinfo);
	return str;
}

void print_alert(libtorrent::alert const* a, std::string& str)
{
	using namespace libtorrent;

	if (a->category() & alert::error_notification)
	{
		str += esc("31");
	}
	else if (a->category() & (alert::peer_notification | alert::storage_notification))
	{
		str += esc("33");
	}
	str += "[";
	str += timestamp();
	str += "] ";
	str += a->message();
	str += esc("0");

	if (g_log_file)
		std::fprintf(g_log_file, "[%s] %s\n", timestamp(),  a->message().c_str());
}

int save_file(std::string const& filename, std::vector<char> const& v)
{
	FILE* f = std::fopen(filename.c_str(), "wb");
	if (f == nullptr)
		return -1;

	int w = int(std::fwrite(&v[0], 1, v.size(), f));
	std::fclose(f);

	if (w < 0) return -1;
	if (w != int(v.size())) return -3;
	return 0;
}

// returns true if the alert was handled (and should not be printed to the log)
// returns false if the alert was not handled
bool handle_alert(torrent_view& view, session_view& ses_view
	, libtorrent::session& ses, libtorrent::alert* a
	, handles_t& files, std::set<libtorrent::torrent_handle>& non_files)
{
	using namespace libtorrent;

	if (session_stats_alert* s = alert_cast<session_stats_alert>(a))
	{
		ses_view.update_counters(s->values.data(), int(s->values.size())
			, duration_cast<microseconds>(s->timestamp().time_since_epoch()).count());
		return true;
	}

#ifndef TORRENT_DISABLE_DHT
	if (dht_stats_alert* p = alert_cast<dht_stats_alert>(a))
	{
		dht_active_requests = p->active_requests;
		dht_routing_table = p->routing_table;
		return true;
	}
#endif

#ifdef TORRENT_USE_OPENSSL
	if (torrent_need_cert_alert* p = alert_cast<torrent_need_cert_alert>(a))
	{
		torrent_handle h = p->handle;
		std::string base_name = path_append("certificates", to_hex(h.info_hash()));
		std::string cert = base_name + ".pem";
		std::string priv = base_name + "_key.pem";

#ifdef TORRENT_WINDOWS
		struct ::_stat st;
		int ret = ::_stat(cert.c_str(), &st);
		if (ret < 0 || (st.st_mode & _S_IFREG) == 0)
#else
		struct ::stat st;
		int ret = ::stat(cert.c_str(), &st);
		if (ret < 0 || (st.st_mode & S_IFREG) == 0)
#endif
		{
			char msg[256];
			std::snprintf(msg, sizeof(msg), "ERROR. could not load certificate %s: %s\n"
				, cert.c_str(), std::strerror(errno));
			if (g_log_file) std::fprintf(g_log_file, "[%s] %s\n", timestamp(), msg);
			return true;
		}

#ifdef TORRENT_WINDOWS
		ret = ::_stat(priv.c_str(), &st);
		if (ret < 0 || (st.st_mode & _S_IFREG) == 0)
#else
		ret = ::stat(priv.c_str(), &st);
		if (ret < 0 || (st.st_mode & S_IFREG) == 0)
#endif
		{
			char msg[256];
			std::snprintf(msg, sizeof(msg), "ERROR. could not load private key %s: %s\n"
				, priv.c_str(), std::strerror(errno));
			if (g_log_file) std::fprintf(g_log_file, "[%s] %s\n", timestamp(), msg);
			return true;
		}

		char msg[256];
		std::snprintf(msg, sizeof(msg), "loaded certificate %s and key %s\n", cert.c_str(), priv.c_str());
		if (g_log_file) std::fprintf(g_log_file, "[%s] %s\n", timestamp(), msg);

		h.set_ssl_certificate(cert, priv, "certificates/dhparams.pem", "1234");
		h.resume();
	}
#endif

	// don't log every peer we try to connect to
	if (alert_cast<peer_connect_alert>(a)) return true;

	if (peer_disconnected_alert* pd = alert_cast<peer_disconnected_alert>(a))
	{
		// ignore failures to connect and peers not responding with a
		// handshake. The peers that we successfully connect to and then
		// disconnect is more interesting.
		if (pd->operation == op_connect
			|| pd->error == errors::timed_out_no_handshake)
			return true;
	}

#ifdef _MSC_VER
// it seems msvc makes the definitions of 'p' escape the if-statement here
#pragma warning(push)
#pragma warning(disable: 4456)
#endif

	if (metadata_received_alert* p = alert_cast<metadata_received_alert>(a))
	{
		// if we have a monitor dir, save the .torrent file we just received in it
		// also, add it to the files map, and remove it from the non_files list
		// to keep the scan dir logic in sync so it's not removed, or added twice
		torrent_handle h = p->handle;
		if (h.is_valid())
		{
			std::shared_ptr<const torrent_info> ti = h.torrent_file();
			create_torrent ct(*ti);
			entry te = ct.generate();
			std::vector<char> buffer;
			bencode(std::back_inserter(buffer), te);
			sha1_hash hash = ti->info_hash();
			std::string filename = ti->name() + "." + to_hex(hash) + ".torrent";
			filename = path_append(monitor_dir, filename);
			save_file(filename, buffer);

			files.insert(std::pair<std::string, libtorrent::torrent_handle>(filename, h));
			hash_to_filename[hash] = filename;
			non_files.erase(h);
		}
	}
	else if (add_torrent_alert* p = alert_cast<add_torrent_alert>(a))
	{
		std::string filename;
		if (p->params.userdata)
		{
			std::string* f = static_cast<std::string*>(p->params.userdata);
			filename.swap(*f);
			delete f;
		}

		if (p->error)
		{
			std::fprintf(stderr, "failed to add torrent: %s %s\n", filename.c_str()
				, p->error.message().c_str());
		}
		else
		{
			torrent_handle h = p->handle;

			if (!filename.empty())
				files[filename] = h;
			else
				non_files.insert(h);

			h.set_max_connections(max_connections_per_torrent);
			h.set_max_uploads(-1);
			h.set_upload_limit(torrent_upload_limit);
			h.set_download_limit(torrent_download_limit);

			// if we have a peer specified, connect to it
			if (!peer.empty())
			{
				char* port = (char*) strrchr((char*)peer.c_str(), ':');
				if (port != nullptr)
				{
					*port++ = 0;
					char const* ip = peer.c_str();
					int peer_port = atoi(port);
					error_code ec;
					if (peer_port > 0)
						h.connect_peer(tcp::endpoint(address::from_string(ip, ec), std::uint16_t(peer_port)));
				}
			}

			sha1_hash info_hash;
			if (p->params.ti)
			{
				info_hash = p->params.ti->info_hash();
			}
			else if (!p->params.info_hash.is_all_zeros())
			{
				info_hash = p->params.info_hash;
			}
			else
			{
				info_hash = h.info_hash();
			}
			hash_to_filename.insert(std::make_pair(info_hash, filename));
		}
	}
	else if (torrent_finished_alert* p = alert_cast<torrent_finished_alert>(a))
	{
		p->handle.set_max_connections(max_connections_per_torrent / 2);

		// write resume data for the finished torrent
		// the alert handler for save_resume_data_alert
		// will save it to disk
		torrent_handle h = p->handle;
		h.save_resume_data();
		++num_outstanding_resume_data;
	}
	else if (save_resume_data_alert* p = alert_cast<save_resume_data_alert>(a))
	{
		--num_outstanding_resume_data;
		torrent_handle h = p->handle;
		auto const buf = write_resume_data_buf(p->params);
		torrent_status st = h.status(torrent_handle::query_save_path);
		save_file(path_append(st.save_path, path_append(".resume", leaf_path(
			hash_to_filename[st.info_hash]) + ".resume")), buf);
		if (h.is_valid()
			&& non_files.find(h) == non_files.end()
			&& std::none_of(files.begin(), files.end()
				, [&h](handles_t::value_type const& hn) { return hn.second == h; }))
		{
			ses.remove_torrent(h);
		}
	}
	else if (save_resume_data_failed_alert* p = alert_cast<save_resume_data_failed_alert>(a))
	{
		--num_outstanding_resume_data;
		torrent_handle h = p->handle;
		if (h.is_valid())
		{
			std::fprintf(stderr, "FAILED TO SAVE RESUME DATA: %s\n"
				, h.status().name.c_str());
		}
		if (h.is_valid()
			&& non_files.find(h) == non_files.end()
			&& std::none_of(files.begin(), files.end()
				, [&h](handles_t::value_type const& hn) { return hn.second == h; }))
		{
			ses.remove_torrent(h);
		}
	}
	else if (torrent_paused_alert* p = alert_cast<torrent_paused_alert>(a))
	{
		// write resume data for the finished torrent
		// the alert handler for save_resume_data_alert
		// will save it to disk
		torrent_handle h = p->handle;
		h.save_resume_data();
		++num_outstanding_resume_data;
	}
	else if (state_update_alert* p = alert_cast<state_update_alert>(a))
	{
		view.update_torrents(p->status);
		return true;
	}
	return false;

#ifdef _MSC_VER
#pragma warning(pop)
#endif

}

void print_piece(libtorrent::partial_piece_info* pp
	, libtorrent::cached_piece_info* cs
	, std::vector<libtorrent::peer_info> const& peers
	, std::string& out)
{
	using namespace libtorrent;

	char str[1024];
	assert(pp == nullptr || cs == nullptr || cs->piece == pp->piece_index);
	int piece = static_cast<int>(pp ? pp->piece_index : cs->piece);
	int num_blocks = pp ? pp->blocks_in_piece : int(cs->blocks.size());

	std::snprintf(str, sizeof(str), "%5d:[", piece);
	out += str;
	char const* last_color = nullptr;
	for (int j = 0; j < num_blocks; ++j)
	{
		int index = pp ? peer_index(pp->blocks[j].peer(), peers) % 36 : -1;
		char chr = '+';
		if (index >= 0)
			chr = char((index < 10)?'0' + index:'A' + index - 10);
		bool snubbed = index >= 0 ? ((peers[index].flags & peer_info::snubbed) != 0) : false;

		char const* color = "";

		if (pp == nullptr)
		{
			color = cs->blocks[j] ? esc("34;7") : esc("0");
			chr = ' ';
		}
		else
		{
			if (cs && cs->blocks[j] && pp->blocks[j].state != block_info::finished)
				color = esc("36;7");
			else if (pp->blocks[j].bytes_progress > 0
					&& pp->blocks[j].state == block_info::requested)
			{
				if (pp->blocks[j].num_peers > 1) color = esc("1;7");
				else color = snubbed ? esc("35;7") : esc("33;7");
				chr = char('0' + (pp->blocks[j].bytes_progress * 10 / pp->blocks[j].block_size));
			}
			else if (pp->blocks[j].state == block_info::finished) color = esc("32;7");
			else if (pp->blocks[j].state == block_info::writing) color = esc("36;7");
			else if (pp->blocks[j].state == block_info::requested) color = snubbed ? esc("35;7") : esc("0");
			else { color = esc("0"); chr = ' '; }
		}
		if (last_color == nullptr || std::strcmp(last_color, color) != 0)
		{
			std::snprintf(str, sizeof(str), "%s%c", color, chr);
			out += str;
		}
		else
			out += chr;

		last_color = color;
	}
	out += esc("0");
	out += "]";
}

int main(int argc, char* argv[])
{
#ifndef _WIN32
	// sets the terminal to single-character mode
	// and resets when destructed
	set_keypress s;
#endif

	if (argc == 1)
	{
		std::fprintf(stderr, "usage: client_test [OPTIONS] [TORRENT|MAGNETURL|URL]\n\n"
			"OPTIONS:\n"
			"\n CLIENT OPTIONS\n"
			"  -f <log file>         logs all events to the given file\n"
			"  -s <path>             sets the save path for downloads\n"
			"  -m <path>             sets the .torrent monitor directory\n"
			"  -t <seconds>          sets the scan interval of the monitor dir\n"
			"  -F <milliseconds>     sets the UI refresh rate. This is the number of\n"
			"                        milliseconds between screen refreshes.\n"
			"  -k                    enable high performance settings. This overwrites any other\n"
			"                        previous command line options, so be sure to specify this first\n"
			"  -G                    Add torrents in seed-mode (i.e. assume all pieces\n"
			"                        are present and check hashes on-demand)\n"
			"\n LIBTORRENT SETTINGS\n"
			"  --<name-of-setting>=<value>\n"
			"                        set the libtorrent setting <name> to <value>\n"
			"  --list-settings       print all libtorrent settings and exit\n"
			"\n BITTORRENT OPTIONS\n"
			"  -T <limit>            sets the max number of connections per torrent\n"
			"  -U <rate>             sets per-torrent upload rate\n"
			"  -D <rate>             sets per-torrent download rate\n"
			"  -Q                    enables share mode. Share mode attempts to maximize\n"
			"                        share ratio rather than downloading\n"
			"  -r <IP:port>          connect to specified peer\n"
			"\n NETWORK OPTIONS\n"
<<<<<<< HEAD
=======
			"  -p <port>             sets the listen port\n"
			"  -w <seconds>          sets the retry time for failed web seeds\n"
>>>>>>> ddf2c2e1
			"  -x <file>             loads an emule IP-filter file\n"
			"  -Y                    Rate limit local peers\n"
#if TORRENT_USE_I2P
			"  -i <i2p-host>         the hostname to an I2P SAM bridge to use\n"
#endif
			"\n DISK OPTIONS\n"
			"  -a <mode>             sets the allocation mode. [sparse|allocate]\n"
			"  -0                    disable disk I/O, read garbage and don't flush to disk\n"
			"\n\n"
			"TORRENT is a path to a .torrent file\n"
			"MAGNETURL is a magnet link\n"
			"\n") ;
		return 0;
	}

	using namespace libtorrent;
	namespace lt = libtorrent;

	torrent_view view;
	session_view ses_view;

	settings_pack settings;
	settings.set_int(settings_pack::cache_size, cache_size);
	settings.set_int(settings_pack::choking_algorithm, settings_pack::rate_based_choker);

	int refresh_delay = 500;
	bool rate_limit_locals = false;

	std::deque<std::string> events;

	time_point next_dir_scan = clock_type::now();

	// the string is the filename of the .torrent file, but only if
	// it was added through the directory monitor. It is used to
	// be able to remove torrents that were added via the directory
	// monitor when they're not in the directory anymore.
	handles_t files;

	// torrents that were not added via the monitor dir
	std::set<torrent_handle> non_files;

	// load the torrents given on the commandline

	std::vector<add_torrent_params> magnet_links;
	std::vector<std::string> torrents;
	ip_filter loaded_ip_filter;

	for (int i = 1; i < argc; ++i)
	{
		if (argv[i][0] != '-')
		{
			torrents.push_back(argv[i]);
			continue;
		}

		if (argv[i] == "--list-settings"_sv)
		{
			// print all libtorrent settings and exit
			print_settings(settings_pack::string_type_base
				, settings_pack::num_string_settings
				, "%s=<string>\n");
			print_settings(settings_pack::bool_type_base
				, settings_pack::num_bool_settings
				, "%s=<bool>\n");
			print_settings(settings_pack::int_type_base
				, settings_pack::num_int_settings
				, "%s=<int>\n");
			return 0;
		}

		// maybe this is an assignment of a libtorrent setting
		if (argv[i][1] == '-' && strchr(argv[i], '=') != nullptr)
		{
			char const* equal = strchr(argv[i], '=');
			char const* start = argv[i]+2;
			// +2 is to skip the --
			std::string const key(start, equal - start);
			char const* value = equal + 1;

			int const sett_name = setting_by_name(key);
			if (sett_name < 0)
			{
<<<<<<< HEAD
				std::fprintf(stderr, "unknown setting: \"%s\"\n", key.c_str());
				return 1;
=======
				sha1_hash info_hash;
				from_hex(argv[i], 40, (char*)&info_hash[0]);

				add_torrent_params p;
				if (seed_mode) p.flags |= add_torrent_params::flag_seed_mode;
				if (disable_storage) p.storage = disabled_storage_constructor;
				if (share_mode) p.flags |= add_torrent_params::flag_share_mode;
				p.trackers.push_back(argv[i] + 41);
				p.info_hash = info_hash;
				p.save_path = save_path;
				p.storage_mode = (storage_mode_t)allocation_mode;
				p.flags |= add_torrent_params::flag_paused;
				p.flags &= ~add_torrent_params::flag_duplicate_is_error;
				p.flags |= add_torrent_params::flag_auto_managed;
				magnet_links.push_back(p);
				continue;
>>>>>>> ddf2c2e1
			}

			switch (sett_name & settings_pack::type_mask)
			{
				case settings_pack::string_type_base:
					settings.set_str(sett_name, value);
					break;
				case settings_pack::bool_type_base:
					if (value == "0"_sv || value == "1"_sv)
					{
						settings.set_bool(sett_name, atoi(value) != 0);
					}
					else
					{
						std::fprintf(stderr, "invalid value for \"%s\". expected 0 or 1\n"
							, key.c_str());
						return 1;
					}
					break;
				case settings_pack::int_type_base:
					settings.set_int(sett_name, atoi(value));
					break;
			}
			continue;
		}

		// if there's a flag but no argument following, ignore it
		if (argc == i) continue;
		char const* arg = argv[i+1];
		if (arg == nullptr) arg = "";

		switch (argv[i][1])
		{
<<<<<<< HEAD
			case 'f': g_log_file = std::fopen(arg, "w+"); break;
			case 'k': settings = high_performance_seed(); --i; break;
=======
			case 'f': g_log_file = fopen(arg, "w+"); break;
			case 'h': settings.set_bool(settings_pack::allow_multiple_connections_per_ip, true); --i; break;
			case 'p': listen_port = atoi(arg); break;
			case 'k': high_performance_seed(settings); --i; break;
			case 'j': settings.set_bool(settings_pack::use_disk_read_ahead, false); --i; break;
			case 'z': settings.set_bool(settings_pack::disable_hash_checks, true); --i; break;
			case 'K': settings.set_int(settings_pack::suggest_mode, settings_pack::suggest_read_cache); --i; break;
			case 'B': settings.set_int(settings_pack::peer_timeout, atoi(arg)); break;
			case 'n': settings.set_bool(settings_pack::announce_to_all_tiers, true); --i; break;
>>>>>>> ddf2c2e1
			case 'G': seed_mode = true; --i; break;
			case 's': save_path = arg; break;
			case 'U': torrent_upload_limit = atoi(arg) * 1000; break;
			case 'D': torrent_download_limit = atoi(arg) * 1000; break;
			case 'm': monitor_dir = arg; break;
			case 'Q': share_mode = true; --i; break;
			case 't': poll_interval = atoi(arg); break;
			case 'F': refresh_delay = atoi(arg); break;
			case 'a': allocation_mode = (arg == std::string("sparse"))
				? libtorrent::storage_mode_sparse
				: libtorrent::storage_mode_allocate;
				break;
			case 'x':
				{
					FILE* filter = std::fopen(arg, "r");
					if (filter)
					{
						unsigned int a,b,c,d,e,f,g,h, flags;
						while (std::fscanf(filter, "%u.%u.%u.%u - %u.%u.%u.%u %u\n"
							, &a, &b, &c, &d, &e, &f, &g, &h, &flags) == 9)
						{
							address_v4 start((a << 24) + (b << 16) + (c << 8) + d);
							address_v4 last((e << 24) + (f << 16) + (g << 8) + h);
							if (flags <= 127) flags = ip_filter::blocked;
							else flags = 0;
							loaded_ip_filter.add_rule(start, last, flags);
						}
						std::fclose(filter);
					}
				}
				break;
			case 'T': max_connections_per_torrent = atoi(arg); break;
			case 'r': peer = arg; break;
			case 'Y':
				{
					--i;
					rate_limit_locals = true;
					break;
				}
			case '0': disable_storage = true; --i;
		}
		++i; // skip the argument
	}

	// create directory for resume files
#ifdef TORRENT_WINDOWS
	int ret = _mkdir(path_append(save_path, ".resume").c_str());
#else
	int ret = mkdir(path_append(save_path, ".resume").c_str(), 0777);
#endif
	if (ret < 0)
		std::fprintf(stderr, "failed to create resume file directory: (%d) %s\n"
			, errno, strerror(errno));

	settings.set_str(settings_pack::user_agent, "client_test/" LIBTORRENT_VERSION);
	settings.set_int(settings_pack::alert_mask, alert::all_categories
		& ~(alert::dht_notification
		+ alert::progress_notification
		+ alert::stats_notification
		+ alert::session_log_notification
		+ alert::torrent_log_notification
		+ alert::peer_log_notification
		+ alert::dht_log_notification
		+ alert::picker_log_notification
		));

	libtorrent::session ses(settings);

	if (rate_limit_locals)
	{
		ip_filter pcf;
		// 1 is the global peer class. This should be done properly in the future
		pcf.add_rule(address_v4::from_string("0.0.0.0")
			, address_v4::from_string("255.255.255.255"), 1);
#if TORRENT_USE_IPV6
		pcf.add_rule(address_v6::from_string("::")
			, address_v6::from_string("ffff:ffff:ffff:ffff:ffff:ffff:ffff:ffff"), 1);
#endif
		ses.set_peer_class_filter(pcf);
	}

	ses.set_ip_filter(loaded_ip_filter);

	error_code ec;

#ifndef TORRENT_DISABLE_DHT
	dht_settings dht;
	dht.privacy_lookups = true;
	ses.set_dht_settings(dht);

	std::vector<char> in;
	if (load_file(".ses_state", in, ec) == 0)
	{
		bdecode_node e;
		if (bdecode(&in[0], &in[0] + in.size(), e, ec) == 0)
			ses.load_state(e, session::save_dht_state);
	}
#endif

	for (auto const& magnet : magnet_links)
		ses.async_add_torrent(magnet);

	for (auto const& i : torrents)
	{
		if (std::strstr(i.c_str(), "http://") == i.c_str()
			|| std::strstr(i.c_str(), "https://") == i.c_str()
			|| std::strstr(i.c_str(), "magnet:") == i.c_str())
		{
			add_torrent_params p;

			if (std::strstr(i.c_str(), "magnet:") == i.c_str())
			{
				add_torrent_params tmp;
				ec.clear();
				parse_magnet_uri(i, tmp, ec);

				if (ec) continue;

				std::string filename = path_append(save_path, path_append(".resume"
					, to_hex(tmp.info_hash) + ".resume"));

				std::vector<char> resume_data;
				load_file(filename, resume_data, ec);
				if (!ec)
				{
					p = read_resume_data(&resume_data[0], int(resume_data.size()), ec);
					if (ec) std::printf("  failed to load resume data: %s\n", ec.message().c_str());
				}
				ec.clear();
			}

			if (seed_mode) p.flags |= add_torrent_params::flag_seed_mode;
			if (disable_storage) p.storage = disabled_storage_constructor;
			if (share_mode) p.flags |= add_torrent_params::flag_share_mode;
			p.save_path = save_path;
			p.storage_mode = (storage_mode_t)allocation_mode;
			p.url = i;

			std::printf("adding URL: %s\n", i.c_str());
			ses.async_add_torrent(p);
			continue;
		}

		// if it's a torrent file, open it as usual
		add_torrent(ses, files, i.c_str());
	}

	// main loop
	std::vector<peer_info> peers;
	std::vector<partial_piece_info> queue;

	int tick = 0;

#ifndef _WIN32
	signal(SIGTERM, signal_handler);
	signal(SIGINT, signal_handler);
#endif

	while (!quit)
	{
		++tick;
		ses.post_torrent_updates();
		ses.post_session_stats();
		ses.post_dht_stats();

		int terminal_width = 80;
		int terminal_height = 50;
		terminal_size(&terminal_width, &terminal_height);
		view.set_size(terminal_width, terminal_height / 3);
		ses_view.set_pos(terminal_height / 3);

		int c = 0;
		if (sleep_and_input(&c, refresh_delay))
		{

#ifdef _WIN32
#define ESCAPE_SEQ 224
#define LEFT_ARROW 75
#define RIGHT_ARROW 77
#define UP_ARROW 72
#define DOWN_ARROW 80
#else
#define ESCAPE_SEQ 27
#define LEFT_ARROW 68
#define RIGHT_ARROW 67
#define UP_ARROW 65
#define DOWN_ARROW 66
#endif

			torrent_handle h = view.get_active_handle();

			if (c == EOF) { break; }
			do
			{
				if (c == ESCAPE_SEQ)
				{
					// escape code, read another character
#ifdef _WIN32
					int c2 = _getch();
#else
					int c2 = getc(stdin);
					if (c2 == EOF) { break; }
					if (c2 != '[') continue;
					c2 = getc(stdin);
#endif
					if (c2 == EOF) break;
					if (c2 == LEFT_ARROW)
					{
						// arrow left
						int filter = view.filter();
						if (filter > 0)
						{
							--filter;
							view.set_filter(filter);
							h = view.get_active_handle();
						}
					}
					else if (c2 == RIGHT_ARROW)
					{
						// arrow right
						int filter = view.filter();
						if (filter < torrent_view::torrents_max - 1)
						{
							++filter;
							view.set_filter(filter);
							h = view.get_active_handle();
						}
					}
					else if (c2 == UP_ARROW)
					{
						// arrow up
						view.arrow_up();
						h = view.get_active_handle();
					}
					else if (c2 == DOWN_ARROW)
					{
						// arrow down
						view.arrow_down();
						h = view.get_active_handle();
					}
				}

				if (c == ' ')
				{
					if (ses.is_paused()) ses.resume();
					else ses.pause();
				}

				// add magnet link
				if (c == 'm')
				{
					char url[4096];
					puts("Enter magnet link:\n");
					int ret = std::scanf("%4095s", url);

					add_torrent_params p;
					if (ret == 1 && std::strstr(url, "magnet:") == url)
					{
						add_torrent_params tmp;
						parse_magnet_uri(url, tmp, ec);

						if (ec) continue;

						std::string filename = path_append(save_path, path_append(".resume"
								, to_hex(tmp.info_hash) + ".resume"));

						std::vector<char> resume_data;
						load_file(filename, resume_data, ec);
						if (!ec)
						{
							p = read_resume_data(&resume_data[0], int(resume_data.size()), ec);
							if (ec) std::printf("  failed to load resume data: %s\n", ec.message().c_str());
						}
						ec.clear();
					}

					if (seed_mode) p.flags |= add_torrent_params::flag_seed_mode;
					if (disable_storage) p.storage = disabled_storage_constructor;
					if (share_mode) p.flags |= add_torrent_params::flag_share_mode;
					p.save_path = save_path;
					p.storage_mode = (storage_mode_t)allocation_mode;
					p.url = url;

					std::printf("adding URL: %s\n", url);
					ses.async_add_torrent(p);
				}

				if (c == 'q') break;

				if (c == 'W' && h.is_valid())
				{
					std::set<std::string> seeds = h.url_seeds();
					for (std::set<std::string>::iterator i = seeds.begin()
						, end(seeds.end()); i != end; ++i)
					{
						h.remove_url_seed(*i);
					}

					seeds = h.http_seeds();
					for (std::set<std::string>::iterator i = seeds.begin()
						, end(seeds.end()); i != end; ++i)
					{
						h.remove_http_seed(*i);
					}
				}

				if (c == 'D' && h.is_valid())
				{
					torrent_status const& st = view.get_active_torrent();
					std::printf("\n\nARE YOU SURE YOU WANT TO DELETE THE FILES FOR '%s'. THIS OPERATION CANNOT BE UNDONE. (y/N)"
						, st.name.c_str());
					char response = 'n';
					int ret = std::scanf("%c", &response);
					if (ret == 1 && response == 'y')
					{
						// also delete the .torrent file from the torrent directory
						handles_t::iterator i = std::find_if(files.begin(), files.end()
							, [&st] (handles_t::value_type const& hn) { return hn.second == st.handle; });
						if (i != files.end())
						{
							error_code err;
							std::string path;
							if (is_absolute_path(i->first)) path = i->first;
							else path = path_append(monitor_dir, i->first);
							if (::remove(path.c_str()) < 0)
								std::printf("failed to delete .torrent file: %s\n", err.message().c_str());
							files.erase(i);
						}
						if (st.handle.is_valid())
							ses.remove_torrent(st.handle, lt::session::delete_files);
					}
				}

				if (c == 'j' && h.is_valid())
				{
					h.force_recheck();
				}

				if (c == 'r' && h.is_valid())
				{
					h.force_reannounce();
				}

				if (c == 's' && h.is_valid())
				{
					torrent_status const& ts = view.get_active_torrent();
					h.set_sequential_download(!ts.sequential_download);
				}

				if (c == 'R')
				{
					// save resume data for all torrents
					std::vector<torrent_status> torr;
					ses.get_torrent_status(&torr, &yes, 0);
					for (torrent_status const& st : torr)
					{
						if (st.need_save_resume)
						{
							st.handle.save_resume_data();
							++num_outstanding_resume_data;
						}
					}
				}

				if (c == 'o' && h.is_valid())
				{
					torrent_status const& ts = view.get_active_torrent();
					int num_pieces = ts.num_pieces;
					if (num_pieces > 300) num_pieces = 300;
					for (piece_index_t i(0); i < piece_index_t(num_pieces); ++i)
					{
						h.set_piece_deadline(i, (static_cast<int>(i)+5) * 1000
							, torrent_handle::alert_when_available);
					}
				}

				if (c == 'v' && h.is_valid())
				{
					h.scrape_tracker();
				}

				if (c == 'p' && h.is_valid())
				{
					torrent_status const& ts = view.get_active_torrent();
					if (!ts.auto_managed && ts.paused)
					{
						h.auto_managed(true);
					}
					else
					{
						h.auto_managed(false);
						h.pause(torrent_handle::graceful_pause);
					}
				}

				// toggle force-start
				if (c == 'k' && h.is_valid())
				{
					torrent_status const& ts = view.get_active_torrent();
					h.auto_managed(!ts.auto_managed);
					if (ts.auto_managed && ts.paused) h.resume();
				}

				if (c == 'c' && h.is_valid())
				{
					h.clear_error();
				}

				// toggle displays
				if (c == 't') print_trackers = !print_trackers;
				if (c == 'i') print_peers = !print_peers;
				if (c == 'l') print_log = !print_log;
				if (c == 'd') print_downloads = !print_downloads;
				if (c == 'y') print_matrix = !print_matrix;
				if (c == 'f') print_file_progress = !print_file_progress;
				if (c == 'P') show_pad_files = !show_pad_files;
				if (c == 'g') show_dht_status = !show_dht_status;
				if (c == 'u') ses_view.print_utp_stats(!ses_view.print_utp_stats());
				if (c == 'x') print_disk_stats = !print_disk_stats;
				// toggle columns
				if (c == '1') print_ip = !print_ip;
				if (c == '3') print_timers = !print_timers;
				if (c == '4') print_block = !print_block;
				if (c == '5') print_peer_rate = !print_peer_rate;
				if (c == '6') print_fails = !print_fails;
				if (c == '7') print_send_bufs = !print_send_bufs;
				if (c == 'C')
				{
					cache_size = (cache_size == 0) ? -1 : 0;
					settings_pack p;
					p.set_int(settings_pack::cache_size, cache_size);
					ses.apply_settings(std::move(p));
				}
				if (c == 'h')
				{
					clear_screen();
					set_cursor_pos(0,0);
					print(
						"HELP SCREEN (press any key to dismiss)\n\n"
						"CLIENT OPTIONS\n"
						"[q] quit client                                 [m] add magnet link\n"
						"\n"
						"TORRENT ACTIONS\n"
						"[p] pause/unpause selected torrent              [C] toggle disk cache\n"
						"[s] toggle sequential download                  [j] force recheck\n"
						"[space] toggle session pause                    [c] clear error\n"
						"[v] scrape                                      [D] delete torrent and data\n"
						"[r] force reannounce                            [R] save resume data for all torrents\n"
						"[o] set piece deadlines (sequential dl)         [P] toggle auto-managed\n"
						"[k] toggle force-started                        [W] remove all web seeds\n"
						"\n"
						"DISPLAY OPTIONS\n"
						"left/right arrow keys: select torrent filter\n"
						"up/down arrow keys: select torrent\n"
						"[i] toggle show peers                           [d] toggle show downloading pieces\n"
						"[u] show uTP stats                              [f] toggle show files\n"
						"[g] show DHT                                    [x] toggle disk cache stats\n"
						"[t] show trackers                               [l] toggle show log\n"
						"[P] show pad files (in file list)               [y] toggle show piece matrix\n"
						"\n"
						"COLUMN OPTIONS\n"
						"[1] toggle IP column                            [2]\n"
						"[3] toggle timers column                        [4] toggle block progress column\n"
						"[5] toggle peer rate column                     [6] toggle failures column\n"
						"[7] toggle send buffers column\n"
						);
					int tmp;
					while (sleep_and_input(&tmp, 500) == false);
				}

			} while (sleep_and_input(&c, 0));
			if (c == 'q') break;
		}

		// loop through the alert queue to see if anything has happened.
		std::vector<alert*> alerts;
		ses.pop_alerts(&alerts);
		for (std::vector<alert*>::iterator i = alerts.begin()
			, end(alerts.end()); i != end; ++i)
		{
			try
			{
				if (!::handle_alert(view, ses_view, ses, *i, files, non_files))
				{
					// if we didn't handle the alert, print it to the log
					std::string event_string;
					print_alert(*i, event_string);
					events.push_back(event_string);
					if (events.size() >= 20) events.pop_front();
				}
			} catch (std::exception const&) {}
		}
		alerts.clear();

		std::string out;

		char str[500];

		int pos = view.height() + ses_view.height();
		set_cursor_pos(0, pos);

		int cache_flags = print_downloads ? 0 : lt::session::disk_cache_no_pieces;
		torrent_handle h = view.get_active_handle();

		cache_status cs;
		ses.get_cache_info(&cs, h, cache_flags);

#ifndef TORRENT_DISABLE_DHT
		if (show_dht_status)
		{
			// TODO: 3 expose these counters as performance counters
/*
			std::snprintf(str, sizeof(str), "DHT nodes: %d DHT cached nodes: %d "
				"total DHT size: %" PRId64 " total observers: %d\n"
				, sess_stat.dht_nodes, sess_stat.dht_node_cache, sess_stat.dht_global_nodes
				, sess_stat.dht_total_allocations);
			out += str;
*/

			int bucket = 0;
			for (dht_routing_bucket const& n : dht_routing_table)
			{
				char const* progress_bar =
					"################################"
					"################################"
					"################################"
					"################################";
				char const* short_progress_bar = "--------";
				std::snprintf(str, sizeof(str)
					, "%3d [%3d, %d] %s%s\x1b[K\n"
					, bucket, n.num_nodes, n.num_replacements
					, progress_bar + (128 - n.num_nodes)
					, short_progress_bar + (8 - (std::min)(8, n.num_replacements)));
				out += str;
				pos += 1;
			}

			for (dht_lookup const& l : dht_active_requests)
			{
				std::snprintf(str, sizeof(str)
					, "  %10s target: %s "
					"[limit: %2d] "
					"in-flight: %-2d "
					"left: %-3d "
					"1st-timeout: %-2d "
					"timeouts: %-2d "
					"responses: %-2d "
					"last_sent: %-2d "
					"\x1b[K\n"
					, l.type
					, to_hex(l.target).c_str()
					, l.branch_factor
					, l.outstanding_requests
					, l.nodes_left
					, l.first_timeout
					, l.timeouts
					, l.responses
					, l.last_sent);
				out += str;
				pos += 1;
			}
		}
#endif
		if (h.is_valid())
		{
			torrent_status const& s = view.get_active_torrent();

			print((piece_bar(s.pieces, 126) + "\x1b[K\n").c_str());
			pos += 1;

			if ((print_downloads && s.state != torrent_status::seeding)
				|| print_peers)
				h.get_peer_info(peers);

			if (print_peers && !peers.empty())
				pos += print_peer_info(out, peers, terminal_height - pos - 2);

			if (print_trackers)
			{
				time_point const now = clock_type::now();
				for (announce_entry const& ae : h.trackers())
				{
					if (pos + 1 >= terminal_height) break;
					std::snprintf(str, sizeof(str), "%2d %-55s fails: %-3d (%-3d) %s %s %5d \"%s\" %s\x1b[K\n"
						, ae.tier, ae.url.c_str(), ae.fails, ae.fail_limit, ae.verified?"OK ":"-  "
						, ae.updating?"updating"
							:to_string(int(total_seconds(ae.next_announce - now)), 8).c_str()
						, int(ae.min_announce > now ? total_seconds(ae.min_announce - now) : 0)
						, ae.last_error ? ae.last_error.message().c_str() : ""
						, ae.message.c_str());
					out += str;
					pos += 1;
				}
			}

			if (print_matrix)
			{
				int height = 0;
				print(piece_matrix(s.pieces, terminal_width, &height).c_str());
				pos += height;
			}

			if (print_downloads)
			{
				h.get_download_queue(queue);

				std::sort(queue.begin(), queue.end()
					, [] (partial_piece_info const& lhs, partial_piece_info const& rhs)
					{ return lhs.piece_index < rhs.piece_index; });

				std::sort(cs.pieces.begin(), cs.pieces.end()
					, [](cached_piece_info const& lhs, cached_piece_info const& rhs)
					{ return lhs.piece < rhs.piece; });

				int p = 0; // this is horizontal position
				for (std::vector<cached_piece_info>::iterator i = cs.pieces.begin();
					i != cs.pieces.end(); ++i)
				{
					if (pos + 3 >= terminal_height) break;

					partial_piece_info* pp = nullptr;
					partial_piece_info tmp;
					tmp.piece_index = i->piece;
					std::vector<partial_piece_info>::iterator ppi
						= std::lower_bound(queue.begin(), queue.end(), tmp
						, [](partial_piece_info const& lhs, partial_piece_info const& rhs)
						{ return lhs.piece_index < rhs.piece_index; });

					if (ppi != queue.end() && ppi->piece_index == i->piece) pp = &*ppi;

					print_piece(pp, &*i, peers, out);

					int num_blocks = pp ? pp->blocks_in_piece : int(i->blocks.size());
					p += num_blocks + 8;
					bool continuous_mode = 8 + num_blocks > terminal_width;
					if (continuous_mode)
					{
						while (p > terminal_width)
						{
							p -= terminal_width;
							++pos;
						}
					}
					else if (p + num_blocks + 8 > terminal_width)
					{
						out += "\x1b[K\n";
						pos += 1;
						p = 0;
					}

					if (pp) queue.erase(ppi);
				}

				for (std::vector<partial_piece_info>::iterator i = queue.begin()
					, end(queue.end()); i != end; ++i)
				{
					if (pos + 3 >= terminal_height) break;

					print_piece(&*i, nullptr, peers, out);

					int num_blocks = i->blocks_in_piece;
					p += num_blocks + 8;
					bool continuous_mode = 8 + num_blocks > terminal_width;
					if (continuous_mode)
					{
						while (p > terminal_width)
						{
							p -= terminal_width;
							++pos;
						}
					}
					else if (p + num_blocks + 8 > terminal_width)
					{
						out += "\x1b[K\n";
						pos += 1;
						p = 0;
					}
				}
				if (p != 0)
				{
					out += "\x1b[K\n";
					pos += 1;
				}

				std::snprintf(str, sizeof(str), "%s %s read cache | %s %s downloading | %s %s cached | %s %s flushed | %s %s snubbed\x1b[K\n"
					, esc("34;7"), esc("0") // read cache
					, esc("33;7"), esc("0") // downloading
					, esc("36;7"), esc("0") // cached
					, esc("32;7"), esc("0") // flushed
					, esc("35;7"), esc("0") // snubbed
					);
				out += str;
				pos += 1;
			}

			if (print_file_progress && s.has_metadata)
			{
				std::vector<std::int64_t> file_progress;
				h.file_progress(file_progress);
				std::vector<pool_file_status> file_status = h.file_status();
				std::vector<int> file_prio = h.file_priorities();
				std::vector<pool_file_status>::iterator f = file_status.begin();
				std::shared_ptr<const torrent_info> ti = h.torrent_file();

				int p = 0; // this is horizontal position
				for (file_index_t i(0); i < file_index_t(ti->num_files()); ++i)
				{
					int const idx = static_cast<int>(i);
					if (pos + 1 >= terminal_height) break;

					bool pad_file = ti->files().pad_file_at(i);
					if (pad_file)
					{
						if (show_pad_files)
						{
							std::snprintf(str, sizeof(str), "\x1b[34m%-70s %s\x1b[0m\x1b[K\n"
								, ti->files().file_name(i).to_string().c_str()
								, add_suffix(ti->files().file_size(i)).c_str());
							out += str;
							pos += 1;
						}
						continue;
					}

					int progress = ti->files().file_size(i) > 0
						? int(file_progress[idx] * 1000 / ti->files().file_size(i)) : 1000;

					bool complete = file_progress[idx] == ti->files().file_size(i);

					std::string title = ti->files().file_name(i).to_string();
					if (!complete)
					{
						std::snprintf(str, sizeof(str), " (%.1f%%)", progress / 10.f);
						title += str;
					}

					if (f != file_status.end() && f->file_index == i)
					{
						title += " [ ";
						if ((f->open_mode & file::rw_mask) == file::read_write) title += "read/write ";
						else if ((f->open_mode & file::rw_mask) == file::read_only) title += "read ";
						else if ((f->open_mode & file::rw_mask) == file::write_only) title += "write ";
						if (f->open_mode & file::random_access) title += "random_access ";
						if (f->open_mode & file::lock_file) title += "locked ";
						if (f->open_mode & file::sparse) title += "sparse ";
						title += "]";
						++f;
					}

					const int file_progress_width = 65;

					// do we need to line-break?
					if (p + file_progress_width + 13 > terminal_width)
					{
						out += "\x1b[K\n";
						pos += 1;
						p = 0;
					}

					std::snprintf(str, sizeof(str), "%s %7s p: %d ",
						progress_bar(progress, file_progress_width, complete ? col_green : col_yellow, '-', '#'
							, title.c_str()).c_str()
						, add_suffix(file_progress[idx]).c_str()
						, file_prio[idx]);

					p += file_progress_width + 13;
					out += str;
				}

				if (p != 0)
				{
					out += "\x1b[K\n";
					pos += 1;
				}
			}
		}

		if (print_log)
		{
			for (std::deque<std::string>::iterator i = events.begin();
				i != events.end(); ++i)
			{
				if (pos + 1 >= terminal_height) break;
				out += *i;
				out += "\x1b[K\n";
				pos += 1;
			}
		}

		// clear rest of screen
		out += "\x1b[J";
		print(out.c_str());

		std::fflush(stdout);

		if (!monitor_dir.empty()
			&& next_dir_scan < clock_type::now())
		{
			scan_dir(monitor_dir, ses, files);
			next_dir_scan = clock_type::now() + seconds(poll_interval);
		}
	}

	ses.pause();
	std::printf("saving resume data\n");
	std::vector<torrent_status> temp;
	ses.get_torrent_status(&temp, &yes, 0);
	for (std::vector<torrent_status>::iterator i = temp.begin();
		i != temp.end(); ++i)
	{
		torrent_status& st = *i;
		if (!st.handle.is_valid())
		{
			std::printf("  skipping, invalid handle\n");
			continue;
		}
		if (!st.has_metadata)
		{
			std::printf("  skipping %s, no metadata\n", st.name.c_str());
			continue;
		}
		if (!st.need_save_resume)
		{
			std::printf("  skipping %s, resume file up-to-date\n", st.name.c_str());
			continue;
		}

		// save_resume_data will generate an alert when it's done
		st.handle.save_resume_data();
		++num_outstanding_resume_data;
		std::printf("\r%d  ", num_outstanding_resume_data);
	}
	std::printf("\nwaiting for resume data [%d]\n", num_outstanding_resume_data);

	while (num_outstanding_resume_data > 0)
	{
		alert const* a = ses.wait_for_alert(seconds(10));
		if (a == nullptr) continue;

		std::vector<alert*> alerts;
		ses.pop_alerts(&alerts);
		std::string const now = timestamp();
		for (std::vector<alert*>::iterator i = alerts.begin()
			, end(alerts.end()); i != end; ++i)
		{
			if (!::handle_alert(view, ses_view, ses, *i, files, non_files))
			{
				// if we didn't handle the alert, print it to the log
				std::string event_string;
				print_alert(*i, event_string);
			}
		}
	}

	if (g_log_file) std::fclose(g_log_file);

	// we're just saving the DHT state
#ifndef TORRENT_DISABLE_DHT
	std::printf("\nsaving session state\n");
	{
		entry session_state;
		ses.save_state(session_state, session::save_dht_state);

		std::vector<char> out;
		bencode(std::back_inserter(out), session_state);
		save_file(".ses_state", out);
	}
#endif

	std::printf("closing session");

	return 0;
}<|MERGE_RESOLUTION|>--- conflicted
+++ resolved
@@ -189,10 +189,6 @@
 std::vector<libtorrent::dht_routing_bucket> dht_routing_table;
 #endif
 
-<<<<<<< HEAD
-torrent_view view;
-session_view ses_view;
-
 std::string to_hex(lt::sha1_hash const& s)
 {
 	std::stringstream ret;
@@ -200,8 +196,6 @@
 	return ret.str();
 }
 
-=======
->>>>>>> ddf2c2e1
 int load_file(std::string const& filename, std::vector<char>& v
 	, libtorrent::error_code& ec, int limit = 8000000)
 {
@@ -1181,11 +1175,6 @@
 			"                        share ratio rather than downloading\n"
 			"  -r <IP:port>          connect to specified peer\n"
 			"\n NETWORK OPTIONS\n"
-<<<<<<< HEAD
-=======
-			"  -p <port>             sets the listen port\n"
-			"  -w <seconds>          sets the retry time for failed web seeds\n"
->>>>>>> ddf2c2e1
 			"  -x <file>             loads an emule IP-filter file\n"
 			"  -Y                    Rate limit local peers\n"
 #if TORRENT_USE_I2P
@@ -1268,27 +1257,8 @@
 			int const sett_name = setting_by_name(key);
 			if (sett_name < 0)
 			{
-<<<<<<< HEAD
 				std::fprintf(stderr, "unknown setting: \"%s\"\n", key.c_str());
 				return 1;
-=======
-				sha1_hash info_hash;
-				from_hex(argv[i], 40, (char*)&info_hash[0]);
-
-				add_torrent_params p;
-				if (seed_mode) p.flags |= add_torrent_params::flag_seed_mode;
-				if (disable_storage) p.storage = disabled_storage_constructor;
-				if (share_mode) p.flags |= add_torrent_params::flag_share_mode;
-				p.trackers.push_back(argv[i] + 41);
-				p.info_hash = info_hash;
-				p.save_path = save_path;
-				p.storage_mode = (storage_mode_t)allocation_mode;
-				p.flags |= add_torrent_params::flag_paused;
-				p.flags &= ~add_torrent_params::flag_duplicate_is_error;
-				p.flags |= add_torrent_params::flag_auto_managed;
-				magnet_links.push_back(p);
-				continue;
->>>>>>> ddf2c2e1
 			}
 
 			switch (sett_name & settings_pack::type_mask)
@@ -1322,20 +1292,8 @@
 
 		switch (argv[i][1])
 		{
-<<<<<<< HEAD
 			case 'f': g_log_file = std::fopen(arg, "w+"); break;
 			case 'k': settings = high_performance_seed(); --i; break;
-=======
-			case 'f': g_log_file = fopen(arg, "w+"); break;
-			case 'h': settings.set_bool(settings_pack::allow_multiple_connections_per_ip, true); --i; break;
-			case 'p': listen_port = atoi(arg); break;
-			case 'k': high_performance_seed(settings); --i; break;
-			case 'j': settings.set_bool(settings_pack::use_disk_read_ahead, false); --i; break;
-			case 'z': settings.set_bool(settings_pack::disable_hash_checks, true); --i; break;
-			case 'K': settings.set_int(settings_pack::suggest_mode, settings_pack::suggest_read_cache); --i; break;
-			case 'B': settings.set_int(settings_pack::peer_timeout, atoi(arg)); break;
-			case 'n': settings.set_bool(settings_pack::announce_to_all_tiers, true); --i; break;
->>>>>>> ddf2c2e1
 			case 'G': seed_mode = true; --i; break;
 			case 's': save_path = arg; break;
 			case 'U': torrent_upload_limit = atoi(arg) * 1000; break;
