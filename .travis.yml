language: cpp
dist: focal

matrix:
  fast_finish: true
  include:
    - env: variant=release toolset=gcc check_headers=1 python=1 python_dist=1
    - env: variant=debug crypto=openssl tests=1 examples=1 tools=1 toolset=darwin
      os: osx
      osx_image: xcode11.2
    - env: variant=debug crypto=openssl python=1 toolset=darwin ios=1
      os: osx
      osx_image: xcode11.2
    - env: variant=debug toolset=gcc pylint=1 clang_tidy=1
    - env: variant=debug tests=1 toolset=gcc sanitizer=on fuzzers=1
    - env: variant=debug tests=1 mmap=off toolset=gcc
    - env: variant=debug sim=1 crypto=openssl toolset=gcc sanitizer=on
    - env: variant=debug tests=1 crypto=gnutls toolset=gcc sanitizer=on
#    - env: variant=debug tests=1 crypto=wolfssl toolset=gcc sanitizer=on
    - env: variant=release coverage=1 toolset=gcc-coverage
    - env: dist=1 toolset=gcc docs=1
      addons:
        apt:
          packages:
          - python-docutils
          - python-pygments
          - python-pil
          - gsfonts
          - inkscape
          - icoutils
          - graphviz
          - hunspell
          - imagemagick
          - libboost-all-dev
          - libboost-tools-dev
          - python3.8-dev
          - ninja-build
    - env: cmake=1 toolset=gcc
    - env: toolset=gcc tests=1 variant=debug
      os: linux
      arch: arm64
    - env: toolset=gcc tests=1 variant=debug
      os: linux
      arch: s390x

notifications:
  email: false

git:
  submodules: false
  depth: 1

branches:
  only:
    - master
    - RC_2_0
    - RC_1_2
    - RC_1_1

cache:
  directories:
    - $HOME/.ccache
    - $HOME/boost

# sources  list: https://github.com/travis-ci/apt-source-whitelist/blob/master/ubuntu.json,
# packages list: https://github.com/travis-ci/apt-package-whitelist/blob/master/ubuntu-precise
addons:
  apt:
    packages:
    - python3-pip
    - python3.8-dev
    - ninja-build
    - libboost-all-dev
    - libboost-tools-dev
    - gnutls-dev

before_install:

  - 'if [[ "$TRAVIS_PULL_REQUEST" != "false" || "$TRAVIS_BRANCH" != "master" ]]; then
      export sonar_scan=0;
    fi'

  - cd $TRAVIS_BUILD_DIR
  - git submodule update --init --recursive
  - 'if [[ $crypto == "" ]]; then export crypto=built-in; fi'
  - 'if [[ $sanitizer == "" ]]; then export sanitizer=off; fi'
  - 'if [[ $mmap == "" ]]; then export mmap=on; fi'
  - 'if [[ $TRAVIS_OS_NAME != "osx" ]]; then
      export B2=b2;
      export PIP=pip;
    else
      export B2=b2;
      export PIP="python -m pip";
      sysctl hw.ncpu;
    fi'
  - 'if [[ $TRAVIS_OS_NAME == "osx" ]]; then
      travis_retry brew install ccache boost-build boost-python3 "python@3.9" ;
      export PYTHON_INCLUDE=`echo /usr/local/Cellar/python@3.9/*/Frameworks/Python.framework/Versions/3.9/include/python3.9` ;
    fi'
  # we have to use python from brew rather than the system provided python
  # because of OSX System Integrity Protection, which prevents injecting
  # user-libraries (i.e. python modules) into system binaries (i.e. /usr/bin/python)
  # it's important to install the brew python version before any pip packages,
  # as the pip packages may break if the version of python they used gets pulled
  # from under them
  - 'if [[ "$python" == "1" ]]; then
       which python3;
       which pip3;
       python3 --version;
    fi'

  - 'if [ "$docs" == "1" ]; then
      ${PIP} install aafigure;
    fi'

  - if [ "$coverage" == "1" ]; then
    ${PIP} install --user codecov;
    fi
  - 'echo "toolset: " ${toolset}'
  - 'echo "variant: " ${variant}'
# disable leak checking for now. it reports some suspicious reports against some
# tests
  - export ASAN_OPTIONS=detect_leaks=0;
  - ulimit -a

install:

  - touch ~/user-config.jam
  - 'if [[ $toolset == "gcc" ]]; then
      g++ --version;
      echo "using gcc : : ccache g++ : <linkflags>-fuse-ld=gold ;" >> ~/user-config.jam;
    fi'
  - 'if [[ $toolset == "gcc-coverage" ]]; then
      echo "using gcc : coverage : ccache g++ --coverage : <linkflags>--coverage ;" >> ~/user-config.jam;
    fi'
  - 'if [ $clang_tidy == "1" ]; then
      echo "using clang_tidy : : clang-tidy "-checks=-clang-analyzer-core.*,modernize-pass-by-value,modernize-use-auto,modernize-use-default-member-init,hicpp-deprecated-headers,readability-inconsistent-declaration-parameter-name,modernize-return-braced-init-list,readability-qualified-auto" : <cxxflags>-DBOOST_ASIO_DISABLE_STD_EXPERIMENTAL_STRING_VIEW=1 <cxxflags>-I/usr/local/clang-7.0.0/include/c++/v1 <cxxflags>-stdlib=libc++ <linkflags>-stdlib=libc++ ;" >> ~/user-config.jam;
    fi'
  - 'if [[ $TRAVIS_OS_NAME == "osx" ]]; then
       echo "using darwin : : ccache clang++ : ;" >> ~/user-config.jam;
       echo "using darwin : ios_sim : ccache clang++ : <compileflags>-Wno-deprecated-declarations
       <compileflags>\"-isysroot /Applications/Xcode.app/Contents/Developer/Platforms/iPhoneSimulator.platform/Developer/SDKs/iPhoneSimulator.sdk\"
       <compileflags>-mios-simulator-version-min=7
       <compileflags>-fobjc-abi-version=2
       <linkflags>\"-isysroot /Applications/Xcode.app/Contents/Developer/Platforms/iPhoneSimulator.platform/Developer/SDKs/iPhoneSimulator.sdk\"
       <linkflags>-mios-simulator-version-min=7
       <linkflags>-fobjc-abi-version=2 ;" >>~/user-config.jam;
       echo "using darwin : ios : ccache clang++ : <compileflags>-Wno-deprecated-declarations
       <compileflags>\"-isysroot /Applications/Xcode.app/Contents/Developer/Platforms/iPhoneOS.platform/Developer/SDKs/iPhoneOS.sdk\"
       <compileflags>-mios-version-min=7
       <compileflags>\"-arch armv7\"
       <compileflags>-fobjc-abi-version=2
       <linkflags>\"-isysroot /Applications/Xcode.app/Contents/Developer/Platforms/iPhoneOS.platform/Developer/SDKs/iPhoneOS.sdk\"
       <linkflags>-mios-version-min=7
       <linkflags>\"-arch armv7\"
       <linkflags>-fobjc-abi-version=2 ;" >>~/user-config.jam;
    fi'
  - 'echo "using python : 3.9 : /usr/local/opt/python@3.9/bin/python3 : $(PYTHON_INCLUDE) : /usr/local/opt/python@3.9/Frameworks/Python.framework/Versions/3.9/lib/python3.9/config-3.9-darwin : <target-os>darwin ;" >> ~/user-config.jam'
  - 'echo "using python : : $(which python3) : : : <target-os>linux ;" >> ~/user-config.jam'
  - if [ "$docs" == "1" ]; then rst2html --version; fi

  - 'if [ "$pylint" == "1" ]; then
      sudo pip3 install flake8;
      python3 -m flake8 --version;
    fi'

  - ccache -V
  - ccache --show-stats
  - ccache --zero-stats

  # CMake from Kitware is installed in /usr/bin. TravisCI installs its own cmake to another location
  # which overrides other installations if they don't call the new binary directly
  # Install and prepend a symlink to the latest version to PATH so that it gets used instead.
  - if [[ "$cmake" == "1" ]]; then
      wget -O - https://apt.kitware.com/keys/kitware-archive-latest.asc 2>/dev/null | gpg --dearmor - | sudo tee /etc/apt/trusted.gpg.d/kitware.gpg >/dev/null;
      sudo apt-add-repository 'deb https://apt.kitware.com/ubuntu/ focal main';
      sudo apt install cmake;
      sudo mkdir -p /usr/local/cmake-latest/bin;
      sudo ln -s /usr/bin/cmake /usr/local/cmake-latest/bin/cmake;
      PATH=/usr/local/cmake-latest/bin:$PATH;
      which cmake;
      cmake --version;
    fi

  - if [[ "$crypto" == "wolfssl" ]]; then
      wget --no-verbose -O wolfssl-4.2.0-stable.zip https://github.com/wolfSSL/wolfssl/archive/v4.2.0-stable.zip;
      unzip wolfssl-4.2.0-stable.zip;
      cd wolfssl-4.2.0-stable;
      ./autogen.sh && ./configure --enable-asio --enable-sni --enable-nginx && make && sudo make install;
      cd ..;
    fi

script:

  - cd $TRAVIS_BUILD_DIR/docs;
  - 'if [ "$docs" == "1" ]; then
      make spell-check html;
    fi'

  - cd $TRAVIS_BUILD_DIR
  - 'if [ "$pylint" == "1" ]; then
      python3 -m flake8 --max-line-length=120 --ignore=E741,W504,E126,W503,E121,E124,E123;
    fi'
  - 'if [[ $clang_tidy == "1" ]]; then
       which clang-tidy;
       clang-tidy --version;
       ${B2} -a -j2 crypto=openssl cxxstd=14 clang_tidy;
    fi'

  # the common boost-build command line arguments. It's important they are all
  # the same, in order for builds to be reused between invocations
  - export B2_ARGS="export-extra=on mmap-disk-io=$mmap warnings=all crypto=$crypto debug-iterators=on picker-debugging=on asserts=on invariant-checks=full $toolset variant=$variant"
  - 'if [[ $sanitizer == "on" ]]; then
      export B2_ARGS="${B2_ARGS} address-sanitizer=norecover undefined-sanitizer=norecover";
    fi'

  - 'if [[ $TRAVIS_OS_NAME == "osx" && "$crypto" == "openssl" ]]; then
    export B2_ARGS="${B2_ARGS} openssl-lib=/usr/local/opt/openssl@1.1/lib openssl-include=/usr/local/opt/openssl@1.1/include" ;
    fi'

  - 'if [ "$check_headers" == "1" ]; then
      ${B2} -j2 crypto=openssl check-headers ${B2_ARGS};
    fi'

# if we are building with code coverage, report it as soon as possible
# libtorrent is the name of the test suite target
  - cd $TRAVIS_BUILD_DIR/test;
  - 'if [ "$coverage" == "1" ]; then
      ${B2} -j2 -l300 warnings-as-errors=on $variant $toolset deprecated-functions=off deterministic-tests &&
      codecov --root .. >/dev/null &&
      cd $TRAVIS_BUILD_DIR/simulation &&
      ${B2} -j2 crypto=built-in warnings-as-errors=on warnings=all $variant $toolset deprecated-functions=off &&
      codecov --root .. >/dev/null;
    fi'

  - cd $TRAVIS_BUILD_DIR/test;
  - 'if [ "$tests" == "1" ]; then
<<<<<<< HEAD
      ${B2} -j2 warnings-as-errors=on ${B2_ARGS} testing.execute=off &&
      travis_retry ${B2} -j3 warnings-as-errors=on ${B2_ARGS} -l300 &&
      travis_retry ${B2} -j2 warnings-as-errors=on ${B2_ARGS} test_natpmp enum_if -l300 &&
=======
      ${B2} -j2 warnings-as-errors=on warnings=all ${B2_ARGS} testing.execute=off &&
      travis_retry ${B2} -j3 warnings-as-errors=on warnings=all ${B2_ARGS} -l300 &&
      travis_retry ${B2} -j2 warnings-as-errors=on warnings=all ${B2_ARGS} test_upnp test_natpmp enum_if -l300 &&
>>>>>>> 678a610f
      if [[ $TRAVIS_OS_NAME != "osx" ]]; then
        travis_retry ${B2} -j2 warnings-as-errors=on ${B2_ARGS} test_lsd -l300;
      fi;
    fi'

  # build fuzzers with the same build configuration as the test above, to avoid
  # rebuilding libtorrent itself.
  - cd $TRAVIS_BUILD_DIR/fuzzers;
  - 'if [ "$fuzzers" == "1" ]; then
      ${B2} -j2 warnings-as-errors=on warnings=all ${B2_ARGS} fuzz=off link=shared stage;
    fi'

  - cd $TRAVIS_BUILD_DIR/examples;
  - 'if [ "$examples" == "1" ]; then
      ${B2} -j2 warnings-as-errors=on ${B2_ARGS} link=shared;
    fi'

  - cd $TRAVIS_BUILD_DIR/tools;
  - 'if [ "$tools" == "1" ]; then
      ${B2} -j2 warnings-as-errors=on ${B2_ARGS} link=shared;
    fi'

  - cd $TRAVIS_BUILD_DIR;
  - if [[ $ios == "1" ]]; then
      ${B2} -j2 -q warnings-as-errors=on darwin-ios darwin-ios_sim link=static cxxstd=14;
    fi

# a binary built with sanitizer does not interact well with python
# on OSX we need to use the brew version of python, for reasons explained above
# boost.python cannot be built with warnings-as-errors=on
  - cd $TRAVIS_BUILD_DIR/bindings/python;
  - 'if [[ "$python" == "1" ]]; then
      ${B2} -j2 ${B2_ARGS} stage_module stage_dependencies libtorrent-link=shared boost-link=shared &&
      if [[ $TRAVIS_OS_NAME == "osx" ]]; then
        DYLD_LIBRARY_PATH=./dependencies python3 test.py -b;
      else
        LD_LIBRARY_PATH=./dependencies python3 test.py -b;
      fi;
    fi'
  - 'if [[ "$python_dist" == "1" ]]; then
      python setup.py bdist;
    fi'
  - cd ../..;

# simulation
  - cd $TRAVIS_BUILD_DIR/simulation;
  - 'if [[ "$sim" == "1" ]]; then
      ${B2} -j2 crypto=built-in warnings-as-errors=on warnings=all debug-iterators=on picker-debugging=on asserts=on invariant-checks=full $toolset deprecated-functions=off;
    fi'

# minimal support for cmake build
  - cd $TRAVIS_BUILD_DIR;
  - mkdir build && cd build
  - if [[ "$cmake" == "1" ]]; then
      export CXX=g++ &&
      export CC=gcc &&
      BOOST_LIBRARYDIR=/usr/local/lib cmake -DCMAKE_BUILD_TYPE=Release -DCMAKE_CXX_FLAGS="-Werror" -DCMAKE_CXX_STANDARD=14 -Dbuild_tests=ON -Dbuild_examples=ON -Dbuild_tools=ON -Dpython-bindings=ON -G Ninja .. &&
      cmake --build . --parallel 2;
    fi

# run through building a tarball and make sure it works
  - cd $TRAVIS_BUILD_DIR;
  - if [[ "$dist" == "1" ]]; then
      make dist &&
      cd libtorrent-rasterbar-2.0.0 &&
      make &&
      make python-binding tools examples &&
      cmake -GNinja . &&
      ninja;
    fi

  - ccache --show-stats<|MERGE_RESOLUTION|>--- conflicted
+++ resolved
@@ -235,15 +235,9 @@
 
   - cd $TRAVIS_BUILD_DIR/test;
   - 'if [ "$tests" == "1" ]; then
-<<<<<<< HEAD
       ${B2} -j2 warnings-as-errors=on ${B2_ARGS} testing.execute=off &&
       travis_retry ${B2} -j3 warnings-as-errors=on ${B2_ARGS} -l300 &&
-      travis_retry ${B2} -j2 warnings-as-errors=on ${B2_ARGS} test_natpmp enum_if -l300 &&
-=======
-      ${B2} -j2 warnings-as-errors=on warnings=all ${B2_ARGS} testing.execute=off &&
-      travis_retry ${B2} -j3 warnings-as-errors=on warnings=all ${B2_ARGS} -l300 &&
-      travis_retry ${B2} -j2 warnings-as-errors=on warnings=all ${B2_ARGS} test_upnp test_natpmp enum_if -l300 &&
->>>>>>> 678a610f
+      travis_retry ${B2} -j2 warnings-as-errors=on ${B2_ARGS} test_upnp test_natpmp enum_if -l300 &&
       if [[ $TRAVIS_OS_NAME != "osx" ]]; then
         travis_retry ${B2} -j2 warnings-as-errors=on ${B2_ARGS} test_lsd -l300;
       fi;
