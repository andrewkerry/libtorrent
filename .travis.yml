language: cpp
dist: bionic

matrix:
  fast_finish: true
  include:
    - env: variant=release toolset=gcc check_headers=1 python=1 python_dist=1
    - env: variant=debug crypto=openssl tests=1 examples=1 tools=1 toolset=darwin
      os: osx
      osx_image: xcode11.2
    - env: variant=debug crypto=openssl webtorrent=on python=1 toolset=darwin ios=1
      os: osx
      osx_image: xcode11.2
    - env: variant=debug toolset=gcc pylint=1 clang_tidy=1
      addons:
        apt:
          packages:
          - python3-pip
          - clang-tidy-9
    - env: variant=debug tests=1 toolset=gcc sanitizer=on fuzzers=1
    - env: variant=debug tests=1 mmap=off toolset=gcc
    - env: variant=debug sim=1 crypto=openssl toolset=gcc sanitizer=on cbinding=1
    - env: variant=debug tests=1 crypto=gnutls webtorrent=on toolset=gcc sanitizer=on
      addons:
        apt:
          packages:
          - gnutls-dev
          - nettle-dev
          - python3-websockets
#    - env: variant=debug tests=1 crypto=wolfssl toolset=gcc sanitizer=on
    - env: variant=release coverage=1 toolset=gcc-coverage
    - env: dist=1 toolset=gcc install_boost=1 docs=1
      addons:
        apt:
          packages:
          - python-docutils
          - python-pygments
          - python-pil
          - python-aafigure
          - icoutils
          - graphviz
          - hunspell
          - imagemagick
          - ninja-build
    - env: cmake=1 toolset=gcc install_boost=1
      addons:
        apt:
          packages:
          - ninja-build
    - env: arch=arm toolset=gcc-arm
      addons:
        apt:
          packages:
          - qemu-user-static
    - env: arch=s390x toolset=gcc-s390x
      addons:
        apt:
          packages:
          - g++-8-s390x-linux-gnu
          - qemu-user-static

notifications:
  email: false

git:
  submodules: false
  depth: 1

branches:
  only:
    - master
    - RC_2_0
    - RC_1_2
    - RC_1_1

cache:
  directories:
    - $HOME/.ccache
    - $HOME/boost

# sources  list: https://github.com/travis-ci/apt-source-whitelist/blob/master/ubuntu.json,
# packages list: https://github.com/travis-ci/apt-package-whitelist/blob/master/ubuntu-precise
addons:
  apt:
    packages:
    - python3.7-dev

before_install:

  # pull down a recent version of boost and build boost-build
  - cd $HOME;
  - 'if [[ ! -d boost/.git ]]; then
      git clone --depth=1 --branch=boost-1.72.0 https://github.com/boostorg/boost.git;
    fi'
  - export BOOST_ROOT=$PWD/boost
  - echo ${BOOST_ROOT}
  - cd boost
  - git submodule update --init --depth=1
  - ./bootstrap.sh
  - ./b2 headers
  - export PATH=$BOOST_ROOT:$PATH

  - cd $TRAVIS_BUILD_DIR;
  - git submodule update --depth=1 --init --recursive
  - 'if [[ $crypto == "" ]]; then export crypto=built-in; fi'
  - 'if [[ $sanitizer == "" ]]; then export sanitizer=off; fi'
  - 'if [[ $mmap == "" ]]; then export mmap=on; fi'
  - 'if [[ $TRAVIS_OS_NAME != "osx" ]]; then
      export B2=b2;
      export PIP=pip;
    else
      export B2=b2;
      export PIP="python -m pip";
      sysctl hw.ncpu;
    fi'
  - 'if [[ $TRAVIS_OS_NAME == "osx" ]]; then
      travis_retry brew install ccache;
    fi'
  # we have to use python from brew rather than the system provided python
  # because of OSX System Integrity Protection, which prevents injecting
  # user-libraries (i.e. python modules) into system binaries (i.e. /usr/bin/python)
  # it's important to install the brew python version before any pip packages,
  # as the pip packages may break if the version of python they used gets pulled
  # from under them
  - 'if [[ "$python" == "1" ]]; then
       which python3;
       which pip3;
       python3 --version;
    fi'

  - if [ "$coverage" == "1" ]; then
    ${PIP} install --user codecov;
    fi
  - 'echo "toolset: " ${toolset}'
  - 'echo "variant: " ${variant}'
# disable leak checking for now. it reports some suspicious reports against some
# tests
  - export ASAN_OPTIONS=detect_leaks=0;
  - ulimit -a

install:

  - touch ~/user-config.jam
  - 'if [[ $toolset == "gcc" ]]; then
      g++ --version;
      echo "using gcc : : ccache g++ : <linkflags>-fuse-ld=gold ;" >> ~/user-config.jam;
    fi'
  - 'if [[ $toolset == "gcc-coverage" ]]; then
      echo "using gcc : coverage : ccache g++ --coverage : <linkflags>--coverage ;" >> ~/user-config.jam;
    fi'
  - 'if [[ $toolset == "gcc-arm" ]]; then
      echo "using gcc : arm : ccache arm-linux-gnueabihf-g++ :
        <cxxflags>-Wno-psabi
        <cxxflags>-fsigned-char
        <cxxflags>-march=armv8-a+crc
        <cxxflags>-mfpu=crypto-neon-fp-armv8
        <cxxflags>-DTORRENT_FORCE_ARM_CRC32
        <linkflags>-lm
        <linkflags>-static-libstdc++
        <linkflags>-static-libgcc ;" >> ~/user-config.jam;
    fi;'
  - 'if [[ $toolset == "gcc-s390x" ]]; then
      echo "using gcc : s390x : ccache s390x-linux-gnu-g++-8 :
        <linkflags>-lm
        <linkflags>-static-libstdc++
        <linkflags>-static-libgcc ;" >> ~/user-config.jam;
    fi;'
  - 'if [ $clang_tidy == "1" ]; then
      echo "using clang_tidy : : clang-tidy-9 : <cxxflags>-DBOOST_ASIO_DISABLE_STD_EXPERIMENTAL_STRING_VIEW=1 <cxxflags>-I/usr/local/clang-7.0.0/include/c++/v1 <cxxflags>-stdlib=libc++ <linkflags>-stdlib=libc++ ;" >> ~/user-config.jam;
    fi'
  - 'if [[ $TRAVIS_OS_NAME == "osx" ]]; then
       echo "using darwin : : ccache clang++ : ;" >> ~/user-config.jam;
       echo "using darwin : ios_sim : ccache clang++ : <compileflags>-Wno-deprecated-declarations
       <compileflags>\"-isysroot /Applications/Xcode.app/Contents/Developer/Platforms/iPhoneSimulator.platform/Developer/SDKs/iPhoneSimulator.sdk\"
       <compileflags>-mios-simulator-version-min=12
       <compileflags>-fobjc-abi-version=2
       <linkflags>\"-isysroot /Applications/Xcode.app/Contents/Developer/Platforms/iPhoneSimulator.platform/Developer/SDKs/iPhoneSimulator.sdk\"
       <linkflags>-mios-simulator-version-min=12
       <linkflags>-fobjc-abi-version=2 ;" >>~/user-config.jam;
       echo "using darwin : ios : ccache clang++ : <compileflags>-Wno-deprecated-declarations
       <compileflags>\"-isysroot /Applications/Xcode.app/Contents/Developer/Platforms/iPhoneOS.platform/Developer/SDKs/iPhoneOS.sdk\"
       <compileflags>-mios-version-min=12
       <compileflags>\"-arch arm64\"
       <compileflags>-fobjc-abi-version=2
       <linkflags>\"-isysroot /Applications/Xcode.app/Contents/Developer/Platforms/iPhoneOS.platform/Developer/SDKs/iPhoneOS.sdk\"
       <linkflags>-mios-version-min=12
       <linkflags>\"-arch arm64\"
       <linkflags>-fobjc-abi-version=2 ;" >>~/user-config.jam;
    fi'
  - 'echo "using python : : $(which python3) : /usr/local/Frameworks/Python.framework/Headers : : <target-os>darwin ;" >> ~/user-config.jam'
  - 'echo "using python : : $(which python3) : : : <target-os>linux ;" >> ~/user-config.jam'
  - 'if [[ "$install_boost" = "1" ]]; then
      cd $BOOST_ROOT;
      sudo ./b2 cxxstd=17 release install --with-python --with-system | grep -v "^common.copy " | grep -v "^\.\.\.skipped " | grep -v "th target\.\.\.$";
      cd tools/build/;
      echo "bootstrapping boost.build";
      ./bootstrap.sh;
      echo "installing boost.build";
      sudo ./b2 install --prefix=/usr/;
      sudo ln -s /usr/local/lib/libboost_python37.so /usr/local/lib/libboost_python.so;
      sudo ln -s /usr/local/lib/libboost_python36.so /usr/local/lib/libboost_python3.so;
      cd $TRAVIS_BUILD_DIR;
    fi;'
  - cat ~/user-config.jam
  - if [ "$docs" == "1" ]; then rst2html --version; fi
  - 'if [ "$pylint" == "1" ]; then
      sudo pip3 install flake8;
      python3 -m flake8 --version;
    fi'

  - ccache -V
  - ccache --show-stats
  - ccache --zero-stats

  - 'if [[ "$arch" == "arm" ]]; then
      cd $TRAVIS_BUILD_DIR/test;
<<<<<<< HEAD
      wget --no-verbose -O gcc.tar.xz https://developer.arm.com/-/media/Files/downloads/gnu-a/8.2-2018.11/gcc-arm-8.2-2018.11-x86_64-arm-linux-gnueabihf.tar.xz;
      tar xf gcc.tar.xz;
      export PATH=$PWD/gcc-arm-8.2-2018.11-x86_64-arm-linux-gnueabihf/bin:$PATH;
      arm-linux-gnueabihf-g++ --version;
      ./gcc-arm-8.2-2018.11-x86_64-arm-linux-gnueabihf/bin/arm-linux-gnueabihf-g++ --version;
      wget --no-verbose -O ubuntu-base.tar.gz http://cdimage.ubuntu.com/ubuntu-base/releases/19.10/release/ubuntu-base-19.10-base-armhf.tar.gz;
=======
      wget --no-verbose -O gcc-linaro.tar.xz https://releases.linaro.org/components/toolchain/binaries/6.5-2018.12/armv8l-linux-gnueabihf/gcc-linaro-6.5.0-2018.12-x86_64_armv8l-linux-gnueabihf.tar.xz;
      tar xf gcc-linaro.tar.xz;
      export PATH=${PWD}/gcc-linaro-6.5.0-2018.12-x86_64_armv8l-linux-gnueabihf/bin:${PATH};
      armv8l-linux-gnueabihf-g++ --version;
      wget --no-verbose -O ubuntu-base.tar.gz http://cdimage.ubuntu.com/ubuntu-base/releases/14.04/release/ubuntu-base-14.04.5-base-armhf.tar.gz;
>>>>>>> e7d3e3b0
      sudo mkdir rootfs;
      sudo tar xf ubuntu-base.tar.gz -C rootfs;
      sudo cp /usr/bin/qemu-arm-static rootfs/usr/bin/;
      sudo chroot rootfs mount -t proc none /proc;
    fi'

  - 'if [[ "$arch" == "s390x" ]]; then
      cd $TRAVIS_BUILD_DIR/test;
      s390x-linux-gnu-g++-8 --version;
      wget --no-verbose -O ubuntu-base.tar.gz http://cdimage.ubuntu.com/ubuntu-base/releases/19.10/release/ubuntu-base-19.10-base-s390x.tar.gz;
      sudo mkdir rootfs;
      sudo tar xf ubuntu-base.tar.gz -C rootfs;
      sudo cp /usr/bin/qemu-s390x-static rootfs/usr/bin/;
      sudo chroot rootfs mount -t proc none /proc;
      sudo mount -o bind /sys rootfs/sys/;
      sudo chroot rootfs lscpu;
    fi'

  - if [[ "$cmake" == "1" ]]; then
      which cmake;
      cmake --version;
    fi

  - if [[ "$crypto" == "wolfssl" ]]; then
      wget --no-verbose -O wolfssl-4.2.0-stable.zip https://github.com/wolfSSL/wolfssl/archive/v4.2.0-stable.zip;
      unzip wolfssl-4.2.0-stable.zip;
      cd wolfssl-4.2.0-stable;
      ./autogen.sh && ./configure --enable-asio --enable-sni --enable-nginx && make && sudo make install;
      cd ..;
    fi

script:

  - cd $TRAVIS_BUILD_DIR/docs;
  - 'if [ "$docs" == "1" ]; then
      make spell-check html;
    fi'

  - cd $TRAVIS_BUILD_DIR
  - 'if [ "$pylint" == "1" ]; then
      python3 -m flake8 --max-line-length=120 --ignore=E741,W504,E126,W503,E121,E124,E123,E402 --exclude=deps/libdatachannel,deps/json,bindings/c;
    fi'
<<<<<<< HEAD
  - 'if [ "$sonar_scan" == "1" ]; then
       build-wrapper-linux-x86-64 --out-dir bw-output ${B2} -a -j2 cxxstd=17 optimization=off crypto=$crypto deprecated-functions=off $toolset variant=$variant -l300 &&
       sonar-scanner -D sonar.login=$SONAR_TOKEN;
    fi'
=======
>>>>>>> e7d3e3b0
  - 'if [[ $clang_tidy == "1" ]]; then
       which clang-tidy-9;
       clang-tidy-9 --version;
       ${B2} -a -j2 crypto=openssl cxxstd=17 clang_tidy;
    fi'

  # the common boost-build command line arguments. It's important they are all
  # the same, in order for builds to be reused between invocations
  - export B2_ARGS="export-extra=on mmap-disk-io=$mmap warnings=all crypto=$crypto debug-iterators=on picker-debugging=on asserts=on invariant-checks=full $toolset variant=$variant"
  - 'if [[ $sanitizer == "on" ]]; then
      export B2_ARGS="${B2_ARGS} address-sanitizer=norecover undefined-sanitizer=norecover";
    fi'

  - 'if [[ $TRAVIS_OS_NAME == "osx" && "$crypto" == "openssl" ]]; then
    export B2_ARGS="${B2_ARGS} openssl-lib=/usr/local/opt/openssl@1.1/lib openssl-include=/usr/local/opt/openssl@1.1/include" ;
    fi'

  - 'if [[ $webtorrent == "on" ]]; then
      export B2_ARGS="${B2_ARGS} webtorrent=on";
    fi'

  - 'if [ "$check_headers" == "1" ]; then
      ${B2} -j2 crypto=openssl check-headers ${B2_ARGS};
    fi'

# if we are building with code coverage, report it as soon as possible
# libtorrent is the name of the test suite target
  - cd $TRAVIS_BUILD_DIR/test;
  - 'if [ "$coverage" == "1" ]; then
      ${B2} -j2 -l300 warnings-as-errors=on $variant $toolset deprecated-functions=off deterministic-tests &&
      codecov --root .. >/dev/null &&
      cd $TRAVIS_BUILD_DIR/simulation &&
      ${B2} -j2 crypto=built-in warnings-as-errors=on warnings=all $variant $toolset deprecated-functions=off &&
      codecov --root .. >/dev/null;
    fi'

  - cd $TRAVIS_BUILD_DIR/test;
  - 'if [ "$tests" == "1" ]; then
      ${B2} -j2 warnings-as-errors=on ${B2_ARGS} testing.execute=off &&
      travis_retry ${B2} -j3 warnings-as-errors=on ${B2_ARGS} -l300 &&
      travis_retry ${B2} -j2 warnings-as-errors=on ${B2_ARGS} test_natpmp enum_if -l300 &&
      if [[ $TRAVIS_OS_NAME != "osx" ]]; then
        travis_retry ${B2} -j2 warnings-as-errors=on ${B2_ARGS} test_lsd -l300;
      fi;
    fi'

  - cd $TRAVIS_BUILD_DIR/bindings/c;
  - 'if [ "$cbinding" == "1" ]; then
      ${B2} -j2 warnings-as-errors=on warnings=all ${B2_ARGS} link=shared;
    fi'

  # build fuzzers with the same build configuration as the test above, to avoid
  # rebuilding libtorrent itself.
  - cd $TRAVIS_BUILD_DIR/fuzzers;
  - 'if [ "$fuzzers" == "1" ]; then
      ${B2} -j2 warnings-as-errors=on warnings=all ${B2_ARGS} fuzz=off link=shared stage;
    fi'

  - cd $TRAVIS_BUILD_DIR/examples;
  - 'if [ "$examples" == "1" ]; then
      ${B2} -j2 warnings-as-errors=on ${B2_ARGS} link=shared;
    fi'

  - cd $TRAVIS_BUILD_DIR/tools;
  - 'if [ "$tools" == "1" ]; then
      ${B2} -j2 warnings-as-errors=on ${B2_ARGS} link=shared;
    fi'

  - cd $TRAVIS_BUILD_DIR;
  - if [[ $ios == "1" ]]; then
      ${B2} -j2 -q warnings-as-errors=on darwin-ios darwin-ios_sim address-model=64 link=static cxxstd=17;
    fi

# a binary built with sanitizer does not interact well with python
# on OSX we need to use the brew version of python, for reasons explained above
# boost.python cannot be built with warnings-as-errors=on
  - cd $TRAVIS_BUILD_DIR/bindings/python;
  - 'if [[ "$python" == "1" ]]; then
      ${B2} -j2 ${B2_ARGS} stage_module stage_dependencies libtorrent-link=shared boost-link=shared &&
      if [[ $TRAVIS_OS_NAME == "osx" ]]; then
        DYLD_LIBRARY_PATH=./dependencies python3 test.py -b;
      else
        LD_LIBRARY_PATH=./dependencies python3 test.py -b;
      fi;
    fi'
  - 'if [[ "$python_dist" == "1" ]]; then
      python setup.py bdist;
    fi'
  - cd ../..;

# simulation
  - cd $TRAVIS_BUILD_DIR/simulation;
  - 'if [[ "$sim" == "1" ]]; then
      ${B2} -j2 crypto=built-in warnings-as-errors=on warnings=all debug-iterators=on picker-debugging=on asserts=on invariant-checks=full $toolset deprecated-functions=off;
    fi'

# minimal support for cmake build
  - cd $TRAVIS_BUILD_DIR;
  - mkdir build && cd build
  - if [[ "$cmake" == "1" ]]; then
      export CXX=g++ &&
      export CC=gcc &&
      BOOST_LIBRARYDIR=/usr/local/lib cmake -DCMAKE_BUILD_TYPE=Release -DCMAKE_CXX_FLAGS="-Werror" -DCMAKE_CXX_STANDARD=17 -Dbuild_tests=ON -Dbuild_examples=ON -Dbuild_tools=ON -Dpython-bindings=ON -G Ninja .. &&
      cmake --build . --parallel 2;
    fi

# run through building a tarball and make sure it works
  - cd $TRAVIS_BUILD_DIR;
  - if [[ "$dist" == "1" ]]; then
      make dist &&
      cd libtorrent-rasterbar-2.0.0 &&
      make &&
      make python-binding tools examples &&
      cmake -GNinja . &&
      ninja;
    fi

  - ccache --show-stats

  - cd $TRAVIS_BUILD_DIR/test;
  - 'if [[ "$arch" == "arm" ]];
    then
      ${B2} arm-tests warnings-as-errors=on warnings=all crypto=$crypto dht=off extensions=off logging=off deprecated-functions=off invariant-checks=off export-extra=on asserts=on $toolset target-os=linux link=static testing.execute=off;
<<<<<<< HEAD
      sudo cp -R bin rootfs/home;
      echo "#!/bin/sh\ncd home\nexec $1" > test-launcher.sh;
      cat test-launcher.sh;
      chmod +x test-launcher.sh;
      sudo cp test-launcher.sh rootfs;
      travis_retry ${B2} arm-tests warnings-as-errors=on warnings=all crypto=$crypto dht=off extensions=off logging=off deprecated-functions=off invariant-checks=off export-extra=on asserts=on $toolset target-os=linux link=static testing.launcher="sudo chroot rootfs /bin/sh test-launcher.sh";
=======
      sudo cp -R bin rootfs/;
      travis_retry ${B2} arm-tests warnings-as-errors=on warnings=all crypto=$crypto dht=off extensions=off logging=off deprecated-functions=off invariant-checks=off export-extra=on asserts=on $toolset target-os=linux link=static testing.launcher="sudo chroot rootfs";
>>>>>>> e7d3e3b0
    fi'
  - 'if [[ "$arch" == "s390x" ]];
    then
      ${B2} s390x-tests warnings-as-errors=on warnings=all crypto=$crypto dht=on extensions=off logging=off deprecated-functions=off invariant-checks=off export-extra=on asserts=on $toolset target-os=linux link=static testing.execute=off;
      sudo cp -R bin rootfs/home;
      echo "#!/bin/sh\ncd home\nexec $1" > test-launcher.sh;
      cat test-launcher.sh;
      chmod +x test-launcher.sh;
      sudo cp test-launcher.sh rootfs;
      travis_retry ${B2} s390x-tests warnings-as-errors=on warnings=all crypto=$crypto dht=on extensions=off logging=off deprecated-functions=off invariant-checks=off export-extra=on asserts=on $toolset target-os=linux link=static testing.launcher="sudo chroot rootfs /bin/sh test-launcher.sh";
    fi'<|MERGE_RESOLUTION|>--- conflicted
+++ resolved
@@ -214,20 +214,12 @@
 
   - 'if [[ "$arch" == "arm" ]]; then
       cd $TRAVIS_BUILD_DIR/test;
-<<<<<<< HEAD
       wget --no-verbose -O gcc.tar.xz https://developer.arm.com/-/media/Files/downloads/gnu-a/8.2-2018.11/gcc-arm-8.2-2018.11-x86_64-arm-linux-gnueabihf.tar.xz;
       tar xf gcc.tar.xz;
       export PATH=$PWD/gcc-arm-8.2-2018.11-x86_64-arm-linux-gnueabihf/bin:$PATH;
       arm-linux-gnueabihf-g++ --version;
       ./gcc-arm-8.2-2018.11-x86_64-arm-linux-gnueabihf/bin/arm-linux-gnueabihf-g++ --version;
       wget --no-verbose -O ubuntu-base.tar.gz http://cdimage.ubuntu.com/ubuntu-base/releases/19.10/release/ubuntu-base-19.10-base-armhf.tar.gz;
-=======
-      wget --no-verbose -O gcc-linaro.tar.xz https://releases.linaro.org/components/toolchain/binaries/6.5-2018.12/armv8l-linux-gnueabihf/gcc-linaro-6.5.0-2018.12-x86_64_armv8l-linux-gnueabihf.tar.xz;
-      tar xf gcc-linaro.tar.xz;
-      export PATH=${PWD}/gcc-linaro-6.5.0-2018.12-x86_64_armv8l-linux-gnueabihf/bin:${PATH};
-      armv8l-linux-gnueabihf-g++ --version;
-      wget --no-verbose -O ubuntu-base.tar.gz http://cdimage.ubuntu.com/ubuntu-base/releases/14.04/release/ubuntu-base-14.04.5-base-armhf.tar.gz;
->>>>>>> e7d3e3b0
       sudo mkdir rootfs;
       sudo tar xf ubuntu-base.tar.gz -C rootfs;
       sudo cp /usr/bin/qemu-arm-static rootfs/usr/bin/;
@@ -270,13 +262,6 @@
   - 'if [ "$pylint" == "1" ]; then
       python3 -m flake8 --max-line-length=120 --ignore=E741,W504,E126,W503,E121,E124,E123,E402 --exclude=deps/libdatachannel,deps/json,bindings/c;
     fi'
-<<<<<<< HEAD
-  - 'if [ "$sonar_scan" == "1" ]; then
-       build-wrapper-linux-x86-64 --out-dir bw-output ${B2} -a -j2 cxxstd=17 optimization=off crypto=$crypto deprecated-functions=off $toolset variant=$variant -l300 &&
-       sonar-scanner -D sonar.login=$SONAR_TOKEN;
-    fi'
-=======
->>>>>>> e7d3e3b0
   - 'if [[ $clang_tidy == "1" ]]; then
        which clang-tidy-9;
        clang-tidy-9 --version;
@@ -400,17 +385,22 @@
   - 'if [[ "$arch" == "arm" ]];
     then
       ${B2} arm-tests warnings-as-errors=on warnings=all crypto=$crypto dht=off extensions=off logging=off deprecated-functions=off invariant-checks=off export-extra=on asserts=on $toolset target-os=linux link=static testing.execute=off;
-<<<<<<< HEAD
       sudo cp -R bin rootfs/home;
       echo "#!/bin/sh\ncd home\nexec $1" > test-launcher.sh;
       cat test-launcher.sh;
       chmod +x test-launcher.sh;
       sudo cp test-launcher.sh rootfs;
       travis_retry ${B2} arm-tests warnings-as-errors=on warnings=all crypto=$crypto dht=off extensions=off logging=off deprecated-functions=off invariant-checks=off export-extra=on asserts=on $toolset target-os=linux link=static testing.launcher="sudo chroot rootfs /bin/sh test-launcher.sh";
-=======
-      sudo cp -R bin rootfs/;
-      travis_retry ${B2} arm-tests warnings-as-errors=on warnings=all crypto=$crypto dht=off extensions=off logging=off deprecated-functions=off invariant-checks=off export-extra=on asserts=on $toolset target-os=linux link=static testing.launcher="sudo chroot rootfs";
->>>>>>> e7d3e3b0
+    fi'
+  - 'if [[ "$arch" == "s390x" ]];
+    then
+      ${B2} s390x-tests warnings-as-errors=on warnings=all crypto=$crypto dht=on extensions=off logging=off deprecated-functions=off invariant-checks=off export-extra=on asserts=on $toolset target-os=linux link=static testing.execute=off;
+      sudo cp -R bin rootfs/home;
+      echo "#!/bin/sh\ncd home\nexec $1" > test-launcher.sh;
+      cat test-launcher.sh;
+      chmod +x test-launcher.sh;
+      sudo cp test-launcher.sh rootfs;
+      travis_retry ${B2} s390x-tests warnings-as-errors=on warnings=all crypto=$crypto dht=on extensions=off logging=off deprecated-functions=off invariant-checks=off export-extra=on asserts=on $toolset target-os=linux link=static testing.launcher="sudo chroot rootfs /bin/sh test-launcher.sh";
     fi'
   - 'if [[ "$arch" == "s390x" ]];
     then
