name: Linux

on:
   push:
      branches: [ RC_1_2 RC_2_0 master ]
   pull_request:

jobs:

   build:
      name: build
      runs-on: ubuntu-20.04
      continue-on-error: true

      strategy:
         matrix:
            config: [ asio-debugging=on picker-debugging=on, extensions=off logging=off streaming=off super-seeding=off share-mode=off predictive-pieces=off dht=off alert-msg=off encryption=off mutable-torrents=off deprecated-functions=off, crypto=gcrypt, mmap-disk-io=off ]

      steps:
      - name: checkout
        uses: actions/checkout@v2.3.3
        with:
           submodules: true

      - name: update package lists
        continue-on-error: true
        run: |
          sudo apt update

      - name: install boost
        run: |
          sudo apt install libboost-tools-dev libboost-dev libboost-system-dev
          echo "using gcc ;" >>~/user-config.jam

      - name: install gcrypt
        if: ${{ contains(matrix.config, 'crypto=gcrypt') }}
        run: sudo apt install libgcrypt20-dev

      - name: build library
        run: |
<<<<<<< HEAD
          b2 ${{ matrix.config }} -j2 cxxstd=17
=======
          b2 ${{ matrix.config }} cxxstd=14
>>>>>>> 46727ed9

      - name: build examples
        run: |
          cd examples
          b2 ${{ matrix.config }}

      - name: build tools
        run: |
          cd tools
          b2 ${{ matrix.config }} warnings-as-errors=on



   fuzzers:
      name: Fuzzers
      runs-on: ubuntu-20.04
      continue-on-error: true

      steps:
      - name: checkout
        uses: actions/checkout@v2.3.3
        with:
           submodules: true

      - name: update package lists
        continue-on-error: true
        run: |
          sudo apt update

      - name: install boost
        run: |
          sudo apt install libboost-tools-dev libboost-dev libboost-system-dev
          echo "using clang : 9 : clang++-9 ;" >>~/user-config.jam

      - name: build fuzzers
        run: |
          cd fuzzers
<<<<<<< HEAD
          b2 clang -j2 cxxstd=17 warnings-as-errors=on
=======
          b2 clang cxxstd=14 warnings-as-errors=on
>>>>>>> 46727ed9



   check_headers:
      name: check headers
      runs-on: ubuntu-20.04

      steps:
      - name: checkout
        uses: actions/checkout@v2.3.3
        with:
           submodules: true

      - name: update package lists
        continue-on-error: true
        run: |
          sudo apt update

      - name: install boost
        run: |
          sudo apt install libboost-tools-dev libboost-dev libboost-system-dev
          echo "using gcc ;" >>~/user-config.jam

      - name: compile header files individually
        run: |
<<<<<<< HEAD
          b2 -j2 check-headers cxxstd=17 warnings-as-errors=on
=======
          b2 check-headers cxxstd=14 warnings-as-errors=on
>>>>>>> 46727ed9



   clang_tidy:
      name: clang-tidy
      runs-on: ubuntu-20.04

      steps:
      - name: checkout
        uses: actions/checkout@v2.3.3
        with:
           submodules: true

      - name: update package lists
        continue-on-error: true
        run: |
          sudo apt update

      - name: install clang-tidy
        run: sudo apt install clang-tidy

      - name: install boost
        run: |
          sudo apt install libboost-tools-dev libboost-dev
          echo "using clang_tidy : : clang-tidy \"-checks=-clang-analyzer-core.*,-clang-analyzer-unix.*\" : <cxxflags>-std=c++14 <cxxflags>-I/usr/local/clang-7.0.0/include/c++/v1 <cxxflags>-stdlib=libc++ <linkflags>-stdlib=libc++ ;" >> ~/user-config.jam;

      - name: analyze
        run: |
          b2 -a clang_tidy



   test:
      name: Tests
      runs-on: ubuntu-20.04
      continue-on-error: true

      strategy:
         matrix:
<<<<<<< HEAD
            config: [ webtorrent=on address-sanitizer=norecover undefined-sanitizer=norecover crypto=openssl, toolset=clang address-sanitizer=norecover undefined-sanitizer=norecover, thread-sanitizer=norecover crypto=openssl release debug-symbols=on, deprecated-functions=off ]
=======
            include:
               - config: address-sanitizer=norecover undefined-sanitizer=norecover crypto=openssl
               - config: toolset=clang address-sanitizer=norecover undefined-sanitizer=norecover
               - config: thread-sanitizer=norecover crypto=openssl release debug-symbols=on
               - config: crypto=gnutls
               - config: deprecated-functions=off
>>>>>>> 46727ed9

      steps:
      - name: checkout
        uses: actions/checkout@v2.3.3
        with:
           submodules: recursive

      - name: update package lists
        continue-on-error: true
        run: |
          sudo apt update

      - name: install gnutls
        if: ${{ contains(matrix.config, 'crypto=gnutls') }}
        run: |
          sudo apt install libgnutls28-dev

      - name: install boost
        run: |
          sudo apt install libboost-tools-dev libboost-dev libboost-system-dev
          pip install websockets
          echo "using gcc ;" >>~/user-config.jam
          echo "using clang : 9 : clang++-9 ;" >>~/user-config.jam

      - name: build and run tests
        uses: nick-invision/retry@v2
        with:
          timeout_minutes: 30
          retry_wait_seconds: 1
          max_attempts: 3
          command: (cd test; b2 ${{ matrix.config }} -l400 warnings-as-errors=on debug-iterators=on invariant-checks=full asserts=on)



   sim:
      name: Simulations
      runs-on: ubuntu-20.04

      steps:
      - name: checkout
        uses: actions/checkout@v2.3.3
        with:
           submodules: true

      - name: update package lists
        continue-on-error: true
        run: |
          sudo apt update

      - name: install boost
        run: |
          sudo apt install libboost-tools-dev libboost-dev libboost-system-dev
          echo "using gcc ;" >>~/user-config.jam

      - name: build and run simulations
        run: |
          cd simulation
          b2 debug-iterators=on invariant-checks=full asserts=on picker-debugging=on


   dist:
      name: build dist
      runs-on: ${{ matrix.os }}

      strategy:
         matrix:
            os: [ubuntu-20.04 ]

      steps:
      - name: checkout
        uses: actions/checkout@v2.3.3
        with:
           submodules: true

      - name: update package lists
        continue-on-error: true
        run: |
          sudo apt update

      - name: install dependencies
        run: |
          sudo apt install libboost-tools-dev libboost-python-dev libboost-dev libboost-system-dev
          sudo apt install python-docutils python-pygments python-pil gsfonts inkscape icoutils graphviz hunspell imagemagick python3-setuptools
          python3 -m pip install aafigure
          echo "using gcc ;" >>~/user-config.jam

      - name: build tarball
        run: AAFIGURE=~/.local/bin/aafigure RST2HTML=rst2html make dist

      - uses: actions/upload-artifact@v2
        with:
          name: tarball
          path: libtorrent-rasterbar-*.tar.gz

      - name: test-tarball (b2)
        run: |
          tar xvzf libtorrent-rasterbar-*.tar.gz
          cd libtorrent-rasterbar-*/test
          b2 link=static testing.execute=off
          cd ..
          python3 bindings/python/setup.py build<|MERGE_RESOLUTION|>--- conflicted
+++ resolved
@@ -38,11 +38,7 @@
 
       - name: build library
         run: |
-<<<<<<< HEAD
-          b2 ${{ matrix.config }} -j2 cxxstd=17
-=======
-          b2 ${{ matrix.config }} cxxstd=14
->>>>>>> 46727ed9
+          b2 ${{ matrix.config }} cxxstd=17
 
       - name: build examples
         run: |
@@ -80,11 +76,7 @@
       - name: build fuzzers
         run: |
           cd fuzzers
-<<<<<<< HEAD
-          b2 clang -j2 cxxstd=17 warnings-as-errors=on
-=======
-          b2 clang cxxstd=14 warnings-as-errors=on
->>>>>>> 46727ed9
+          b2 clang cxxstd=17 warnings-as-errors=on
 
 
 
@@ -110,11 +102,7 @@
 
       - name: compile header files individually
         run: |
-<<<<<<< HEAD
-          b2 -j2 check-headers cxxstd=17 warnings-as-errors=on
-=======
-          b2 check-headers cxxstd=14 warnings-as-errors=on
->>>>>>> 46727ed9
+          b2 check-headers cxxstd=17 warnings-as-errors=on
 
 
 
@@ -154,16 +142,12 @@
 
       strategy:
          matrix:
-<<<<<<< HEAD
-            config: [ webtorrent=on address-sanitizer=norecover undefined-sanitizer=norecover crypto=openssl, toolset=clang address-sanitizer=norecover undefined-sanitizer=norecover, thread-sanitizer=norecover crypto=openssl release debug-symbols=on, deprecated-functions=off ]
-=======
             include:
-               - config: address-sanitizer=norecover undefined-sanitizer=norecover crypto=openssl
+               - config: webtorrent=on address-sanitizer=norecover undefined-sanitizer=norecover crypto=openssl
                - config: toolset=clang address-sanitizer=norecover undefined-sanitizer=norecover
                - config: thread-sanitizer=norecover crypto=openssl release debug-symbols=on
                - config: crypto=gnutls
                - config: deprecated-functions=off
->>>>>>> 46727ed9
 
       steps:
       - name: checkout
