name: Linux

on:
   push:
      branches: [ RC_1_2 RC_2_0 master ]
   pull_request:

jobs:

   pre-commit:
      # TODO: matrix across python version and os
      runs-on: ubuntu-latest
      steps:
      - uses: actions/checkout@v2
        with:
           submodules: recursive
      - uses: actions/setup-python@v2
        with:
           python-version: 3.6
      - uses: pre-commit/action@v2.0.0

   build:
      name: build
      runs-on: ubuntu-20.04
      continue-on-error: true

      strategy:
         matrix:
            config: [ asio-debugging=on picker-debugging=on, extensions=off logging=off streaming=off super-seeding=off share-mode=off predictive-pieces=off dht=off alert-msg=off encryption=off mutable-torrents=off deprecated-functions=off, crypto=gcrypt, mmap-disk-io=off ]

      steps:
      - name: checkout
        uses: actions/checkout@v2.3.3
        with:
           submodules: true

      - name: update package lists
        continue-on-error: true
        run: |
          sudo apt update

      - name: install boost
        run: |
          sudo apt install libboost-tools-dev libboost-dev libboost-system-dev
          echo "using gcc ;" >>~/user-config.jam

      - name: install gcrypt
        if: ${{ contains(matrix.config, 'crypto=gcrypt') }}
        run: sudo apt install libgcrypt20-dev

      - name: build library
        run: |
          b2 ${{ matrix.config }} cxxstd=17

      - name: build examples
        run: |
          cd examples
          b2 ${{ matrix.config }}

      - name: build tools
        run: |
          cd tools
          b2 ${{ matrix.config }} warnings-as-errors=on



   fuzzers:
      name: Fuzzers
      runs-on: ubuntu-20.04
      continue-on-error: true

      steps:
      - name: checkout
        uses: actions/checkout@v2.3.3
        with:
           submodules: true

      - name: update package lists
        continue-on-error: true
        run: |
          sudo apt update

      - name: install clang-9
        continue-on-error: true
        run: |
          sudo apt install clang-9

      - name: install boost
        run: |
          sudo apt install libboost-tools-dev libboost-dev libboost-system-dev
          echo "using clang : 9 : clang++-9 ;" >>~/user-config.jam

      - name: build fuzzers
        run: |
          cd fuzzers
          b2 clang cxxstd=17 warnings-as-errors=on



   check_headers:
      name: check headers
      runs-on: ubuntu-20.04

      steps:
      - name: checkout
        uses: actions/checkout@v2.3.3
        with:
           submodules: true

      - name: update package lists
        continue-on-error: true
        run: |
          sudo apt update

      - name: install boost
        run: |
          sudo apt install libboost-tools-dev libboost-dev libboost-system-dev
          echo "using gcc ;" >>~/user-config.jam

      - name: compile header files individually
        run: |
          b2 check-headers cxxstd=17 warnings-as-errors=on



   clang_tidy:
      name: clang-tidy
      runs-on: ubuntu-20.04

      steps:
      - name: checkout
        uses: actions/checkout@v2.3.3
        with:
           submodules: true

      - name: update package lists
        continue-on-error: true
        run: |
          sudo apt update

      - name: install clang-tidy
        run: sudo apt install clang-tidy libc++-dev

      - name: install boost
        run: |
          sudo apt install libboost-tools-dev libboost-dev
          echo "using clang_tidy : : clang-tidy \"-checks=-clang-analyzer-core.*,-clang-analyzer-unix.*\" : <cxxflags>-I/usr/local/clang-7.0.0/include/c++/v1 <cxxflags>-stdlib=libc++ <linkflags>-stdlib=libc++ ;" >> ~/user-config.jam;

      - name: analyze
        run: |
          b2 -a clang_tidy



   test:
      name: Tests
      runs-on: ubuntu-20.04
      continue-on-error: true

      strategy:
         matrix:
            include:
<<<<<<< HEAD
               - config: webtorrent=on address-sanitizer=norecover undefined-sanitizer=norecover crypto=openssl
               - config: toolset=clang address-sanitizer=norecover undefined-sanitizer=norecover
=======
               - config: address-sanitizer=norecover undefined-sanitizer=norecover crypto=openssl
               - config: toolset=clang logging=off address-sanitizer=norecover undefined-sanitizer=norecover
>>>>>>> 360510cd
               - config: thread-sanitizer=norecover crypto=openssl release debug-symbols=on
               - config: crypto=gnutls
               - config: deprecated-functions=off

      steps:
      - name: checkout
        uses: actions/checkout@v2.3.3
        with:
           submodules: recursive

      - name: update package lists
        continue-on-error: true
        run: |
          sudo apt update

      - name: install gnutls
        if: ${{ contains(matrix.config, 'crypto=gnutls') }}
        run: |
          sudo apt install libgnutls28-dev

      - name: install clang-10
        continue-on-error: true
        run: |
          sudo apt install clang-10

      - name: install boost
        run: |
          sudo apt install libboost-tools-dev libboost-dev libboost-system-dev
          pip install websockets
          echo "using gcc ;" >>~/user-config.jam
          echo "using clang : 10 : clang++-10 ;" >>~/user-config.jam

      - name: build and run tests
        run: |
          cd test
          b2 ${{ matrix.config }} -l400 warnings-as-errors=on debug-iterators=on invariant-checks=full asserts=on deterministic-tests

      - name: run tests (flaky)
        uses: nick-invision/retry@v2
        with:
          timeout_minutes: 30
          retry_wait_seconds: 4
          max_attempts: 3
          command: (cd test; b2 ${{ matrix.config }} -l400 warnings-as-errors=on debug-iterators=on invariant-checks=full asserts=on)



   sim:
      name: Simulations
      runs-on: ubuntu-20.04

      steps:
      - name: checkout
        uses: actions/checkout@v2.3.3
        with:
           submodules: true

      - name: update package lists
        continue-on-error: true
        run: |
          sudo apt update

      - name: install boost
        run: |
          sudo apt install libboost-tools-dev libboost-dev libboost-system-dev
          echo "using gcc ;" >>~/user-config.jam

      - name: build and run simulations
        run: |
          cd simulation
          b2 debug-iterators=on invariant-checks=full asserts=on picker-debugging=on


   dist:
      name: build dist
      runs-on: ${{ matrix.os }}

      strategy:
         matrix:
            os: [ubuntu-20.04 ]

      steps:
      - name: checkout
        uses: actions/checkout@v2.3.3
        with:
           submodules: true

      - name: update package lists
        continue-on-error: true
        run: |
          sudo apt update

      - name: install dependencies
        run: |
          sudo apt install libboost-tools-dev libboost-python-dev libboost-dev libboost-system-dev
          sudo apt install python-docutils python-pygments python-pil gsfonts inkscape icoutils graphviz hunspell imagemagick python3-setuptools
          python3 -m pip install aafigure
          echo "using gcc ;" >>~/user-config.jam

      - name: build tarball
        run: AAFIGURE=~/.local/bin/aafigure RST2HTML=rst2html make dist

      - uses: actions/upload-artifact@v2
        with:
          name: tarball
          path: libtorrent-rasterbar-*.tar.gz

      - name: test-tarball (b2 install)
        run: |
          tar xvzf libtorrent-rasterbar-*.tar.gz
          cd libtorrent-rasterbar-*/
          b2 install cxxstd=14 --prefix=test-install-root
          cat test-install-root/lib/pkgconfig/libtorrent-rasterbar.pc

      - name: test-tarball (b2 tests)
        run: |
          cd libtorrent-rasterbar-*/test
          b2 testing.execute=off
          b2 test_torrent_info

      - name: test-tarball (python bindings)
        run: |
          cd libtorrent-rasterbar-*/
          python3 bindings/python/setup.py build<|MERGE_RESOLUTION|>--- conflicted
+++ resolved
@@ -160,13 +160,8 @@
       strategy:
          matrix:
             include:
-<<<<<<< HEAD
                - config: webtorrent=on address-sanitizer=norecover undefined-sanitizer=norecover crypto=openssl
-               - config: toolset=clang address-sanitizer=norecover undefined-sanitizer=norecover
-=======
-               - config: address-sanitizer=norecover undefined-sanitizer=norecover crypto=openssl
                - config: toolset=clang logging=off address-sanitizer=norecover undefined-sanitizer=norecover
->>>>>>> 360510cd
                - config: thread-sanitizer=norecover crypto=openssl release debug-symbols=on
                - config: crypto=gnutls
                - config: deprecated-functions=off
